--- conflicted
+++ resolved
@@ -49,11 +49,7 @@
   set_processor plusn
     {
       process =
-<<<<<<< HEAD
-        (fun ctx obs loc ->
-=======
-        (fun ctx obs _ ->
->>>>>>> 5aced0f4
+        (fun ctx obs loc _ ->
           match obs with
           | [ Term x; Term y ] ->
               let x = process ctx x in
@@ -85,11 +81,7 @@
   set_processor timesn
     {
       process =
-<<<<<<< HEAD
-        (fun ctx obs loc ->
-=======
-        (fun ctx obs _ ->
->>>>>>> 5aced0f4
+        (fun ctx obs loc _ ->
           match obs with
           | [ Term x; Term y ] ->
               let x = process ctx x in
