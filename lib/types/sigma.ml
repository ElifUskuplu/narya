open Bwd
open Bwd.Infix
open Util
open Dim
open Core
open Reporter
open Parser
open Notation
open Postprocess
open Syntax
open Raw
open Term
open Print
open Format

let sigma = Constant.make ()
let fst = Field.intern "fst"
let snd = Field.intern "snd"
let pair = Constant.make ()

open Monad.Ops (Monad.Maybe)

let prodn = make "prod" (Infixr No.one)

let () =
  set_tree prodn
    (Open_entry (eops [ (Ident [ "×" ], done_open prodn); (Op "><", done_open prodn) ]));
  set_processor prodn
    {
      process =
        (fun ctx obs loc _ ->
          let x, Term a, Term b =
            match obs with
            | [ one; b ] -> (
                match one with
                | Term { value = Notn n; _ } when equal (notn n) Builtins.parens -> (
                    match args n with
                    | [ Term { value = Notn n; _ } ] when equal (notn n) Builtins.asc -> (
                        match args n with
                        | [ Term { value = Ident ([ x ], _); _ }; Term a ] -> (Some x, Term a, b)
                        | [ Term { value = Placeholder _; _ }; Term a ] -> (None, Term a, b)
                        | _ -> (None, one, b))
                    | _ -> (None, one, b))
                | _ -> (None, one, b))
            | _ -> fatal (Anomaly "invalid notation arguments for sigma") in
          let a = process ctx a in
          let b = process (Snoc (ctx, x)) b in
          {
            value =
              Synth
                (App
                   ( { value = App ({ value = Const sigma; loc }, a); loc },
                     { value = Lam (x, `Normal, b); loc } ));
            loc;
          });
    };
  set_print prodn (fun space ppf obs ws ->
      match obs with
      | [ x; y ] ->
          let wsprod, ws = Option.value (take_opt (Ident [ "×" ]) ws) ~default:(take (Op "><") ws) in
          taken_last ws;
          pp_open_hovbox ppf 2;
          if true then (
            pp_term `Break ppf x;
            (* TODO: Can we let the user define unicode/ascii equivalent pairs? *)
            Uuseg_string.pp_utf_8 ppf (Printconfig.alt_char "×" "><");
            pp_ws `Nobreak ppf wsprod;
            pp_term space ppf y);
          pp_close_box ppf ()
      | _ -> fatal (Anomaly "invalid notation arguments for prod"))

<<<<<<< HEAD
let comma = make "comma" (Infixr No.one)

let () =
  set_tree comma (Open_entry (eop (Op ",") (done_open comma)));
  set_processor comma
    {
      process =
        (fun ctx obs loc _ ->
          match obs with
          | [ Term x; Term y ] ->
              let x = process ctx x in
              let y = process ctx y in
              { value = Raw.Struct (Field.Map.of_list [ (fst, x); (snd, y) ]); loc }
          | _ -> fatal (Anomaly "invalid notation arguments for sigma"));
    };
  set_print comma (fun space ppf obs ws ->
      match obs with
      | [ x; y ] ->
          let wscomma, _ = take ws in
          pp_open_hovbox ppf 2;
          if true then (
            pp_term `Break ppf x;
            pp_tok ppf (Op ",");
            pp_ws `Nobreak ppf wscomma;
            pp_term space ppf y);
          pp_close_box ppf ()
      | _ -> fatal (Anomaly "invalid notation arguments for comma"))

=======
>>>>>>> 541321ab
let install_notations () =
  (* TODO: How to unparse into a binding notation? *)
  State.add_bare prodn

let install () =
  install_notations ();
  Scope.set [ "Σ" ] sigma;
  Scope.set [ "pair" ] pair;
  Hashtbl.add Global.types sigma
    (pi None (UU D.zero) (pi None (pi None (Var (Top (id_sface D.zero))) (UU D.zero)) (UU D.zero)));
  Hashtbl.add Global.types pair
    (pi None (UU D.zero)
       (pi None
          (pi None (Var (Top (id_sface D.zero))) (UU D.zero))
          (pi None
             (Var (Pop (Top (id_sface D.zero))))
             (pi None
                (app (Var (Pop (Top (id_sface D.zero)))) (Var (Top (id_sface D.zero))))
                (app
                   (app (Const sigma) (Var (Pop (Pop (Pop (Top (id_sface D.zero)))))))
                   (Var (Pop (Pop (Top (id_sface D.zero))))))))));
  Hashtbl.add Global.constants sigma
    (Record
       {
         eta = `Eta;
         params = Suc (Suc Zero);
         dim = D.zero;
         fields =
           Emp
           <: (fst, Var (Pop (Pop (Top (id_sface D.zero)))))
           <: ( snd,
                app (Var (Pop (Top (id_sface D.zero)))) (Field (Var (Top (id_sface D.zero)), fst))
              );
       });
  Hashtbl.add Global.constants pair
    (Defined
       (ref
          (Case.Lam
             ( D.zero,
               `Normal (CubeOf.singleton (Some "A")),
               ref
                 (Case.Lam
                    ( D.zero,
                      `Normal (CubeOf.singleton (Some "B")),
                      ref
                        (Case.Lam
                           ( D.zero,
                             `Normal (CubeOf.singleton (Some "a")),
                             ref
                               (Case.Lam
                                  ( D.zero,
                                    `Normal (CubeOf.singleton (Some "b")),
                                    ref
                                      (Case.Leaf
                                         (Struct
                                            ( `Eta,
                                              Emp
                                              <: ( fst,
                                                   (Var (Pop (Top (id_sface D.zero))), `Unlabeled)
                                                 )
                                              <: (snd, (Var (Top (id_sface D.zero)), `Unlabeled)) )))
                                  )) )) )) ))))<|MERGE_RESOLUTION|>--- conflicted
+++ resolved
@@ -69,37 +69,6 @@
           pp_close_box ppf ()
       | _ -> fatal (Anomaly "invalid notation arguments for prod"))
 
-<<<<<<< HEAD
-let comma = make "comma" (Infixr No.one)
-
-let () =
-  set_tree comma (Open_entry (eop (Op ",") (done_open comma)));
-  set_processor comma
-    {
-      process =
-        (fun ctx obs loc _ ->
-          match obs with
-          | [ Term x; Term y ] ->
-              let x = process ctx x in
-              let y = process ctx y in
-              { value = Raw.Struct (Field.Map.of_list [ (fst, x); (snd, y) ]); loc }
-          | _ -> fatal (Anomaly "invalid notation arguments for sigma"));
-    };
-  set_print comma (fun space ppf obs ws ->
-      match obs with
-      | [ x; y ] ->
-          let wscomma, _ = take ws in
-          pp_open_hovbox ppf 2;
-          if true then (
-            pp_term `Break ppf x;
-            pp_tok ppf (Op ",");
-            pp_ws `Nobreak ppf wscomma;
-            pp_term space ppf y);
-          pp_close_box ppf ()
-      | _ -> fatal (Anomaly "invalid notation arguments for comma"))
-
-=======
->>>>>>> 541321ab
 let install_notations () =
   (* TODO: How to unparse into a binding notation? *)
   State.add_bare prodn
