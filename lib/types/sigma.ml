open Util
open Dim
open Core
open Reporter
open Parser
open Notation
open Postprocess
open Syntax
open Raw
open Term
open Print
open Format

let sigma = Constant.make ()
let fst = Field.intern "fst"
let snd = Field.intern "snd"
let pair = Constant.make ()

open Monad.Ops (Monad.Maybe)

let prodn = make "prod" (Infixr No.one)

let () =
  set_tree prodn
    (Open_entry (eops [ (Ident [ "×" ], done_open prodn); (Op "><", done_open prodn) ]));
  set_processor prodn
    {
      process =
<<<<<<< HEAD
        (fun ctx obs loc ->
=======
        (fun ctx obs _ ->
>>>>>>> 5aced0f4
          let x, Term a, Term b =
            match obs with
            | [ one; b ] -> (
                match one with
                | Term { value = Notn n; _ } when equal (notn n) Builtins.parens -> (
                    match args n with
                    | [ Term { value = Notn n; _ } ] when equal (notn n) Builtins.asc -> (
                        match args n with
                        | [ Term { value = Ident ([ x ], _); _ }; Term a ] -> (Some x, Term a, b)
                        | [ Term { value = Placeholder _; _ }; Term a ] -> (None, Term a, b)
                        | _ -> (None, one, b))
                    | _ -> (None, one, b))
                | _ -> (None, one, b))
            | _ -> fatal (Anomaly "invalid notation arguments for sigma") in
          let a = process ctx a in
          let b = process (Snoc (ctx, x)) b in
          {
            value =
              Synth
                (App
                   ( { value = App ({ value = Const sigma; loc }, a); loc },
                     { value = Lam (x, `Normal, b); loc } ));
            loc;
          });
    };
  set_print prodn (fun space ppf obs ws ->
      match obs with
      | [ x; y ] ->
          let wsprod, _ = take ws in
          pp_open_hovbox ppf 2;
          if true then (
            pp_term `Break ppf x;
            (* TODO: Can we let the user define unicode/ascii equivalent pairs? *)
            Uuseg_string.pp_utf_8 ppf (Printconfig.alt_char "×" "><");
            pp_ws `Nobreak ppf wsprod;
            pp_term space ppf y);
          pp_close_box ppf ()
      | _ -> fatal (Anomaly "invalid notation arguments for prod"))

let comma = make "comma" (Infixr No.one)

let () =
  set_tree comma (Open_entry (eop (Op ",") (done_open comma)));
  set_processor comma
    {
      process =
<<<<<<< HEAD
        (fun ctx obs loc ->
=======
        (fun ctx obs _ ->
>>>>>>> 5aced0f4
          match obs with
          | [ Term x; Term y ] ->
              let x = process ctx x in
              let y = process ctx y in
              { value = Raw.Struct (Field.Map.of_list [ (fst, x); (snd, y) ]); loc }
          | _ -> fatal (Anomaly "invalid notation arguments for sigma"));
    };
  set_print comma (fun space ppf obs ws ->
      match obs with
      | [ x; y ] ->
          let wscomma, _ = take ws in
          pp_open_hovbox ppf 2;
          if true then (
            pp_term `Break ppf x;
            pp_tok ppf (Op ",");
            pp_ws `Nobreak ppf wscomma;
            pp_term space ppf y);
          pp_close_box ppf ()
      | _ -> fatal (Anomaly "invalid notation arguments for comma"))

let install_notations () =
  (* TODO: How to unparse into a binding notation? *)
  State.add_bare prodn;
  State.add_struct comma [ "fst"; "snd" ]

let install () =
  install_notations ();
  Scope.set [ "Σ" ] sigma;
  Scope.set [ "pair" ] pair;
  Hashtbl.add Global.types sigma
    (pi None (UU D.zero) (pi None (pi None (Var (Top (id_sface D.zero))) (UU D.zero)) (UU D.zero)));
  Hashtbl.add Global.types pair
    (pi None (UU D.zero)
       (pi None
          (pi None (Var (Top (id_sface D.zero))) (UU D.zero))
          (pi None
             (Var (Pop (Top (id_sface D.zero))))
             (pi None
                (app (Var (Pop (Top (id_sface D.zero)))) (Var (Top (id_sface D.zero))))
                (app
                   (app (Const sigma) (Var (Pop (Pop (Pop (Top (id_sface D.zero)))))))
                   (Var (Pop (Pop (Top (id_sface D.zero))))))))));
  Hashtbl.add Global.constants sigma
    (Record
       {
         eta = true;
         params = Suc (Suc Zero);
         dim = D.zero;
         fields =
           [
             (fst, Var (Pop (Pop (Top (id_sface D.zero)))));
             ( snd,
               app (Var (Pop (Top (id_sface D.zero)))) (Field (Var (Top (id_sface D.zero)), fst)) );
           ];
       });
  Hashtbl.add Global.constants pair
    (Defined
       (ref
          (Case.Lam
             ( D.zero,
               `Normal (CubeOf.singleton (Some "A")),
               ref
                 (Case.Lam
                    ( D.zero,
                      `Normal (CubeOf.singleton (Some "B")),
                      ref
                        (Case.Lam
                           ( D.zero,
                             `Normal (CubeOf.singleton (Some "a")),
                             ref
                               (Case.Lam
                                  ( D.zero,
                                    `Normal (CubeOf.singleton (Some "b")),
                                    ref
                                      (Case.Leaf
                                         (Struct
                                            (Field.Map.empty
                                            |> Field.Map.add fst (Var (Pop (Top (id_sface D.zero))))
                                            |> Field.Map.add snd (Var (Top (id_sface D.zero)))))) ))
                           )) )) ))))<|MERGE_RESOLUTION|>--- conflicted
+++ resolved
@@ -26,11 +26,7 @@
   set_processor prodn
     {
       process =
-<<<<<<< HEAD
-        (fun ctx obs loc ->
-=======
-        (fun ctx obs _ ->
->>>>>>> 5aced0f4
+        (fun ctx obs loc _ ->
           let x, Term a, Term b =
             match obs with
             | [ one; b ] -> (
@@ -77,11 +73,7 @@
   set_processor comma
     {
       process =
-<<<<<<< HEAD
-        (fun ctx obs loc ->
-=======
-        (fun ctx obs _ ->
->>>>>>> 5aced0f4
+        (fun ctx obs loc _ ->
           match obs with
           | [ Term x; Term y ] ->
               let x = process ctx x in
