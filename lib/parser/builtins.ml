--- conflicted
+++ resolved
@@ -691,24 +691,7 @@
   (Coloneq, Infixr No.minus_omega)
 
 let () =
-<<<<<<< HEAD
-  set_processor abs (process_abs `Normal);
-  set_processor cubeabs (process_abs `Cube);
-  set_print abs ~in_case:true (pp_abs `Normal);
-  set_print cubeabs ~in_case:true (pp_abs `Cube)
-
-(* ********************
-   The universe
- ******************** *)
-
-let universe = make "Type" Outfix
-
-let () =
-  set_tree universe (Closed_entry (eop (Ident [ "Type" ]) (Done_closed universe)));
-  set_processor universe
-=======
   make coloneq
->>>>>>> 70a4daef
     {
       name = "coloneq";
       tree = Open_entry (eop Coloneq (done_open coloneq));
@@ -887,9 +870,6 @@
         pbody ^^ pp_ws `None wbody ^^ Token.pp RParen,
         wsrparen )
 
-<<<<<<< HEAD
-let () = set_print parens ~in_case:true pp_tuple
-=======
 let () =
   make parens
     {
@@ -909,7 +889,6 @@
           | `Tuple _ -> true
           | `Parens (_, Wrap body, _) -> is_case body);
     }
->>>>>>> 70a4daef
 
 (* ********************
    Dot
@@ -1595,13 +1574,6 @@
 let empty_co_match : (closed, No.plus_omega, closed) notation = (Empty_co_match, Outfix)
 
 let () =
-<<<<<<< HEAD
-  set_print implicit_mtch ~in_case:true (pp_match true);
-  set_print explicit_mtch ~in_case:true (pp_match true);
-  set_print mtchlam ~in_case:true (pp_match true);
-  set_print comatch ~in_case:true (pp_match true);
-  set_print empty_co_match ~in_case:true (pp_match true)
-=======
   make empty_co_match
     {
       name = "empty_co_match";
@@ -1619,7 +1591,6 @@
           | _ -> invalid "empty_co_match");
       is_case = (fun _ -> true);
     }
->>>>>>> 70a4daef
 
 (* ********************
    Codatatypes
@@ -1682,43 +1653,6 @@
 
 let rec pp_codata_fields first prews accum obs : document * Whitespace.t list =
   match obs with
-<<<<<<< HEAD
-  | [] ->
-      let wsrbrack, ws = take RBracket ws in
-      taken_last ws;
-      wsrbrack
-  | varfld :: body :: obs ->
-      pp_open_hvbox ppf 2;
-      let wsbar, ws = take (Op "|") ws in
-      pp_tok ppf (Op "|");
-      pp_ws `Nobreak ppf wsbar;
-      pp_term `Break ppf varfld;
-      let wscolon, ws = take Colon ws in
-      pp_tok ppf Colon;
-      pp_ws `Nobreak ppf wscolon;
-      pp_close_box ppf ();
-      pp_term
-        (if Display.style () = `Compact && List.is_empty obs then `Nobreak else `Break)
-        ppf body;
-      pp_codata_fields ppf obs ws
-  | _ :: _ -> fatal (Anomaly "invalid notation arguments for codata")
-
-let pp_codata space ppf obs ws =
-  pp_open_vbox ppf 0;
-  let wscodata, ws = take Codata ws in
-  pp_tok ppf Codata;
-  pp_ws `Nobreak ppf wscodata;
-  let wslbrack, ws = take LBracket ws in
-  pp_tok ppf LBracket;
-  pp_ws `Break ppf wslbrack;
-  let ws = must_start_with (Op "|") ws in
-  let wsrbrack = pp_codata_fields ppf obs ws in
-  pp_tok ppf RBracket;
-  pp_ws space ppf wsrbrack;
-  pp_close_box ppf ()
-
-let () = set_print codata ~in_case:true pp_codata
-=======
   | [ Token (RBracket, wsrbrack) ] ->
       (accum ^^ optional (pp_ws `Nobreak) prews ^^ Token.pp RBracket, wsrbrack)
   | Token (Op "|", wsbar) :: Term varfld :: Token (Colon, wscolon) :: Term body :: obs ->
@@ -1782,7 +1716,6 @@
       print_case = Some pp_codata;
       is_case = (fun _ -> true);
     }
->>>>>>> 70a4daef
 
 (* ********************
    Record types
@@ -1995,47 +1928,6 @@
       is_case = (fun _ -> true);
     }
 
-<<<<<<< HEAD
-let rec pp_record_fields ppf obs ws =
-  match obs with
-  | [] ->
-      let wsrparen, ws = take RParen ws in
-      taken_last ws;
-      wsrparen
-  | var :: body :: obs ->
-      pp_open_hvbox ppf 2;
-      pp_term `Break ppf var;
-      let wscolon, ws = take Colon ws in
-      pp_tok ppf Colon;
-      pp_ws `Nobreak ppf wscolon;
-      pp_close_box ppf ();
-      let ws = must_start_with (Op ",") ws in
-      let wscomma, ws = take (Op ",") ws in
-      pp_term `None ppf body;
-      if Display.style () = `Compact && List.is_empty obs then pp_ws `None ppf wscomma
-      else (
-        pp_tok ppf (Op ",");
-        pp_ws `Break ppf wscomma);
-      pp_record_fields ppf obs ws
-  | [ _ ] -> fatal (Anomaly "invalid notation arguments for record")
-
-let pp_record space ppf obs ws =
-  pp_open_vbox ppf 2;
-  let wssig, ws = take Sig ws in
-  pp_tok ppf Sig;
-  pp_ws `Nobreak ppf wssig;
-  let wslparen, ws = take LParen ws in
-  pp_tok ppf LParen;
-  pp_ws `Break ppf wslparen;
-  let wsrparen = pp_record_fields ppf obs ws in
-  pp_tok ppf RParen;
-  pp_ws space ppf wsrparen;
-  pp_close_box ppf ()
-
-let () = set_print record ~in_case:true pp_record
-
-=======
->>>>>>> 70a4daef
 (* ********************
    Datatypes
    ******************** *)
@@ -2139,138 +2031,6 @@
 
 let rec pp_data_constrs first prews accum obs =
   match obs with
-<<<<<<< HEAD
-  | [] ->
-      let wsrbrack, ws = take RBracket ws in
-      taken_last ws;
-      wsrbrack
-  | constr :: obs ->
-      pp_open_hvbox ppf 2;
-      let wsbar, ws = take (Op "|") ws in
-      pp_tok ppf (Op "|");
-      pp_ws `Nobreak ppf wsbar;
-      if List.is_empty obs then (
-        if Display.style () = `Compact then pp_term `Nobreak ppf constr
-        else pp_term `Break ppf constr;
-        pp_close_box ppf ())
-      else (
-        pp_term `Break ppf constr;
-        pp_close_box ppf ();
-        (* I don't understand why this seems to be necessary.  The `Break in the previous line should insert a break, and it does in the case of codata, but for some reason not here. *)
-        pp_print_cut ppf ());
-      pp_data_constrs ppf obs ws
-
-let pp_data space ppf obs ws =
-  pp_open_vbox ppf 0;
-  let wsdata, ws = take Data ws in
-  pp_tok ppf Data;
-  pp_ws `Nobreak ppf wsdata;
-  let wslbrack, ws = take LBracket ws in
-  pp_tok ppf LBracket;
-  pp_ws `Break ppf wslbrack;
-  (* We can't use "must_start_with" since there are no operators inside other than "|", so we compare lengths to make sure there are the right *number* of "|"s. *)
-  let ws = if List.length ws <= List.length obs then (Token.Op "|", []) :: ws else ws in
-  let wsrbrack = pp_data_constrs ppf obs ws in
-  pp_tok ppf RBracket;
-  pp_ws space ppf wsrbrack;
-  pp_close_box ppf ()
-
-let () = set_print data ~in_case:true pp_data
-
-(* ********************
-   Forwards Lists
-   ******************** *)
-
-let fwd = make "list" Outfix
-
-(* We define the notation tree and printing functions for lists to be parametric over the notation and direction symbol, so that we can re-use them for both forwards and backwards lists. *)
-
-let rec inner_lst s n =
-  Inner
-    {
-      empty_branch with
-      ops = TokMap.singleton (Op s) (op RBracket (Done_closed n));
-      term =
-        Some
-          (TokMap.of_list
-             [ (Op ",", Lazy (lazy (inner_lst s n))); (Op s, op RBracket (Done_closed n)) ]);
-    }
-
-let rec process_fwd :
-    type n. (string option, n) Bwv.t -> observation list -> Asai.Range.t option -> n check located =
- fun ctx obs loc ->
-  match obs with
-  | [] -> { value = Constr ({ value = Constr.intern "nil"; loc }, []); loc }
-  | Term tm :: tms ->
-      let cdr = process_fwd ctx tms loc in
-      let car = process ctx tm in
-      { value = Constr ({ value = Constr.intern "cons"; loc }, [ car; cdr ]); loc }
-
-let rec pp_elts : Format.formatter -> observation list -> Whitespace.alist -> Whitespace.alist =
- fun ppf obs ws ->
-  match obs with
-  | [] -> ws
-  | [ tm ] ->
-      pp_term `None ppf tm;
-      let ws = must_start_with (Op ",") ws in
-      let wscomma, ws = take (Op ",") ws in
-      (* TODO: If the last entry in a vboxed list is followed by a comment, then it doesn't get a comma after it the way it should in a vbox case. *)
-      pp_ws (`Custom (("", 1, ""), (",", -2, ""))) ppf wscomma;
-      ws
-  | tm :: obs ->
-      pp_term `None ppf tm;
-      let wscomma, ws = take (Op ",") ws in
-      pp_tok ppf (Op ",");
-      pp_ws `Break ppf wscomma;
-      pp_elts ppf obs ws
-
-let pp_lst : string -> space -> Format.formatter -> observation list -> Whitespace.alist -> unit =
- fun s space ppf obs ws ->
-  pp_open_hvbox ppf 2;
-  if true then (
-    pp_tok ppf LBracket;
-    let wslbracket, ws = take LBracket ws in
-    pp_ws `None ppf wslbracket;
-    pp_tok ppf (Op s);
-    let wsangle, ws = take (Op s) ws in
-    pp_ws `Break ppf wsangle;
-    let ws = pp_elts ppf obs ws in
-    pp_tok ppf (Op s);
-    let wsangle, ws = take (Op s) ws in
-    pp_ws `None ppf wsangle;
-    pp_tok ppf RBracket;
-    let wsrbracket, ws = take RBracket ws in
-    pp_ws space ppf wsrbracket;
-    taken_last ws);
-  pp_close_box ppf ()
-
-let () =
-  set_tree fwd (Closed_entry (eop LBracket (op (Op ">") (inner_lst ">" fwd))));
-  set_processor fwd { process = (fun ctx obs loc _ -> process_fwd ctx obs loc) };
-  set_print fwd (pp_lst ">")
-
-(* ********************
-   Backwards Lists
-   ******************** *)
-
-let bwd = make "bwd" Outfix
-
-let rec process_bwd :
-    type n. (string option, n) Bwv.t -> observation Bwd.t -> Asai.Range.t option -> n check located
-    =
- fun ctx obs loc ->
-  match obs with
-  | Emp -> { value = Constr ({ value = Constr.intern "emp"; loc }, []); loc }
-  | Snoc (tms, Term tm) ->
-      let rdc = process_bwd ctx tms loc in
-      let rac = process ctx tm in
-      { value = Constr ({ value = Constr.intern "snoc"; loc }, [ rdc; rac ]); loc }
-
-let () =
-  set_tree bwd (Closed_entry (eop LBracket (op (Op "<") (inner_lst "<" bwd))));
-  set_processor bwd { process = (fun ctx obs loc _ -> process_bwd ctx (Bwd.of_list obs) loc) };
-  set_print bwd (pp_lst "<")
-=======
   | [ Token (RBracket, wsrbrack) ] ->
       (accum ^^ optional (pp_ws `Nobreak) prews ^^ Token.pp RBracket, wsrbrack)
   | Token (Op "|", wsbar) :: Term constr :: obs ->
@@ -2323,7 +2083,6 @@
       print_case = Some pp_data;
       is_case = (fun _ -> true);
     }
->>>>>>> 70a4daef
 
 (* ********************
    Generating the state
@@ -2349,12 +2108,6 @@
     |> Situation.add empty_co_match
     |> Situation.add codata
     |> Situation.add record
-<<<<<<< HEAD
-    |> Situation.add data
-    |> Situation.add fwd
-    |> Situation.add bwd)
-=======
     |> Situation.add data)
->>>>>>> 70a4daef
 
 let run : type a. (unit -> a) -> a = fun f -> Situation.run_on !builtins f