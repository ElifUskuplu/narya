open Util
open Compile
open Print
open Format
open Core
open Raw
open Reporter
open Notation
open Monad.Ops (Monad.Maybe)

(* ********************
   Parentheses
 ******************** *)

let parens = make "parens" Outfix

let () =
  set_tree parens (Closed_entry (eop LParen (term RParen (Done_closed parens))));
  set_compiler parens
    {
      compile =
        (fun ctx obs ->
          let Wrap body, obs = get_term obs in
          let () = get_done obs in
          compile ctx body);
    };
  set_print parens (fun ppf obs ->
      let body, obs = get_term obs in
      let () = get_done obs in
      fprintf ppf "@[<hov 1>%a%a%a@]" pp_tok LParen pp_term body pp_tok RParen);
  set_print_as_case parens (fun ppf obs ->
      (* Parentheses should never be required in a case tree, so we omit them during reformatting. *)
      let body, obs = get_term obs in
      let () = get_done obs in
      pp_term ppf body)

(* ********************
   Let-binding
 ******************** *)

(* Let-in doesn't need to be right-associative in order to chain, because it is left-closed.  Declaring it to be nonassociative means that "let x := y in z : A" doesn't parse without parentheses, which I think is best as it looks ambiguous.  (The same idea applies to abstractions, although they are built into the parser rather than defined as mixfix notations.) *)

let letin = make "let" (Prefix No.minus_omega)

let () =
  set_tree letin
    (Closed_entry
       (eop Let
          (ident
             (ops
                [
                  (Coloneq, term In (Done_closed letin));
                  (Colon, term Coloneq (term In (Done_closed letin)));
                ]))));
  set_compiler letin
    {
      compile =
        (fun ctx obs ->
          let x, obs = get_ident obs in
          let Wrap ty_or_tm, obs = get_term obs in
          let Wrap tm_or_body, obs = get_term obs in
          match get_next obs with
          | `Term (Wrap body, obs) -> (
              let () = get_done obs in
              let ty, tm = (compile ctx ty_or_tm, compile ctx tm_or_body) in
              match compile (Snoc (ctx, x)) body with
              | Synth body -> Synth (Let (Asc (tm, ty), body))
              | _ -> fatal (Nonsynthesizing "body of let"))
          | `Done -> (
              let () = get_done obs in
              match compile ctx ty_or_tm with
              | Synth term -> (
                  match compile (Snoc (ctx, x)) tm_or_body with
                  | Synth body -> Synth (Let (term, body))
                  | _ -> fatal (Nonsynthesizing "body of let"))
              | _ -> fatal (Nonsynthesizing "value of let"))
          | _ -> fatal (Anomaly "impossible thing in let"));
    };
  set_print letin (fun ppf obs ->
      let rec pp_let ppf obs =
        let x, obs = get_ident obs in
        let ty_or_tm, obs = get_term obs in
        let tm_or_body, obs = get_term obs in
        match get_next obs with
        | `Term (body, obs) ->
            let () = get_done obs in
            let ty, tm = (ty_or_tm, tm_or_body) in
            fprintf ppf
              (match style () with
              | Compact -> "@[<hov 2>@[<hv 2>%a %a@ %a %a@ %a %a@]@ %a@]@ %a"
              | Noncompact -> "@[<hv 2>%a %a@ %a %a@ %a %a@ %a@]@ %a")
              pp_tok Let pp_var x pp_tok Colon pp_term ty pp_tok Coloneq pp_term tm pp_tok In
              pp_let_body body
        | `Done ->
            let () = get_done obs in
            let tm, body = (ty_or_tm, tm_or_body) in
            fprintf ppf
              (match style () with
              | Compact -> "@[<hov 2>%a %a %a@ %a@ %a@]@ %a"
              | Noncompact -> "@[<hv 2>%a %a %a@ %a@ %a@]@ %a")
              pp_tok Let pp_var x pp_tok Coloneq pp_term tm pp_tok In pp_let_body body
        | _ -> fatal (Anomaly "impossible thing in let")
      and pp_let_body ppf tr =
        match tr with
        | Wrap (Notn n) when equal n.notn letin -> pp_let ppf (args n)
        | _ -> pp_term ppf tr in
      fprintf ppf "@[<hv 0>%a@]" pp_let obs)

(* ********************
   Non-dependent function types
 ******************** *)

let arrow = make "arrow" (Infixr No.zero)

let () =
  set_tree arrow (Open_entry (eop Arrow (done_open arrow)));
  set_compiler arrow
    {
      compile =
        (fun ctx obs ->
          let Wrap dom, obs = get_term obs in
          let Wrap cod, obs = get_term obs in
          let () = get_done obs in
          let dom = compile ctx dom in
          let cod = compile (Snoc (ctx, None)) cod in
          Synth (Pi (dom, cod)));
    }

(* These are pretty-printed together with pi-types, see below. *)

(* ********************
   Pi-types
 ******************** *)

(* I think these are the only flags we're using, so if we could get rid of them, we could simplify by getting rid of flags completely. *)
type flag += Implicit_pi | Explicit_pi | Default_pi

let pi = make "pi" (Prefixr No.zero)

let rec explicit_pi () = Flag (Explicit_pi, ident (explicit_pi_vars ()))
and implicit_pi () = Flag (Implicit_pi, ident (implicit_pi_vars ()))

and explicit_pi_vars () =
  Inner
    {
      empty_branch with
      ops = TokMap.singleton Colon (term RParen (more_pi ()));
      ident = Some (Lazy (lazy (explicit_pi_vars ())));
    }

and implicit_pi_vars () =
  Inner
    {
      empty_branch with
      ops =
        TokMap.singleton Colon
          (terms
             [
               (Coloneq, Flag (Default_pi, term RBrace (Lazy (lazy (more_pi ())))));
               (RBrace, Lazy (lazy (more_pi ())));
             ]);
      ident = Some (Lazy (lazy (implicit_pi_vars ())));
    }

and more_pi () =
  ops
    [
      (LParen, Lazy (lazy (explicit_pi ())));
      (LBrace, Lazy (lazy (implicit_pi ())));
      (Arrow, Done_closed pi);
    ]

let () = set_tree pi (Closed_entry (eops [ (LParen, explicit_pi ()); (LBrace, implicit_pi ()) ]))

let rec compile_pi : type n. (string option, n) Bwv.t -> observation list -> n check =
 fun ctx obs ->
  let f = get_flag [ Explicit_pi; Implicit_pi ] obs in
  match f with
  | Some Implicit_pi -> fatal (Unimplemented "Implicit pi-types")
  | Some Explicit_pi -> compile_pi_names Zero ctx obs
  | _ ->
      let Wrap body, obs = get_term obs in
      let () = get_done obs in
      compile ctx body

and compile_pi_names :
    type m n mn. (m, n, mn) N.plus -> (string option, mn) Bwv.t -> observation list -> m check =
 fun mn ctx obs ->
  match get_next obs with
  | `Done -> fatal (Anomaly "Unexpected end of arguments")
  | `Ident (x, obs) -> compile_pi_names (Suc mn) (Snoc (ctx, x)) obs
  | `Constr _ | `Field _ -> fatal (Anomaly "Impossible thing in pi")
  | `Term (dom, obs) -> (
      let f = get_flag [ Default_pi ] obs in
      match f with
      | Some Default_pi -> fatal (Unimplemented "Default arguments not implemented")
      | _ ->
          let cod = compile_pi ctx obs in
          compile_pi_doms mn ctx dom cod)

and compile_pi_doms :
    type m n mn.
    (m, n, mn) N.plus -> (string option, mn) Bwv.t -> wrapped_parse -> mn check -> m check =
 fun mn ctx (Wrap dom) cod ->
  match (mn, ctx) with
  | Zero, _ -> cod
  | Suc mn, Snoc (ctx, _) ->
      let cdom = compile ctx dom in
      compile_pi_doms mn ctx (Wrap dom) (Synth (Pi (cdom, cod)))

let () = set_compiler pi { compile = compile_pi }

let rec pp_pi (arr : bool) (obs : observation list) :
    int * (formatter -> unit -> unit) * wrapped_parse =
  let f = get_flag [ Explicit_pi; Implicit_pi ] obs in
  match f with
  | Some Implicit_pi -> (
      let names, obs = get_idents obs in
      let ty, obs = get_term obs in
      let f = get_flag [ Default_pi ] obs in
      match f with
      | Some Default_pi -> fatal (Unimplemented "Default arguments not implemented")
      | _ ->
          let sp, rest, body = pp_pi false obs in
          ( 1,
            (fun ppf () ->
              if arr then pp_tok ppf Arrow;
              fprintf ppf "%a%a %a %a%a%t" pp_tok LBrace
                (pp_print_list ~pp_sep:pp_print_space pp_var)
                names pp_tok Colon pp_term ty pp_tok RBrace (fun ppf -> pp_print_break ppf sp 0);
              rest ppf ()),
            body ))
  | Some Explicit_pi -> (
      let idents, obs = get_idents obs in
      let ty, obs = get_term obs in
      let f = get_flag [ Default_pi ] obs in
      match f with
      | Some Default_pi -> fatal (Unimplemented "Default arguments not implemented")
      | _ ->
          let sp, rest, body = pp_pi false obs in
          ( 1,
            (fun ppf () ->
              if arr then fprintf ppf "%a " pp_tok Arrow;
              fprintf ppf "%a%a %a %a%a%t" pp_tok LParen
                (pp_print_list ~pp_sep:pp_print_space pp_var)
                idents pp_tok Colon pp_term ty pp_tok RParen (fun ppf -> pp_print_break ppf sp 0);
              rest ppf ()),
            body ))
  | _ -> (
      let Wrap body, obs = get_term obs in
      let () = get_done obs in
      match body with
      | Notn n when equal n.notn pi -> pp_pi false (args n)
      | Notn n when equal n.notn arrow ->
          let rest, body = pp_arrow true (args n) in
          (1, rest, body)
      | _ -> (0, (fun _ () -> ()), Wrap body))

and pp_arrow (arr : bool) (obs : observation list) : (formatter -> unit -> unit) * wrapped_parse =
  let dom, obs = get_term obs in
  let Wrap body, obs = get_term obs in
  let () = get_done obs in
  match body with
  | Notn n when equal n.notn pi ->
      let sp, rest, body = pp_pi true (args n) in
      ( (fun ppf () ->
          if arr then fprintf ppf "%a " pp_tok Arrow;
          fprintf ppf "%a%t" pp_term dom (fun ppf -> pp_print_break ppf sp 0);
          rest ppf ()),
        body )
  | Notn n when equal n.notn arrow ->
      let rest, body = pp_arrow true (args n) in
      ( (fun ppf () ->
          if arr then fprintf ppf "%a " pp_tok Arrow;
          fprintf ppf "%a@ " pp_term dom;
          rest ppf ()),
        body )
  | _ ->
      ( (fun ppf () ->
          if arr then fprintf ppf "%a " pp_tok Arrow;
          (* The @, here are the zero-space cuts that play the role of the returned 0s in the last case of pp_pi, so we don't need to return a number from pp_arrow. *)
          fprintf ppf "%a@," pp_term dom),
        Wrap body )

let () =
  set_print pi @@ fun ppf obs ->
  let _sp, pp_doms, body = pp_pi false obs in
  fprintf ppf "@[<b 1>@[<hov 2>%a@]%t%a %a@]" pp_doms ()
    (pp_print_custom_break ~fits:("", 1, "") ~breaks:("", 0, " "))
    pp_tok Arrow pp_term body

let () =
  set_print arrow @@ fun ppf obs ->
  let pp_doms, body = pp_arrow false obs in
  fprintf ppf "@[<b 1>@[<hov 2>%a@]%t%a %a@]" pp_doms ()
    (pp_print_custom_break ~fits:("", 1, "") ~breaks:("", 0, " "))
    pp_tok Arrow pp_term body

(* ********************
   Ascription
 ******************** *)

let asc = make "ascription" (Infix No.minus_omega)
let () = set_tree asc (Open_entry (eop Colon (done_open asc)))

let () =
  set_compiler asc
    {
      compile =
        (fun ctx obs ->
          let Wrap tm, obs = get_term obs in
          let Wrap ty, obs = get_term obs in
          let () = get_done obs in
          let tm = compile ctx tm in
          let ty = compile ctx ty in
          Synth (Asc (tm, ty)));
    };
  set_print asc @@ fun ppf obs ->
  let tm, obs = get_term obs in
  let ty, obs = get_term obs in
  let () = get_done obs in
  fprintf ppf "@[<b 0>%a@ %a %a" pp_term tm pp_tok Colon pp_term ty

(* ********************
   The universe
 ******************** *)

let universe = make "Type" Outfix

let () =
  set_tree universe (Closed_entry (eop (Ident "Type") (Done_closed universe)));
  set_compiler universe
    {
      compile =
        (fun _ obs ->
          let () = get_done obs in
          Synth UU);
    };
  set_print universe @@ fun ppf obs ->
  let () = get_done obs in
  pp_print_string ppf "Type"

(* ********************
   Degeneracies (refl and sym)
 ******************** *)

let refl = make "refl" Outfix

let () =
  set_tree refl
    (Closed_entry (eops [ (Ident "refl", Done_closed refl); (Ident "Id", Done_closed refl) ]));
  set_compiler refl
    {
      compile =
        (fun _ obs ->
          let () = get_done obs in
          Synth (Act ("refl", Dim.refl, None)));
    };
  set_print refl @@ fun ppf obs ->
  let () = get_done obs in
  pp_print_string ppf "refl"

let sym = make "sym" Outfix

let () =
  set_tree sym (Closed_entry (eop (Ident "sym") (Done_closed sym)));
  set_compiler sym
    {
      compile =
        (fun _ obs ->
          let () = get_done obs in
          Synth (Act ("sym", Dim.sym, None)));
    };
  set_print sym @@ fun ppf obs ->
  let () = get_done obs in
  pp_print_string ppf "sym"

(* ********************
   Anonymous structs and comatches
 ******************** *)

let struc = make "struc" Outfix

let () =
  set_tree struc
    (let rec struc_fields () =
       Inner
         {
<<<<<<< HEAD
           ops = TokMap.singleton RBrace (Done_closed struc);
           ident =
             Some
               (op Coloneq
                  (terms [ (Op ";", Lazy (lazy (struc_fields ()))); (RBrace, Done_closed struc) ]));
           constr = None;
           field = None;
           term = None;
=======
           empty_branch with
           ops = TokMap.singleton RBrace (Done struc);
           ident =
             Some
               (op Coloneq
                  (terms [ (Op ";", Lazy (lazy (struc_fields ()))); (RBrace, Done struc) ]));
>>>>>>> 8199ee22
         } in
     let rec comatch_fields () =
       Inner
         {
<<<<<<< HEAD
           ops = TokMap.singleton RBrace (Done_closed struc);
           field =
             Some
               (op Mapsto
                  (terms [ (Op ";", Lazy (lazy (comatch_fields ()))); (RBrace, Done_closed struc) ]));
           constr = None;
           ident = None;
           term = None;
         } in
     Closed_entry
       (eop LBrace
          (Inner
             {
               ops = TokMap.singleton RBrace (Done_closed struc);
               ident =
                 Some
                   (op Coloneq
                      (terms
                         [ (Op ";", Lazy (lazy (struc_fields ()))); (RBrace, Done_closed struc) ]));
               field =
                 Some
                   (op Mapsto
                      (terms
                         [ (Op ";", Lazy (lazy (comatch_fields ()))); (RBrace, Done_closed struc) ]));
               constr = None;
               term = None;
             })))
=======
           empty_branch with
           ops = TokMap.singleton RBrace (Done struc);
           field =
             Some
               (op Mapsto
                  (terms [ (Op ";", Lazy (lazy (comatch_fields ()))); (RBrace, Done struc) ]));
         } in
     eop LBrace
       (Inner
          {
            empty_branch with
            ops = TokMap.singleton RBrace (Done struc);
            ident =
              Some
                (op Coloneq
                   (terms [ (Op ";", Lazy (lazy (struc_fields ()))); (RBrace, Done struc) ]));
            field =
              Some
                (op Mapsto
                   (terms [ (Op ";", Lazy (lazy (comatch_fields ()))); (RBrace, Done struc) ]));
          }))
>>>>>>> 8199ee22

let rec compile_struc :
    type n. n check list Field.Map.t -> (string option, n) Bwv.t -> observation list -> n check =
 fun flds ctx obs ->
  match get_next obs with
  | `Done -> Raw.Struct flds
  | `Ident (Some x, obs) | `Field (x, obs) ->
      let Wrap tm, obs = get_term obs in
      let tm = compile ctx tm in
      compile_struc (flds |> Field.Map.add_to_list (Field.intern x) tm) ctx obs
  | `Ident (None, _) -> fatal Unnamed_field_in_struct
  | `Constr _ | `Term _ -> fatal (Anomaly "Impossible thing in struct")

let () = set_compiler struc { compile = (fun ctx obs -> compile_struc Field.Map.empty ctx obs) }

let rec pp_fld :
    type a.
    formatter ->
    (formatter -> a -> unit) ->
    a ->
    Token.t ->
    wrapped_parse ->
    observation list ->
    unit =
 fun ppf pp x tok tm obs ->
  fprintf ppf "@[<hov 2>%a %a@ %a@]%a" pp x pp_tok tok pp_term tm
    (pp_print_option (fun ppf -> fprintf ppf " %a@ " pp_tok))
    (if get_next obs = `Done then None else Some (Op ";"))

and pp_fields ppf obs =
  match get_next obs with
  | `Done -> ()
  | `Ident (Some x, obs) | `Field (x, obs) ->
      let tm, obs = get_term obs in
      (match state () with
      | Term -> pp_fld ppf pp_var (Some x) Coloneq tm obs
      | Case -> pp_fld ppf pp_field x Mapsto tm obs);
      pp_fields ppf obs
  | `Ident (None, _) -> fatal Unnamed_field_in_struct
  | `Constr _ | `Term _ -> fatal (Anomaly "Impossible thing in struct")

let pp_struc ppf obs =
  let style, state = (style (), state ()) in
  (match state with
  | Term ->
      if style = Noncompact then pp_open_box ppf 0;
      pp_open_hvbox ppf 2
  | Case -> pp_open_vbox ppf 2);
  pp_tok ppf LBrace;
  if style = Compact then pp_print_string ppf " " else pp_print_space ppf ();
  pp_fields ppf obs;
  (if style = Compact then pp_print_string ppf " "
   else
     match state with
     | Term ->
         pp_close_box ppf ();
         pp_print_custom_break ~fits:("", 1, "") ~breaks:(" ;", 0, "") ppf
     | Case -> pp_print_custom_break ~fits:("", 1, "") ~breaks:(" ;", -2, "") ppf);
  pp_tok ppf RBrace;
  pp_close_box ppf ()

(* In standard formatting, structures in case trees are written as copattern-matches with field dots and ↦, while those in terms are written without dots and with ≔. *)
let () =
  set_print struc pp_struc;
  set_print_as_case struc pp_struc

(* ********************
   Matches
 ******************** *)

let mtch = make "match" Outfix

let rec pattern_vars () =
  Inner
    {
      empty_branch with
      ident = Some (Lazy (lazy (pattern_vars ())));
      ops =
        TokMap.singleton Mapsto
          (terms [ (Op "|", Lazy (lazy (innermtch ()))); (RBracket, Done_closed mtch) ]);
    }

and innermtch () =
  Inner
    {
<<<<<<< HEAD
      ops = TokMap.of_list [ (RBracket, Done_closed mtch) ];
=======
      empty_branch with
      ops = TokMap.of_list [ (RBracket, Done mtch) ];
>>>>>>> 8199ee22
      constr = Some (pattern_vars ());
    }

let () =
  set_tree mtch
<<<<<<< HEAD
    (Closed_entry
       (eop LBracket
          (Inner
             {
               ops = TokMap.of_list [ (Op "|", innermtch ()); (RBracket, Done_closed mtch) ];
               ident =
                 Some
                   (Inner
                      {
                        ops =
                          TokMap.of_list [ (Op "|", innermtch ()); (RBracket, Done_closed mtch) ];
                        ident = None;
                        constr = None;
                        field = Some (op (Op "|") (innermtch ()));
                        term = None;
                      });
               constr = Some (pattern_vars ());
               field = None;
               term = None;
             })))
=======
    (eop LBracket
       (Inner
          {
            empty_branch with
            ops = TokMap.of_list [ (Op "|", innermtch ()); (RBracket, Done mtch) ];
            ident =
              Some
                (Inner
                   {
                     ops = TokMap.of_list [ (Op "|", innermtch ()); (RBracket, Done mtch) ];
                     ident = None;
                     constr = None;
                     field = Some (op (Op "|") (innermtch ()));
                     term = None;
                   });
            constr = Some (pattern_vars ());
          }))
>>>>>>> 8199ee22

let rec compile_branch_names :
    type a b ab.
    (a, b, ab) N.plus ->
    (string option, ab) Bwv.t ->
    Constr.t ->
    observation list ->
    a Raw.branch * observation list =
 fun ab ctx c obs ->
  match get_next obs with
  | `Ident (a, obs) -> compile_branch_names (Suc ab) (Snoc (ctx, a)) c obs
  | `Term (Wrap t, obs) ->
      let tm = compile ctx t in
      (Branch (c, ab, tm), obs)
  | `Constr _ | `Field _ -> fatal (Anomaly "Impossible thing in match")
  | `Done -> fatal (Anomaly "Unexpected end of input")

let rec compile_branches : type n. (string option, n) Bwv.t -> observation list -> n Raw.branch list
    =
 fun ctx obs ->
  match get_next obs with
  | `Done -> []
  | `Constr (c, obs) -> compile_branch ctx c obs
  | `Field _ | `Term _ | `Ident _ -> fatal (Anomaly "Impossible thing in match")

and compile_branch :
    type n. (string option, n) Bwv.t -> string -> observation list -> n Raw.branch list =
 fun ctx c obs ->
  let br, obs = compile_branch_names Zero ctx (Constr.intern c) obs in
  let rest = compile_branches ctx obs in
  br :: rest

let () =
  set_compiler mtch
    {
      compile =
        (fun ctx obs ->
          match get_next obs with
          (* Can't match an underscore *)
          | `Ident (None, _) -> fatal Unnamed_variable_in_match
          | `Ident (Some ident, obs) -> (
              match Bwv.index (Some ident) ctx with
              | None -> fatal (Unbound_variable ident)
              | Some x ->
                  let fa, obs =
                    (* If the next thing looks like a field, it might mean a face of a cube variable. *)
                    match get_next obs with
                    | `Field (fld, obs) -> (
                        match Dim.sface_of_string fld with
                        | Some fa -> (Some fa, obs)
                        | None -> fatal Parse_error)
                    | _ -> (None, obs) in
                  let branches = compile_branches ctx obs in
                  Match ((x, fa), branches))
          (* If we went right to a constructor, then that means it's a matching lambda. *)
          | `Constr (c, obs) ->
              let branches = compile_branch (Snoc (ctx, None)) c obs in
              Lam (`Normal, Match ((Top, None), branches))
          (* If we went right to Done, that means it's a matching lambda with zero branches. *)
          | `Done -> Lam (`Normal, Match ((Top, None), []))
          | `Field _ | `Term _ -> fatal (Anomaly "Impossible thing in match"));
    }

let rec branch_vars obs =
  match get_next obs with
  | `Ident (x, obs) ->
      let rest, obs = branch_vars obs in
      (x :: rest, obs)
  | _ -> ([], obs)

let rec pp_branches brk ppf obs =
  match get_next obs with
  | `Constr (c, obs) ->
      let vars, obs = branch_vars obs in
      let Wrap tm, obs = get_term obs in
      let style = style () in
      if brk || style = Noncompact then pp_print_break ppf 0 2 else pp_print_string ppf " ";
      (match tm with
      | Notn n when equal n.notn mtch && style = Compact ->
          fprintf ppf "@[<hov 0>@[<hov 4>%a %a@ %a%a@] %a@]" pp_tok (Op "|") pp_constr c
            (fun ppf -> List.iter (fun x -> fprintf ppf "%a@ " pp_var x))
            vars pp_tok Mapsto (pp_match false) (args n)
      | _ ->
          fprintf ppf "@[<b 1>@[<hov 4>%a %a@ %a%a@]%t%a@]" pp_tok (Op "|") pp_constr c
            (fun ppf -> List.iter (fun x -> fprintf ppf "%a@ " pp_var x))
            vars pp_tok Mapsto
            (pp_print_custom_break ~fits:("", 1, "") ~breaks:("", 0, " "))
            pp_term (Wrap tm));
      pp_branches true ppf obs
  | `Done -> ()
  | _ -> fatal (Anomaly "Impossible thing in match")

and pp_match box ppf obs =
  match get_next obs with
  | `Ident (ident, obs) ->
      if box then pp_open_vbox ppf 0;
      pp_tok ppf LBracket;
      pp_print_string ppf " ";
      pp_var ppf ident;
      pp_branches true ppf obs;
      if style () = Compact then pp_print_string ppf " " else pp_print_cut ppf ();
      pp_tok ppf RBracket;
      if box then pp_close_box ppf ()
  | _ ->
      let style = style () in
      if box || style = Noncompact then pp_open_vbox ppf 0;
      pp_tok ppf LBracket;
      pp_branches ((not box) || style = Noncompact) ppf obs;
      if style = Compact then pp_print_string ppf " " else pp_print_cut ppf ();
      pp_tok ppf RBracket;
      if box || style = Noncompact then pp_close_box ppf ()

(* Matches are only valid in case trees. *)
let () = set_print_as_case mtch (pp_match true)

(* ********************
   Generating the state
 ******************** *)

let builtins =
  ref
    (State.empty
    |> State.add parens
    |> State.add letin
    |> State.add pi
    |> State.add asc
    |> State.add arrow
    |> State.add universe
    |> State.add refl
    |> State.add sym
    |> State.add struc
    |> State.add mtch)<|MERGE_RESOLUTION|>--- conflicted
+++ resolved
@@ -386,41 +386,28 @@
     (let rec struc_fields () =
        Inner
          {
-<<<<<<< HEAD
+           empty_branch with
            ops = TokMap.singleton RBrace (Done_closed struc);
            ident =
              Some
                (op Coloneq
                   (terms [ (Op ";", Lazy (lazy (struc_fields ()))); (RBrace, Done_closed struc) ]));
-           constr = None;
-           field = None;
-           term = None;
-=======
-           empty_branch with
-           ops = TokMap.singleton RBrace (Done struc);
-           ident =
-             Some
-               (op Coloneq
-                  (terms [ (Op ";", Lazy (lazy (struc_fields ()))); (RBrace, Done struc) ]));
->>>>>>> 8199ee22
          } in
      let rec comatch_fields () =
        Inner
          {
-<<<<<<< HEAD
+           empty_branch with
            ops = TokMap.singleton RBrace (Done_closed struc);
            field =
              Some
                (op Mapsto
                   (terms [ (Op ";", Lazy (lazy (comatch_fields ()))); (RBrace, Done_closed struc) ]));
-           constr = None;
-           ident = None;
-           term = None;
          } in
      Closed_entry
        (eop LBrace
           (Inner
              {
+               empty_branch with
                ops = TokMap.singleton RBrace (Done_closed struc);
                ident =
                  Some
@@ -432,32 +419,7 @@
                    (op Mapsto
                       (terms
                          [ (Op ";", Lazy (lazy (comatch_fields ()))); (RBrace, Done_closed struc) ]));
-               constr = None;
-               term = None;
              })))
-=======
-           empty_branch with
-           ops = TokMap.singleton RBrace (Done struc);
-           field =
-             Some
-               (op Mapsto
-                  (terms [ (Op ";", Lazy (lazy (comatch_fields ()))); (RBrace, Done struc) ]));
-         } in
-     eop LBrace
-       (Inner
-          {
-            empty_branch with
-            ops = TokMap.singleton RBrace (Done struc);
-            ident =
-              Some
-                (op Coloneq
-                   (terms [ (Op ";", Lazy (lazy (struc_fields ()))); (RBrace, Done struc) ]));
-            field =
-              Some
-                (op Mapsto
-                   (terms [ (Op ";", Lazy (lazy (comatch_fields ()))); (RBrace, Done struc) ]));
-          }))
->>>>>>> 8199ee22
 
 let rec compile_struc :
     type n. n check list Field.Map.t -> (string option, n) Bwv.t -> observation list -> n check =
@@ -543,22 +505,18 @@
 and innermtch () =
   Inner
     {
-<<<<<<< HEAD
+      empty_branch with
       ops = TokMap.of_list [ (RBracket, Done_closed mtch) ];
-=======
-      empty_branch with
-      ops = TokMap.of_list [ (RBracket, Done mtch) ];
->>>>>>> 8199ee22
       constr = Some (pattern_vars ());
     }
 
 let () =
   set_tree mtch
-<<<<<<< HEAD
     (Closed_entry
        (eop LBracket
           (Inner
              {
+               empty_branch with
                ops = TokMap.of_list [ (Op "|", innermtch ()); (RBracket, Done_closed mtch) ];
                ident =
                  Some
@@ -572,28 +530,7 @@
                         term = None;
                       });
                constr = Some (pattern_vars ());
-               field = None;
-               term = None;
              })))
-=======
-    (eop LBracket
-       (Inner
-          {
-            empty_branch with
-            ops = TokMap.of_list [ (Op "|", innermtch ()); (RBracket, Done mtch) ];
-            ident =
-              Some
-                (Inner
-                   {
-                     ops = TokMap.of_list [ (Op "|", innermtch ()); (RBracket, Done mtch) ];
-                     ident = None;
-                     constr = None;
-                     field = Some (op (Op "|") (innermtch ()));
-                     term = None;
-                   });
-            constr = Some (pattern_vars ());
-          }))
->>>>>>> 8199ee22
 
 let rec compile_branch_names :
     type a b ab.
