open Util
open Dim
open Postprocess
open Print
open Format
open Core
open Syntax
open Raw
open Reporter
open Notation
open Monad.Ops (Monad.Maybe)
open Printconfig

type 'a located = 'a Asai.Range.located

(* ********************
   Parentheses
 ******************** *)

let parens = make "parens" Outfix

let () =
  set_tree parens (Closed_entry (eop LParen (term RParen (Done_closed parens))));
  set_processor parens
    {
      process =
<<<<<<< HEAD
        (fun ctx obs _loc ->
          (* The location of the parentheses can be ignored. *)
=======
        (fun ctx obs _ ->
>>>>>>> 5aced0f4
          match obs with
          | [ Term body ] -> process ctx body
          | _ -> fatal (Anomaly "invalid notation arguments for parens"));
    }

let pp_parens space ppf obs ws =
  match obs with
  | [ body ] ->
      let wslparen, ws = take ws in
      let wsrparen, _ = take ws in
      pp_open_hovbox ppf 1;
      if true then (
        pp_tok ppf LParen;
        pp_ws `None ppf wslparen;
        pp_term `None ppf body;
        pp_tok ppf RParen);
      pp_close_box ppf ();
      pp_ws space ppf wsrparen
  | _ -> fatal (Anomaly "invalid notation arguments for parens")

let () =
  set_print parens pp_parens;
  set_print_as_case parens pp_parens

(* ********************
   Let-binding
 ******************** *)

(* Let-in doesn't need to be right-associative in order to chain, because it is left-closed, but we make it right-associative anyway for consistency.  *)

let letin = make "let" (Prefixr No.minus_omega)

let () =
  set_tree letin
    (Closed_entry
       (eop Let
          (terms
             [
               (Coloneq, term In (Done_closed letin));
               (Colon, term Coloneq (term In (Done_closed letin)));
             ])));
  set_processor letin
    {
      process =
<<<<<<< HEAD
        (fun ctx obs loc ->
=======
        (fun ctx obs _ ->
>>>>>>> 5aced0f4
          match obs with
          | [ Term x; Term ty; Term tm; Term body ] -> (
              let x = get_var x.value in
              let ty, tm = (process ctx ty, process ctx tm) in
              match process (Snoc (ctx, x)) body with
              | { value = Synth body; loc = body_loc } ->
                  {
                    value =
                      Synth
                        (Let
                           ( x,
                             { value = Asc (tm, ty); loc = Range.merge_opt ty.loc tm.loc },
                             { value = body; loc = body_loc } ));
                    loc;
                  }
              | _ -> fatal (Nonsynthesizing "body of let"))
          | [ Term x; Term tm; Term body ] -> (
              let x = get_var x.value in
              match process ctx tm with
              | { value = Synth term; loc = term_loc } -> (
                  match process (Snoc (ctx, x)) body with
                  | { value = Synth body; loc = body_loc } ->
                      {
                        value =
                          Synth
                            (Let
                               ( x,
                                 { value = term; loc = term_loc },
                                 { value = body; loc = body_loc } ));
                        loc;
                      }
                  | _ -> fatal (Nonsynthesizing "body of let"))
              | _ -> fatal (Nonsynthesizing "value of let"))
          | _ -> fatal (Anomaly "invalid notation arguments for let"));
    };
  set_print letin (fun space ppf obs ws ->
      let rec pp_let space ppf obs ws =
        let style = style () in
        match obs with
        | [ x; ty; tm; body ] ->
            let wslet, ws = take ws in
            let wscolon, ws = take ws in
            let wscoloneq, ws = take ws in
            let wsin, _ = take ws in
            if style = `Compact then pp_open_hovbox ppf 2;
            if true then (
              pp_open_hvbox ppf 2;
              if true then (
                pp_tok ppf Let;
                pp_ws `Nobreak ppf wslet;
                pp_term `Break ppf x;
                pp_tok ppf Colon;
                pp_ws `Nobreak ppf wscolon;
                pp_term `Break ppf ty;
                pp_tok ppf Coloneq;
                pp_ws `Nobreak ppf wscoloneq;
                pp_term (if style = `Compact then `Nobreak else `Break) ppf tm);
              if style = `Compact then pp_close_box ppf ();
              pp_tok ppf In);
            pp_close_box ppf ();
            pp_ws `Break ppf wsin;
            pp_let_body space ppf body
        | [ x; tm; body ] ->
            let wslet, ws = take ws in
            let wscoloneq, ws = take ws in
            let wsin, _ = take ws in
            if style = `Compact then pp_open_hovbox ppf 2 else pp_open_hvbox ppf 2;
            if true then (
              pp_tok ppf Let;
              pp_ws `Nobreak ppf wslet;
              pp_term `Break ppf x;
              pp_tok ppf Coloneq;
              pp_ws `Nobreak ppf wscoloneq;
              pp_term (if style = `Compact then `Nobreak else `Break) ppf tm;
              pp_tok ppf In);
            pp_close_box ppf ();
            pp_ws `Break ppf wsin;
            pp_let_body space ppf body
        | _ -> fatal (Anomaly "invalid notation arguments for let")
      and pp_let_body space ppf tr =
        match tr with
<<<<<<< HEAD
        | Term { value = Notn n; _ } when equal (notn n) letin -> pp_let ppf (args n)
        | _ -> pp_term ppf tr in
      fprintf ppf "@[<hv 0>%a@]" pp_let obs)
=======
        | Term (Notn n) when equal (notn n) letin -> pp_let space ppf (args n) (whitespace n)
        | _ -> pp_term space ppf tr in
      pp_open_hvbox ppf 0;
      pp_let space ppf obs ws;
      pp_close_box ppf ())
>>>>>>> 5aced0f4

(* ********************
   Ascription
 ******************** *)

let asc = make "ascription" (Infix No.minus_omega)
let () = set_tree asc (Open_entry (eop Colon (done_open asc)))

let () =
  set_processor asc
    {
      process =
<<<<<<< HEAD
        (fun ctx obs loc ->
=======
        (fun ctx obs _ ->
>>>>>>> 5aced0f4
          match obs with
          | [ Term tm; Term ty ] ->
              let tm = process ctx tm in
              let ty = process ctx ty in
              { value = Synth (Asc (tm, ty)); loc }
          | _ -> fatal (Anomaly "invalid notation arguments for ascription"));
    };
  set_print asc @@ fun space ppf obs ws ->
  match obs with
  | [ tm; ty ] ->
      let ws, _ = take ws in
      pp_open_box ppf 0;
      if true then (
        pp_term `Break ppf tm;
        pp_tok ppf Colon;
        pp_ws `Nobreak ppf ws;
        pp_term space ppf ty);
      pp_close_box ppf ()
  | _ -> fatal (Anomaly "invalid notation arguments for ascription")

(* ****************************************
   Function types (dependent and non)
 **************************************** *)

let arrow = make "arrow" (Infixr No.zero)

exception Not_a_pi_arg

type arrow_opt = [ `Arrow of Whitespace.t list | `Noarrow | `First ]

type pi_dom =
  | Dep of {
      wsarrow : arrow_opt;
      vars : (string option * Whitespace.t list) list;
      ty : observation;
      wslparen : Whitespace.t list;
      wscolon : Whitespace.t list;
      wsrparen : Whitespace.t list;
    }
  | Nondep of { wsarrow : arrow_opt; ty : observation }

(* Inspect 'xs', expecting it to be a spine of valid bindable local variables or underscores, and produce a list of those variables, consing it onto the accumulator argument 'vars'. *)
let rec get_pi_vars :
    type lt ls rt rs.
    (lt, ls, rt, rs) parse ->
    (string option * Whitespace.t list) list ->
    (string option * Whitespace.t list) list =
 fun xs vars ->
  match xs with
<<<<<<< HEAD
  | Ident ([ x ], _) -> Some x :: vars
  | Ident (xs, _) -> fatal (Invalid_variable xs)
  | Placeholder _ -> None :: vars
  | App { fn; arg = { value = Ident ([ x ], _); _ }; _ } -> get_pi_vars fn.value (Some x :: vars)
=======
  | Ident ([ x ], w) -> (Some x, w) :: vars
  | Placeholder w -> (None, w) :: vars
  | App { fn; arg = Ident ([ x ], w); _ } -> get_pi_vars fn ((Some x, w) :: vars)
  | App { fn; arg = Placeholder w; _ } -> get_pi_vars fn ((None, w) :: vars)
>>>>>>> 5aced0f4
  (* There's a choice here: an invalid variable name could still be a valid term, so we could allow for instance (x.y : A) → B to be parsed as a non-dependent function type.  But that seems a recipe for confusion. *)
  | Ident (xs, _) -> fatal (Invalid_variable xs)
  | App { arg = Ident (xs, _); _ } -> fatal (Invalid_variable xs)
  | _ -> raise Not_a_pi_arg

(* Inspect 'arg', expecting it to be of the form 'x y z : A', and return the list of variables and the type. *)
let get_pi_arg :
    type lt ls rt rs.
    wsarrow:arrow_opt ->
    (lt, ls, rt, rs) parse ->
    wslparen:Whitespace.t list ->
    wsrparen:Whitespace.t list ->
    pi_dom =
 fun ~wsarrow arg ~wslparen ~wsrparen ->
  match arg with
  | Notn n when equal (notn n) asc -> (
      match args n with
<<<<<<< HEAD
      | [ Term xs; dom ] -> (get_pi_vars xs.value [], dom)
=======
      | [ Term xs; dom ] ->
          let wscolon, _ = take (whitespace n) in
          let vars = get_pi_vars xs [] in
          Dep { wsarrow; vars; ty = dom; wslparen; wscolon; wsrparen }
>>>>>>> 5aced0f4
      | _ -> fatal (Anomaly "invalid notation arguments for arrow"))
  | _ -> raise Not_a_pi_arg

(* Inspect 'doms', expecting it to be of the form (x:A)(y:B) etc, and produce a list of variables with types, prepending that list onto the front of the given accumulation list, with the first one having an arrow attached (before it front) if 'wsarrow' is given.  If it isn't of that form, interpret it as the single domain type of a non-dependent function-type and cons it onto the list. *)
let rec get_pi_args :
<<<<<<< HEAD
    type lt ls rt rs.
    (lt, ls, rt, rs) parse located ->
    (string option list option * observation) list ->
    (string option list option * observation) list =
 fun doms vars ->
=======
    type lt ls rt rs. arrow_opt -> (lt, ls, rt, rs) parse -> pi_dom list -> pi_dom list =
 fun wsarrow doms vars ->
>>>>>>> 5aced0f4
  try
    match doms.value with
    | Notn n when equal (notn n) parens -> (
        match args n with
        | [ Term body ] ->
<<<<<<< HEAD
            let xs, tys = get_pi_arg body.value in
            (Some xs, tys) :: vars
=======
            let wslparen, ws = take (whitespace n) in
            let wsrparen, _ = take ws in
            get_pi_arg ~wsarrow body ~wslparen ~wsrparen :: vars
>>>>>>> 5aced0f4
        | _ -> fatal (Anomaly "invalid notation arguments for arrow"))
    | App { fn; arg = { value = Notn n; _ }; _ } when equal (notn n) parens -> (
        match args n with
        | [ Term body ] ->
<<<<<<< HEAD
            let xs, tys = get_pi_arg body.value in
            get_pi_args fn ((Some xs, tys) :: vars)
=======
            let wslparen, ws = take (whitespace n) in
            let wsrparen, _ = take ws in
            get_pi_args wsarrow fn (get_pi_arg ~wsarrow:`Noarrow body ~wslparen ~wsrparen :: vars)
>>>>>>> 5aced0f4
        | _ -> fatal (Anomaly "invalid notation arguments for arrow"))
    | _ -> raise Not_a_pi_arg
  with Not_a_pi_arg -> Nondep { wsarrow; ty = Term doms } :: vars

(* Get all the domains and eventual codomain from a right-associated iterated function-type. *)
let rec get_pi :
    type lt ls rt rs.
<<<<<<< HEAD
    observation list -> (string option list option * observation) list * observation = function
  | [ Term dom; Term cod ] ->
      let doms, cod =
        match cod.value with
        | Notn n when equal (notn n) arrow -> get_pi (args n)
        | _ -> ([], Term cod) in
      (get_pi_args dom doms, cod)
=======
    arrow_opt ->
    observation list ->
    Whitespace.t list list ->
    pi_dom list * Whitespace.t list * observation =
 fun prev_arr obs ws ->
  match obs with
  | [ Term doms; Term cod ] ->
      let wsarrow, _ = take ws in
      let vars, ws, cod =
        match cod with
        | Notn n when equal (notn n) arrow -> get_pi (`Arrow wsarrow) (args n) (whitespace n)
        | _ -> ([], wsarrow, Term cod) in
      (get_pi_args prev_arr doms vars, ws, cod)
>>>>>>> 5aced0f4
  | _ -> fatal (Anomaly "invalid notation arguments for arrow")

(* Given the variables with domains and the codomain of a pi-type, process it into a raw term. *)
let rec process_pi :
<<<<<<< HEAD
    type n lt ls rt rs.
    (string option, n) Bwv.t ->
    (string option list option * observation) list ->
    (lt, ls, rt, rs) parse located ->
    n check located =
=======
    type n lt ls rt rs. (string option, n) Bwv.t -> pi_dom list -> (lt, ls, rt, rs) parse -> n check
    =
>>>>>>> 5aced0f4
 fun ctx doms cod ->
  match doms with
  | [] -> process ctx cod
  | Nondep { ty = Term dom; _ } :: doms ->
      let cdom = process ctx dom in
      let ctx = Bwv.Snoc (ctx, None) in
      let cod = process_pi ctx doms cod in
      Synth (Pi (None, cdom, cod))
  | Dep ({ vars = (x, _) :: xs; ty = Term dom; _ } as data) :: doms ->
      let cdom = process ctx dom in
      let ctx = Bwv.Snoc (ctx, x) in
<<<<<<< HEAD
      let cod = process_pi ctx ((Some xs, Term dom) :: doms) cod in
      let loc = Range.merge_opt cdom.loc cod.loc in
      { value = Synth (Pi (x, cdom, cod)); loc }
=======
      let cod = process_pi ctx (Dep { data with vars = xs } :: doms) cod in
      Synth (Pi (x, cdom, cod))
  | Dep { vars = []; _ } :: doms -> process_pi ctx doms cod
>>>>>>> 5aced0f4

let () =
  set_tree arrow (Open_entry (eop Arrow (done_open arrow)));
  set_processor arrow
    {
      process =
<<<<<<< HEAD
        (fun ctx obs _loc ->
          (* We don't need the loc parameter here, since we can reconstruct the location of each pi-type from its arguments. *)
          let doms, Term cod = get_pi obs in
=======
        (fun ctx obs ws ->
          let doms, _, Term cod = get_pi `First obs ws in
>>>>>>> 5aced0f4
          process_pi ctx doms cod);
    }

(* Pretty-print the domains of a right-associated iterated function-type *)
let rec pp_doms : formatter -> pi_dom list -> unit =
 fun ppf doms ->
  match doms with
  | [] -> ()
  | Dep { wsarrow; vars; ty; wslparen; wscolon; wsrparen } :: doms ->
      (match wsarrow with
      | `Arrow _ | `Noarrow -> pp_print_space ppf ()
      | `First -> ());
      pp_open_hbox ppf ();
      if true then (
        (match wsarrow with
        | `Arrow wsarrow ->
            pp_tok ppf Arrow;
            pp_ws `Nobreak ppf wsarrow
        | `Noarrow | `First -> ());
        pp_open_hovbox ppf 1;
        if true then (
          pp_tok ppf LParen;
          pp_ws `None ppf wslparen;
          List.iter
            (fun (x, w) ->
              pp_var ppf x;
              pp_ws `Break ppf w)
            vars;
          pp_tok ppf Colon;
          pp_ws `Nobreak ppf wscolon;
          pp_term `None ppf ty;
          pp_tok ppf RParen);
        pp_close_box ppf ());
      pp_close_box ppf ();
      pp_ws `None ppf wsrparen;
      pp_doms ppf doms
  | Nondep { wsarrow; ty } :: doms ->
      (match wsarrow with
      | `Arrow wsarrow ->
          pp_print_space ppf ();
          pp_tok ppf Arrow;
          pp_ws `Nobreak ppf wsarrow
      | `Noarrow -> pp_print_space ppf ()
      | `First -> ());
      pp_term `None ppf ty;
      pp_doms ppf doms

let () =
  set_print arrow @@ fun space ppf obs ws ->
  let doms, wsarrow, cod = get_pi `First obs ws in
  pp_open_box ppf 1;
  if true then (
    (*  *)
    pp_open_hovbox ppf 2;
    pp_doms ppf doms;
    pp_close_box ppf ();
    (*  *)
    pp_print_custom_break ppf ~fits:("", 1, "") ~breaks:("", 0, " ");
    pp_tok ppf Arrow;
    pp_ws `Nobreak ppf wsarrow;
    pp_term space ppf cod);
  pp_close_box ppf ()

(* ********************
   Abstraction
 ******************** *)

(* Abstractions are encoded as a right-associative infix operator that inspects its left-hand argument deeply before compiling it, expecting it to look like an application spine of variables, and then instead binds those variables in its right-hand argument. *)

let abs = make "abstraction" (Infixr No.minus_omega)
let () = set_tree abs (Open_entry (eop Mapsto (done_open abs)))
let cubeabs = make "cube_abstraction" (Infixr No.minus_omega)
let () = set_tree cubeabs (Open_entry (eop DblMapsto (done_open cubeabs)))

type _ extended_ctx =
  | Extctx :
      ('n, 'm, 'nm) N.plus * (Asai.Range.t option, 'm) Bwv.t * (string option, 'nm) Bwv.t
      -> 'n extended_ctx

let rec get_vars :
    type n lt1 ls1 rt1 rs1.
    (string option, n) Bwv.t -> (lt1, ls1, rt1, rs1) parse located -> n extended_ctx =
 fun ctx vars ->
  match vars.value with
  | Ident ([ x ], _) -> Extctx (Suc Zero, Snoc (Emp, vars.loc), Snoc (ctx, Some x))
  | Ident (xs, _) -> fatal (Invalid_variable xs)
  | Placeholder _ -> Extctx (Suc Zero, Snoc (Emp, vars.loc), Snoc (ctx, None))
  | App { fn; arg = { value = Ident ([ x ], _); _ }; _ } ->
      let (Extctx (ab, locs, ctx)) = get_vars ctx fn in
      Extctx (Suc ab, Snoc (locs, vars.loc), Snoc (ctx, Some x))
  | App { arg = { value = Ident (xs, _); _ }; _ } -> fatal (Invalid_variable xs)
  | App { fn; arg = { value = Placeholder _; _ }; _ } ->
      let (Extctx (ab, locs, ctx)) = get_vars ctx fn in
      Extctx (Suc ab, Snoc (locs, vars.loc), Snoc (ctx, None))
  | _ -> fatal Parse_error

let rec raw_lam :
    type a b ab.
    (string option, ab) Bwv.t ->
    [ `Cube | `Normal ] ->
    (a, b, ab) N.plus ->
    (Asai.Range.t option, b) Bwv.t ->
    ab check located ->
    a check located =
 fun names cube ab locs tm ->
  match (names, ab, locs) with
  | _, Zero, Emp -> tm
  | Snoc (names, x), Suc ab, Snoc (locs, loc) ->
      raw_lam names cube ab locs { value = Lam (x, cube, tm); loc = Range.merge_opt loc tm.loc }

let process_abs cube =
  {
    process =
<<<<<<< HEAD
      (fun ctx obs _loc ->
        (* The loc argument isn't used here since we can deduce the locations of each lambda by merging its variables with its body. *)
=======
      (fun ctx obs _ ->
>>>>>>> 5aced0f4
        match obs with
        | [ Term vars; Term body ] ->
            let (Extctx (ab, locs, ctx)) = get_vars ctx vars in
            raw_lam ctx cube ab locs (process ctx body)
        | _ -> fatal (Anomaly "invalid notation arguments for abstraction"));
  }

let pp_abs cube space ppf obs ws =
  match obs with
  | [ vars; body ] ->
      let wsmapsto, _ = take ws in
      pp_open_box ppf 0;
      if true then (
        pp_open_hovbox ppf 2;
        if true then (
          pp_term `Nobreak ppf vars;
          pp_tok ppf
            (match cube with
            | `Normal -> Mapsto
            | `Cube -> DblMapsto));
        pp_close_box ppf ();
        pp_ws `Break ppf wsmapsto;
        pp_term space ppf body);
      pp_close_box ppf ()
  | _ -> fatal (Anomaly "invalid notation arguments for abstraction")

let () =
  set_processor abs (process_abs `Normal);
  set_processor cubeabs (process_abs `Cube);
  set_print abs (pp_abs `Normal);
  set_print cubeabs (pp_abs `Cube);
  set_print_as_case abs (pp_abs `Normal);
  set_print_as_case cubeabs (pp_abs `Cube)

(* ********************
   The universe
 ******************** *)

let universe = make "Type" Outfix

let () =
  set_tree universe (Closed_entry (eop (Ident [ "Type" ]) (Done_closed universe)));
  set_processor universe
    {
      process =
<<<<<<< HEAD
        (fun _ obs loc ->
=======
        (fun _ obs _ ->
>>>>>>> 5aced0f4
          match obs with
          | [] -> { value = Synth UU; loc }
          | _ -> fatal (Anomaly "invalid notation arguments for Type"));
    };
  set_print universe @@ fun space ppf obs ws ->
  match obs with
  | [] ->
      let ws, _ = take ws in
      pp_print_string ppf "Type";
      pp_ws space ppf ws
  | _ -> fatal (Anomaly (Printf.sprintf "invalid notation arguments for Type: %d" (List.length ws)))

(* ********************
   Degeneracies
   ******************** *)

let degen = make "degeneracy" (Postfix No.plus_omega)

let () =
  set_tree degen (Open_entry (eop (Op "^") (op LBrace (term RBrace (done_open degen)))));
  set_processor degen
    {
      process =
<<<<<<< HEAD
        (fun ctx obs loc ->
=======
        (fun ctx obs _ ->
>>>>>>> 5aced0f4
          match obs with
          | [ Term tm; Term d ] -> (
              match d.value with
              | Ident ([ str ], _) -> (
                  match deg_of_string str with
                  | Some (Any s) -> (
                      match process ctx tm with
                      | { value = Synth x; loc = x_loc } ->
                          { value = Synth (Act (str, s, { value = x; loc = x_loc })); loc }
                      | _ -> fatal (Nonsynthesizing "argument of degeneracy"))
                  | None -> fatal Parse_error)
              | _ -> fatal Parse_error)
          | _ -> fatal (Anomaly "invalid notation arguments for degeneracy"));
    };
  set_print degen @@ fun space ppf obs ws ->
  match obs with
<<<<<<< HEAD
  | [ tm; Term { value = Ident ([ str ], _); _ } ] ->
      fprintf ppf "%a%a%a%a%a" pp_term tm pp_tok (Op "^") pp_tok LBrace pp_print_string str pp_tok
        RBrace
=======
  | [ tm; Term (Ident ([ str ], w)) ] ->
      let wscaret, ws = take ws in
      let wslbrace, ws = take ws in
      let wsrbrace, _ = take ws in
      pp_term `None ppf tm;
      pp_tok ppf (Op "^");
      pp_ws `None ppf wscaret;
      pp_tok ppf LBrace;
      pp_ws `None ppf wslbrace;
      pp_print_string ppf str;
      pp_ws `None ppf w;
      pp_tok ppf RBrace;
      pp_ws space ppf wsrbrace
>>>>>>> 5aced0f4
  | _ -> fatal (Anomaly "invalid notation arguments for degeneracy")

(* ********************
   Anonymous structs and comatches
 ******************** *)

let struc = make "struc" Outfix

let rec struc_fields () =
  Inner
    {
      empty_branch with
      ops = TokMap.singleton RBrace (Done_closed struc);
      term =
        Some
          (TokMap.singleton Coloneq
             (terms [ (Op ";", Lazy (lazy (struc_fields ()))); (RBrace, Done_closed struc) ]));
    }

let rec comatch_fields () =
  Inner
    {
      empty_branch with
      ops = TokMap.singleton RBrace (Done_closed struc);
      field =
        Some
          (op Mapsto
             (terms [ (Op ";", Lazy (lazy (comatch_fields ()))); (RBrace, Done_closed struc) ]));
    }

let () =
  set_tree struc
    (Closed_entry
       (eop LBrace
          (Inner
             {
               ops = TokMap.singleton RBrace (Done_closed struc);
               term =
                 Some
                   (TokMap.singleton Coloneq
                      (terms
                         [ (Op ";", Lazy (lazy (struc_fields ()))); (RBrace, Done_closed struc) ]));
               field =
                 Some
                   (op Mapsto
                      (terms
                         [ (Op ";", Lazy (lazy (comatch_fields ()))); (RBrace, Done_closed struc) ]));
             })))

let rec process_struc :
    type n.
    n check located Field.Map.t ->
    (string option, n) Bwv.t ->
    observation list ->
    Asai.Range.t option ->
    n check located =
 fun flds ctx obs loc ->
  match obs with
  | [] -> { value = Raw.Struct flds; loc }
  | Term { value = Ident ([ x ], _); _ } :: obs | Term { value = Field (x, _); _ } :: obs -> (
      match obs with
      | Term tm :: obs ->
          let tm = process ctx tm in
          let fld = Field.intern x in
          process_struc
            (Field.Map.update fld
               (function
                 | None -> Some tm
                 | Some _ -> fatal (Duplicate_field_in_struct fld))
               flds)
            ctx obs loc
      | _ -> fatal (Anomaly "invalid notation arguments for struct"))
  | _ :: _ -> fatal Invalid_field_in_struct

<<<<<<< HEAD
let () =
  set_processor struc { process = (fun ctx obs loc -> process_struc Field.Map.empty ctx obs loc) }
=======
let () = set_processor struc { process = (fun ctx obs _ -> process_struc Field.Map.empty ctx obs) }
>>>>>>> 5aced0f4

let rec pp_fld :
    type a.
    formatter ->
    (formatter -> a -> unit) ->
    a ->
    Whitespace.t list ->
    Token.t ->
    Whitespace.t list ->
    observation ->
    observation list ->
    Whitespace.t list list ->
    Whitespace.t list list =
 fun ppf pp x w tok wstok tm obs ws ->
  pp_open_hovbox ppf 2;
  if true then (
    pp ppf x;
    pp_ws `Nobreak ppf w;
    pp_tok ppf tok;
    pp_ws `Break ppf wstok;
    pp_term (if List.is_empty obs then `None else `Nobreak) ppf tm);
  pp_close_box ppf ();
  match obs with
  | [] -> ws
  | _ ->
      let wssemi, ws = take ws in
      pp_tok ppf (Op ";");
      pp_ws `Break ppf wssemi;
      ws

and pp_fields : formatter -> observation list -> Whitespace.t list list -> Whitespace.t list =
 fun ppf obs ws ->
  match obs with
<<<<<<< HEAD
  | [] -> ()
  | Term { value = Ident ([ x ], _); _ } :: obs | Term { value = Field (x, _); _ } :: obs -> (
=======
  | [] ->
      let wsrbrace, _ = take ws in
      wsrbrace
  | Term (Ident ([ x ], w)) :: obs | Term (Field (x, w)) :: obs -> (
      let wstok, ws = take ws in
>>>>>>> 5aced0f4
      match obs with
      | tm :: obs ->
          let ws =
            match state () with
            | `Term -> pp_fld ppf pp_var (Some x) w Coloneq wstok tm obs ws
            | `Case -> pp_fld ppf pp_field x w Mapsto wstok tm obs ws in
          pp_fields ppf obs ws
      | _ -> fatal (Anomaly "invalid notation arguments for struct"))
  | _ :: _ -> fatal Invalid_field_in_struct

let pp_struc space ppf obs ws =
  let style, state = (style (), state ()) in
  (match state with
  | `Term ->
      if style = `Noncompact then pp_open_box ppf 0;
      pp_open_hvbox ppf 2
  | `Case -> pp_open_vbox ppf 2);
  pp_tok ppf LBrace;
  if style = `Compact then pp_print_string ppf " " else pp_print_space ppf ();
  let wsrbrace = pp_fields ppf obs ws in
  (if style = `Compact then pp_print_string ppf " "
   else
     match state with
     | `Term ->
         pp_close_box ppf ();
         pp_print_custom_break ~fits:("", 1, "") ~breaks:(" ;", 0, "") ppf
     | `Case -> pp_print_custom_break ~fits:("", 1, "") ~breaks:(" ;", -2, "") ppf);
  pp_tok ppf RBrace;
  pp_close_box ppf ();
  pp_ws space ppf wsrbrace

(* In standard formatting, structures in case trees are written as copattern-matches with field dots and ↦, while those in terms are written without dots and with ≔. *)
let () =
  set_print struc pp_struc;
  set_print_as_case struc pp_struc

(* ********************
   Matches
 ******************** *)

let mtch = make "match" Outfix

let rec innermtch () =
  Inner
    {
      empty_branch with
      ops = TokMap.of_list [ (RBracket, Done_closed mtch) ];
      term =
        Some
          (TokMap.singleton Mapsto
             (terms [ (Op "|", Lazy (lazy (innermtch ()))); (RBracket, Done_closed mtch) ]));
    }

let () =
  set_tree mtch
    (Closed_entry
       (eop LBracket
          (Inner
             {
               empty_branch with
               ops = TokMap.of_list [ (Op "|", innermtch ()); (RBracket, Done_closed mtch) ];
               term =
                 Some
                   (TokMap.of_list
                      [
                        (Op "|", innermtch ());
                        (RBracket, Done_closed mtch);
                        ( Mapsto,
                          terms
                            [ (Op "|", Lazy (lazy (innermtch ()))); (RBracket, Done_closed mtch) ]
                        );
                      ]);
             })))

let rec get_pattern :
    type n lt1 ls1 rt1 rs1.
    (string option, n) Bwv.t ->
    (lt1, ls1, rt1, rs1) parse located ->
    Constr.t located * n extended_ctx =
 fun ctx pat ->
  match pat.value with
  | Constr (c, _) -> ({ value = Constr.intern c; loc = pat.loc }, Extctx (Zero, Emp, ctx))
  | App { fn; arg = { value = Ident ([ x ], _); loc }; _ } ->
      let c, Extctx (ab, locs, ctx) = get_pattern ctx fn in
      (c, Extctx (Suc ab, Snoc (locs, loc), Snoc (ctx, Some x)))
  | App { arg = { value = Ident (xs, _); _ }; _ } -> fatal (Invalid_variable xs)
  | App { fn; arg = { value = Placeholder _; loc }; _ } ->
      let c, Extctx (ab, locs, ctx) = get_pattern ctx fn in
      (c, Extctx (Suc ab, Snoc (locs, loc), Snoc (ctx, None)))
  | _ -> fatal Parse_error

let rec process_branches : type n. (string option, n) Bwv.t -> observation list -> n Raw.branch list
    =
 fun ctx obs ->
  match obs with
  | [] -> []
  | Term pat :: Term body :: obs ->
      let c, Extctx (ab, _locs, ectx) = get_pattern ctx pat in
      Branch (c, { value = ab; loc = pat.loc }, process ectx body) :: process_branches ctx obs
  | _ -> fatal (Anomaly "invalid notation arguments for match")

let () =
  set_processor mtch
    {
      process =
<<<<<<< HEAD
        (fun ctx obs loc ->
=======
        (fun ctx obs _ ->
>>>>>>> 5aced0f4
          match obs with
          (* If the first thing is a valid local variable or cube variable, then it's the match variable. *)
          | Term { value = Ident ([ ident ], _); _ } :: obs -> (
              match Bwv.find (Some ident) ctx with
              | None -> fatal (Unbound_variable ident)
              | Some x -> { value = Match ((x, None), process_branches ctx obs); loc })
          | Term { value = Ident ([ ident; fld ], _); _ } :: obs -> (
              match (Bwv.find (Some ident) ctx, Dim.sface_of_string fld) with
              | Some x, Some fa -> { value = Match ((x, Some fa), process_branches ctx obs); loc }
              | None, _ -> fatal (Unbound_variable ident)
              | _ -> fatal Parse_error)
          (* Otherwise, it's a matching lambda. *)
          | _ ->
              let branches = process_branches (Snoc (ctx, None)) obs in
              { value = Lam (None, `Normal, { value = Match ((Top, None), branches); loc }); loc });
    }

let rec pp_branches :
    bool -> formatter -> observation list -> Whitespace.t list list -> Whitespace.t list =
 fun brk ppf obs ws ->
  match obs with
  | pat :: body :: obs ->
      let wsbar, ws = take ws in
      let wsmapsto, ws = take ws in
      let style = style () in
      if brk || style = `Noncompact then pp_print_break ppf 0 2 else pp_print_string ppf " ";
      (match body with
<<<<<<< HEAD
      | Term { value = Notn n; _ } when equal (notn n) mtch && style = `Compact ->
          fprintf ppf "@[<hov 0>@[<hov 4>%a %a@ %a@] %a@]" pp_tok (Op "|") pp_term pat pp_tok Mapsto
            (pp_match false) (args n)
=======
      | Term (Notn n) when equal (notn n) mtch && style = `Compact ->
          pp_open_hovbox ppf 0;
          if true then (
            pp_open_hovbox ppf 4;
            if true then (
              pp_tok ppf (Op "|");
              pp_ws `Nobreak ppf wsbar;
              pp_term `Break ppf pat;
              pp_tok ppf Mapsto);
            pp_close_box ppf ();
            pp_ws `Nobreak ppf wsmapsto;
            pp_match false `None ppf (args n) (whitespace n));
          pp_close_box ppf ()
>>>>>>> 5aced0f4
      | _ ->
          pp_open_box ppf 1;
          if true then (
            pp_open_hovbox ppf 4;
            if true then (
              pp_tok ppf (Op "|");
              pp_ws `Nobreak ppf wsbar;
              pp_term `Break ppf pat;
              pp_tok ppf Mapsto);
            pp_close_box ppf ();
            pp_ws `None ppf wsmapsto;
            pp_print_custom_break ppf ~fits:("", 1, "") ~breaks:("", 0, " ");
            pp_term `None ppf body);
          pp_close_box ppf ());
      pp_branches true ppf obs ws
  | [] ->
      let wsrbrack, _ = take ws in
      wsrbrack
  | _ -> fatal (Anomaly "invalid notation arguments for match")

and pp_match box space ppf obs ws =
  let wslbrack, ws = take ws in
  let style = style () in
  match obs with
  | (Term { value = Ident _; _ } as x) :: obs ->
      if box then pp_open_vbox ppf 0;
      if true then (
        pp_tok ppf LBracket;
        pp_ws `Nobreak ppf wslbrack;
        pp_term `None ppf x;
        let wsrbrack = pp_branches true ppf obs ws in
        if style = `Noncompact then pp_print_cut ppf () else pp_print_char ppf ' ';
        pp_tok ppf RBracket;
        pp_ws space ppf wsrbrack);
      if box then pp_close_box ppf ()
  | _ ->
      if box || style = `Noncompact then pp_open_vbox ppf 0;
      if true then (
        pp_tok ppf LBracket;
        pp_ws `None ppf wslbrack;
        let wsrbrack = pp_branches ((not box) || style = `Noncompact) ppf obs ws in
        if style = `Noncompact then pp_print_cut ppf () else pp_print_char ppf ' ';
        pp_tok ppf RBracket;
        pp_ws space ppf wsrbrack);
      if box || style = `Noncompact then pp_close_box ppf ()

(* Matches are only valid in case trees. *)
let () = set_print_as_case mtch (pp_match true)

(* ********************
   Generating the state
 ******************** *)

let builtins =
  ref
    (State.empty
    |> State.add parens
    |> State.add letin
    |> State.add asc
    |> State.add abs
    |> State.add cubeabs
    |> State.add arrow
    |> State.add universe
    |> State.add degen
    |> State.add struc
    |> State.add mtch)

let run : type a. (unit -> a) -> a = fun f -> State.run_on !builtins f<|MERGE_RESOLUTION|>--- conflicted
+++ resolved
@@ -24,12 +24,8 @@
   set_processor parens
     {
       process =
-<<<<<<< HEAD
-        (fun ctx obs _loc ->
+        (fun ctx obs _loc _ ->
           (* The location of the parentheses can be ignored. *)
-=======
-        (fun ctx obs _ ->
->>>>>>> 5aced0f4
           match obs with
           | [ Term body ] -> process ctx body
           | _ -> fatal (Anomaly "invalid notation arguments for parens"));
@@ -74,11 +70,7 @@
   set_processor letin
     {
       process =
-<<<<<<< HEAD
-        (fun ctx obs loc ->
-=======
-        (fun ctx obs _ ->
->>>>>>> 5aced0f4
+        (fun ctx obs loc _ ->
           match obs with
           | [ Term x; Term ty; Term tm; Term body ] -> (
               let x = get_var x.value in
@@ -160,17 +152,12 @@
         | _ -> fatal (Anomaly "invalid notation arguments for let")
       and pp_let_body space ppf tr =
         match tr with
-<<<<<<< HEAD
-        | Term { value = Notn n; _ } when equal (notn n) letin -> pp_let ppf (args n)
-        | _ -> pp_term ppf tr in
-      fprintf ppf "@[<hv 0>%a@]" pp_let obs)
-=======
-        | Term (Notn n) when equal (notn n) letin -> pp_let space ppf (args n) (whitespace n)
+        | Term { value = Notn n; _ } when equal (notn n) letin ->
+            pp_let space ppf (args n) (whitespace n)
         | _ -> pp_term space ppf tr in
       pp_open_hvbox ppf 0;
       pp_let space ppf obs ws;
       pp_close_box ppf ())
->>>>>>> 5aced0f4
 
 (* ********************
    Ascription
@@ -183,11 +170,7 @@
   set_processor asc
     {
       process =
-<<<<<<< HEAD
-        (fun ctx obs loc ->
-=======
-        (fun ctx obs _ ->
->>>>>>> 5aced0f4
+        (fun ctx obs loc _ ->
           match obs with
           | [ Term tm; Term ty ] ->
               let tm = process ctx tm in
@@ -237,20 +220,14 @@
     (string option * Whitespace.t list) list =
  fun xs vars ->
   match xs with
-<<<<<<< HEAD
-  | Ident ([ x ], _) -> Some x :: vars
-  | Ident (xs, _) -> fatal (Invalid_variable xs)
-  | Placeholder _ -> None :: vars
-  | App { fn; arg = { value = Ident ([ x ], _); _ }; _ } -> get_pi_vars fn.value (Some x :: vars)
-=======
   | Ident ([ x ], w) -> (Some x, w) :: vars
   | Placeholder w -> (None, w) :: vars
-  | App { fn; arg = Ident ([ x ], w); _ } -> get_pi_vars fn ((Some x, w) :: vars)
-  | App { fn; arg = Placeholder w; _ } -> get_pi_vars fn ((None, w) :: vars)
->>>>>>> 5aced0f4
+  | App { fn; arg = { value = Ident ([ x ], w); _ }; _ } ->
+      get_pi_vars fn.value ((Some x, w) :: vars)
+  | App { fn; arg = { value = Placeholder w; _ }; _ } -> get_pi_vars fn.value ((None, w) :: vars)
   (* There's a choice here: an invalid variable name could still be a valid term, so we could allow for instance (x.y : A) → B to be parsed as a non-dependent function type.  But that seems a recipe for confusion. *)
   | Ident (xs, _) -> fatal (Invalid_variable xs)
-  | App { arg = Ident (xs, _); _ } -> fatal (Invalid_variable xs)
+  | App { arg = { value = Ident (xs, _); _ }; _ } -> fatal (Invalid_variable xs)
   | _ -> raise Not_a_pi_arg
 
 (* Inspect 'arg', expecting it to be of the form 'x y z : A', and return the list of variables and the type. *)
@@ -265,54 +242,33 @@
   match arg with
   | Notn n when equal (notn n) asc -> (
       match args n with
-<<<<<<< HEAD
-      | [ Term xs; dom ] -> (get_pi_vars xs.value [], dom)
-=======
       | [ Term xs; dom ] ->
           let wscolon, _ = take (whitespace n) in
-          let vars = get_pi_vars xs [] in
+          let vars = get_pi_vars xs.value [] in
           Dep { wsarrow; vars; ty = dom; wslparen; wscolon; wsrparen }
->>>>>>> 5aced0f4
       | _ -> fatal (Anomaly "invalid notation arguments for arrow"))
   | _ -> raise Not_a_pi_arg
 
 (* Inspect 'doms', expecting it to be of the form (x:A)(y:B) etc, and produce a list of variables with types, prepending that list onto the front of the given accumulation list, with the first one having an arrow attached (before it front) if 'wsarrow' is given.  If it isn't of that form, interpret it as the single domain type of a non-dependent function-type and cons it onto the list. *)
 let rec get_pi_args :
-<<<<<<< HEAD
-    type lt ls rt rs.
-    (lt, ls, rt, rs) parse located ->
-    (string option list option * observation) list ->
-    (string option list option * observation) list =
- fun doms vars ->
-=======
-    type lt ls rt rs. arrow_opt -> (lt, ls, rt, rs) parse -> pi_dom list -> pi_dom list =
+    type lt ls rt rs. arrow_opt -> (lt, ls, rt, rs) parse located -> pi_dom list -> pi_dom list =
  fun wsarrow doms vars ->
->>>>>>> 5aced0f4
   try
     match doms.value with
     | Notn n when equal (notn n) parens -> (
         match args n with
         | [ Term body ] ->
-<<<<<<< HEAD
-            let xs, tys = get_pi_arg body.value in
-            (Some xs, tys) :: vars
-=======
             let wslparen, ws = take (whitespace n) in
             let wsrparen, _ = take ws in
-            get_pi_arg ~wsarrow body ~wslparen ~wsrparen :: vars
->>>>>>> 5aced0f4
+            get_pi_arg ~wsarrow body.value ~wslparen ~wsrparen :: vars
         | _ -> fatal (Anomaly "invalid notation arguments for arrow"))
     | App { fn; arg = { value = Notn n; _ }; _ } when equal (notn n) parens -> (
         match args n with
         | [ Term body ] ->
-<<<<<<< HEAD
-            let xs, tys = get_pi_arg body.value in
-            get_pi_args fn ((Some xs, tys) :: vars)
-=======
             let wslparen, ws = take (whitespace n) in
             let wsrparen, _ = take ws in
-            get_pi_args wsarrow fn (get_pi_arg ~wsarrow:`Noarrow body ~wslparen ~wsrparen :: vars)
->>>>>>> 5aced0f4
+            get_pi_args wsarrow fn
+              (get_pi_arg ~wsarrow:`Noarrow body.value ~wslparen ~wsrparen :: vars)
         | _ -> fatal (Anomaly "invalid notation arguments for arrow"))
     | _ -> raise Not_a_pi_arg
   with Not_a_pi_arg -> Nondep { wsarrow; ty = Term doms } :: vars
@@ -320,15 +276,6 @@
 (* Get all the domains and eventual codomain from a right-associated iterated function-type. *)
 let rec get_pi :
     type lt ls rt rs.
-<<<<<<< HEAD
-    observation list -> (string option list option * observation) list * observation = function
-  | [ Term dom; Term cod ] ->
-      let doms, cod =
-        match cod.value with
-        | Notn n when equal (notn n) arrow -> get_pi (args n)
-        | _ -> ([], Term cod) in
-      (get_pi_args dom doms, cod)
-=======
     arrow_opt ->
     observation list ->
     Whitespace.t list list ->
@@ -338,25 +285,16 @@
   | [ Term doms; Term cod ] ->
       let wsarrow, _ = take ws in
       let vars, ws, cod =
-        match cod with
+        match cod.value with
         | Notn n when equal (notn n) arrow -> get_pi (`Arrow wsarrow) (args n) (whitespace n)
         | _ -> ([], wsarrow, Term cod) in
       (get_pi_args prev_arr doms vars, ws, cod)
->>>>>>> 5aced0f4
   | _ -> fatal (Anomaly "invalid notation arguments for arrow")
 
 (* Given the variables with domains and the codomain of a pi-type, process it into a raw term. *)
 let rec process_pi :
-<<<<<<< HEAD
     type n lt ls rt rs.
-    (string option, n) Bwv.t ->
-    (string option list option * observation) list ->
-    (lt, ls, rt, rs) parse located ->
-    n check located =
-=======
-    type n lt ls rt rs. (string option, n) Bwv.t -> pi_dom list -> (lt, ls, rt, rs) parse -> n check
-    =
->>>>>>> 5aced0f4
+    (string option, n) Bwv.t -> pi_dom list -> (lt, ls, rt, rs) parse located -> n check located =
  fun ctx doms cod ->
   match doms with
   | [] -> process ctx cod
@@ -364,33 +302,24 @@
       let cdom = process ctx dom in
       let ctx = Bwv.Snoc (ctx, None) in
       let cod = process_pi ctx doms cod in
-      Synth (Pi (None, cdom, cod))
+      let loc = Range.merge_opt cdom.loc cod.loc in
+      { value = Synth (Pi (None, cdom, cod)); loc }
   | Dep ({ vars = (x, _) :: xs; ty = Term dom; _ } as data) :: doms ->
       let cdom = process ctx dom in
       let ctx = Bwv.Snoc (ctx, x) in
-<<<<<<< HEAD
-      let cod = process_pi ctx ((Some xs, Term dom) :: doms) cod in
+      let cod = process_pi ctx (Dep { data with vars = xs } :: doms) cod in
       let loc = Range.merge_opt cdom.loc cod.loc in
       { value = Synth (Pi (x, cdom, cod)); loc }
-=======
-      let cod = process_pi ctx (Dep { data with vars = xs } :: doms) cod in
-      Synth (Pi (x, cdom, cod))
   | Dep { vars = []; _ } :: doms -> process_pi ctx doms cod
->>>>>>> 5aced0f4
 
 let () =
   set_tree arrow (Open_entry (eop Arrow (done_open arrow)));
   set_processor arrow
     {
       process =
-<<<<<<< HEAD
-        (fun ctx obs _loc ->
+        (fun ctx obs _loc ws ->
           (* We don't need the loc parameter here, since we can reconstruct the location of each pi-type from its arguments. *)
-          let doms, Term cod = get_pi obs in
-=======
-        (fun ctx obs ws ->
           let doms, _, Term cod = get_pi `First obs ws in
->>>>>>> 5aced0f4
           process_pi ctx doms cod);
     }
 
@@ -504,12 +433,8 @@
 let process_abs cube =
   {
     process =
-<<<<<<< HEAD
-      (fun ctx obs _loc ->
+      (fun ctx obs _loc _ ->
         (* The loc argument isn't used here since we can deduce the locations of each lambda by merging its variables with its body. *)
-=======
-      (fun ctx obs _ ->
->>>>>>> 5aced0f4
         match obs with
         | [ Term vars; Term body ] ->
             let (Extctx (ab, locs, ctx)) = get_vars ctx vars in
@@ -555,11 +480,7 @@
   set_processor universe
     {
       process =
-<<<<<<< HEAD
-        (fun _ obs loc ->
-=======
-        (fun _ obs _ ->
->>>>>>> 5aced0f4
+        (fun _ obs loc _ ->
           match obs with
           | [] -> { value = Synth UU; loc }
           | _ -> fatal (Anomaly "invalid notation arguments for Type"));
@@ -583,11 +504,7 @@
   set_processor degen
     {
       process =
-<<<<<<< HEAD
-        (fun ctx obs loc ->
-=======
-        (fun ctx obs _ ->
->>>>>>> 5aced0f4
+        (fun ctx obs loc _ ->
           match obs with
           | [ Term tm; Term d ] -> (
               match d.value with
@@ -604,12 +521,7 @@
     };
   set_print degen @@ fun space ppf obs ws ->
   match obs with
-<<<<<<< HEAD
-  | [ tm; Term { value = Ident ([ str ], _); _ } ] ->
-      fprintf ppf "%a%a%a%a%a" pp_term tm pp_tok (Op "^") pp_tok LBrace pp_print_string str pp_tok
-        RBrace
-=======
-  | [ tm; Term (Ident ([ str ], w)) ] ->
+  | [ tm; Term { value = Ident ([ str ], w); _ } ] ->
       let wscaret, ws = take ws in
       let wslbrace, ws = take ws in
       let wsrbrace, _ = take ws in
@@ -622,7 +534,6 @@
       pp_ws `None ppf w;
       pp_tok ppf RBrace;
       pp_ws space ppf wsrbrace
->>>>>>> 5aced0f4
   | _ -> fatal (Anomaly "invalid notation arguments for degeneracy")
 
 (* ********************
@@ -697,12 +608,8 @@
       | _ -> fatal (Anomaly "invalid notation arguments for struct"))
   | _ :: _ -> fatal Invalid_field_in_struct
 
-<<<<<<< HEAD
-let () =
-  set_processor struc { process = (fun ctx obs loc -> process_struc Field.Map.empty ctx obs loc) }
-=======
-let () = set_processor struc { process = (fun ctx obs _ -> process_struc Field.Map.empty ctx obs) }
->>>>>>> 5aced0f4
+let () =
+  set_processor struc { process = (fun ctx obs loc _ -> process_struc Field.Map.empty ctx obs loc) }
 
 let rec pp_fld :
     type a.
@@ -736,16 +643,11 @@
 and pp_fields : formatter -> observation list -> Whitespace.t list list -> Whitespace.t list =
  fun ppf obs ws ->
   match obs with
-<<<<<<< HEAD
-  | [] -> ()
-  | Term { value = Ident ([ x ], _); _ } :: obs | Term { value = Field (x, _); _ } :: obs -> (
-=======
   | [] ->
       let wsrbrace, _ = take ws in
       wsrbrace
-  | Term (Ident ([ x ], w)) :: obs | Term (Field (x, w)) :: obs -> (
+  | Term { value = Ident ([ x ], w); _ } :: obs | Term { value = Field (x, w); _ } :: obs -> (
       let wstok, ws = take ws in
->>>>>>> 5aced0f4
       match obs with
       | tm :: obs ->
           let ws =
@@ -851,11 +753,7 @@
   set_processor mtch
     {
       process =
-<<<<<<< HEAD
-        (fun ctx obs loc ->
-=======
-        (fun ctx obs _ ->
->>>>>>> 5aced0f4
+        (fun ctx obs loc _ ->
           match obs with
           (* If the first thing is a valid local variable or cube variable, then it's the match variable. *)
           | Term { value = Ident ([ ident ], _); _ } :: obs -> (
@@ -883,12 +781,7 @@
       let style = style () in
       if brk || style = `Noncompact then pp_print_break ppf 0 2 else pp_print_string ppf " ";
       (match body with
-<<<<<<< HEAD
       | Term { value = Notn n; _ } when equal (notn n) mtch && style = `Compact ->
-          fprintf ppf "@[<hov 0>@[<hov 4>%a %a@ %a@] %a@]" pp_tok (Op "|") pp_term pat pp_tok Mapsto
-            (pp_match false) (args n)
-=======
-      | Term (Notn n) when equal (notn n) mtch && style = `Compact ->
           pp_open_hovbox ppf 0;
           if true then (
             pp_open_hovbox ppf 4;
@@ -901,7 +794,6 @@
             pp_ws `Nobreak ppf wsmapsto;
             pp_match false `None ppf (args n) (whitespace n));
           pp_close_box ppf ()
->>>>>>> 5aced0f4
       | _ ->
           pp_open_box ppf 1;
           if true then (
