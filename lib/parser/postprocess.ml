--- conflicted
+++ resolved
@@ -10,7 +10,10 @@
 module StringMap = Map.Make (String)
 
 (* We define this here so we can refer to it in parsing implicit applications. *)
-let braces = make "braces" Outfix
+
+type (_, _, _) identity += Braces : (closed, No.plus_omega, closed) identity
+
+let braces : (closed, No.plus_omega, closed) notation = (Braces, Outfix)
 
 (* Require the argument to be either a valid local variable name (to be bound, so faces of cubical variables are not allowed) or an underscore, and return a corresponding 'string option'. *)
 let get_var : type lt ls rt rs. (lt, ls, rt, rs) parse located -> string option =
@@ -176,21 +179,17 @@
   | [] -> { value = Synth fn.value; loc = fn.loc }
   | (Wrap { value = Field (fld, _); _ }, loc) :: args ->
       process_apply ctx { value = Field (fn, Field.intern_ori fld); loc } args
-<<<<<<< HEAD
-  | (Term { value = Notn n; loc = braceloc }, loc) :: rest when equal (notn n) braces -> (
+  | (Wrap { value = Notn ((Braces, _), n); loc = braceloc }, loc) :: rest -> (
       match args n with
-      | [ Term arg ] ->
+      | [ Token (LBrace, _); Term arg; Token (RBrace, _) ] ->
           process_apply ctx
             { value = Raw.App (fn, process ctx arg, locate_opt braceloc `Implicit); loc }
             rest
       | _ -> fatal (Anomaly "invalid notation arguments for braces"))
-  | (Term arg, loc) :: args ->
+  | (Wrap arg, loc) :: args ->
       process_apply ctx
         { value = Raw.App (fn, process ctx arg, locate_opt arg.loc `Explicit); loc }
         args
-=======
-  | (Wrap arg, loc) :: args -> process_apply ctx { value = Raw.App (fn, process ctx arg); loc } args
->>>>>>> cc5f79c1
 
 and process_synth :
     type n lt ls rt rs.
@@ -224,38 +223,5 @@
   | (name, w) :: names ->
       let pty = process ctx ty in
       let (Processed_tel (tel, ctx, ws)) =
-<<<<<<< HEAD
-        process_vars (Bwv.snoc ctx name) names (Term ty) parameters in
-      Processed_tel (Ext (name, pty, tel), ctx, w :: ws)
-
-let process_user :
-    type n.
-    User.key ->
-    string list ->
-    string list ->
-    (string option, n) Bwv.t ->
-    observation list ->
-    Asai.Range.t option ->
-    n check located =
- fun key pat_vars val_vars ctx obs loc ->
-  let args =
-    List.fold_left2
-      (fun acc k (Term x) -> acc |> StringMap.add k (process ctx x))
-      StringMap.empty pat_vars obs in
-  let value =
-    match key with
-    | `Constant c ->
-        let spine =
-          List.fold_left
-            (fun acc k ->
-              Raw.App ({ value = acc; loc }, StringMap.find k args, locate_opt None `Explicit))
-            (Const c) val_vars in
-        Raw.Synth spine
-    | `Constr (c, _) ->
-        let args = List.map (fun k -> StringMap.find k args) val_vars in
-        Raw.Constr ({ value = c; loc }, args) in
-  { value; loc }
-=======
         process_vars (Bwv.snoc ctx name) names (Wrap ty) parameters in
-      Processed_tel (Ext (name, pty, tel), ctx, w :: ws)
->>>>>>> cc5f79c1
+      Processed_tel (Ext (name, pty, tel), ctx, w :: ws)