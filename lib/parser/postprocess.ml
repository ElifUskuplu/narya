--- conflicted
+++ resolved
@@ -41,32 +41,19 @@
   (* "Application" nodes in result trees are used for anything that syntactically *looks* like an application.  In addition to actual applications of functions, this includes applications of constructors and degeneracy operators, and also field projections.  *)
   | App { fn; arg; _ } -> (
       match
-<<<<<<< HEAD
         match fn.value with
-        | Ident [ str ] -> process_deg ctx str arg
-=======
-        match fn with
         | Ident ([ str ], _) -> process_deg ctx str arg
->>>>>>> 84fa0699
         | _ -> None
       with
       | Some tm -> { value = tm; loc }
       | _ -> (
           let fn = process ctx fn in
-<<<<<<< HEAD
           match fn.value with
           | Synth vfn -> (
               let fn = { value = vfn; loc = fn.loc } in
               match arg.value with
-              | Field fld -> { value = Synth (Field (fn, Field.intern fld)); loc }
+              | Field (fld, _) -> { value = Synth (Field (fn, Field.intern fld)); loc }
               | _ -> { value = Synth (Raw.App (fn, process ctx arg)); loc })
-=======
-          match fn with
-          | Synth fn -> (
-              match arg with
-              | Field (fld, _) -> Synth (Field (fn, Field.intern fld))
-              | _ -> Synth (Raw.App (fn, process ctx arg)))
->>>>>>> 84fa0699
           | Constr (head, args) ->
               let arg = process ctx arg in
               { value = Raw.Constr (head, Snoc (args, arg)); loc }
@@ -94,11 +81,7 @@
                 | [ str ] when Option.is_some (deg_of_name str) ->
                     fatal (Missing_argument_of_degeneracy str)
                 | _ -> fatal (Unbound_variable (String.concat "." parts))))))
-<<<<<<< HEAD
-  | Constr ident -> { value = Raw.Constr ({ value = Constr.intern ident; loc }, Emp); loc }
-=======
-  | Constr (ident, _) -> Raw.Constr (Constr.intern ident, Emp)
->>>>>>> 84fa0699
+  | Constr (ident, _) -> { value = Raw.Constr ({ value = Constr.intern ident; loc }, Emp); loc }
   | Field _ -> fatal (Anomaly "Field is head")
 
 and process_deg :
