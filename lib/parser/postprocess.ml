--- conflicted
+++ resolved
@@ -9,7 +9,6 @@
 open Monad.Ops (Monad.Maybe)
 module StringMap = Map.Make (String)
 
-<<<<<<< HEAD
 (* Process a term into a list of strings, to be a multi-word attribute *)
 let strings_of_term : type ls lt rs rt.
     (ls, lt, rs, rt) parse -> string list * Whitespace.t list list =
@@ -26,10 +25,7 @@
      | _ -> fatal Unrecognized_attribute in
   go [] [] tm
 
-(* We define this here so we can refer to it in parsing implicit applications. *)
-=======
 (* We define these here so we can refer to them in parsing implicit and nullary applications. *)
->>>>>>> dd452440
 
 type (_, _, _) identity +=
   | Braces : (closed, No.plus_omega, closed) identity
