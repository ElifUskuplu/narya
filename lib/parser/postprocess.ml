--- conflicted
+++ resolved
@@ -35,14 +35,9 @@
     type n lt ls rt rs.
     (string option, n) Bwv.t -> (lt, ls, rt, rs) parse located -> n check located =
  fun ctx res ->
-<<<<<<< HEAD
   let loc = res.loc in
   match res.value with
-  | Notn n -> (processor (notn n)).process ctx (args n) loc
-=======
-  match res with
-  | Notn n -> (processor (notn n)).process ctx (args n) (whitespace n)
->>>>>>> 5aced0f4
+  | Notn n -> (processor (notn n)).process ctx (args n) loc (whitespace n)
   (* "Application" nodes in result trees are used for anything that syntactically *looks* like an application.  In addition to actual applications of functions, this includes applications of constructors and degeneracy operators, and also field projections.  *)
   | App { fn; arg; _ } -> (
       match
