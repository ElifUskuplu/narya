--- conflicted
+++ resolved
@@ -177,20 +177,14 @@
  fun ctx fn fnargs ->
   match fnargs with
   | [] -> { value = Synth fn.value; loc = fn.loc }
-<<<<<<< HEAD
-  | (Term { value = Field (fld, pbij, _); _ }, loc) :: args -> (
+  | (Wrap { value = Field (fld, pbij, _); _ }, loc) :: args -> (
       try
         let fld =
           try `Int (int_of_string fld) with Failure _ -> `Name (fld, List.map int_of_string pbij)
         in
         process_apply ctx { value = Field (fn, fld); loc } args
       with Failure _ -> fatal (Invalid_field (String.concat "." ("" :: fld :: pbij))))
-  | (Term { value = Notn n; loc = braceloc }, loc) :: rest when equal (notn n) braces -> (
-=======
-  | (Wrap { value = Field (fld, _); _ }, loc) :: args ->
-      process_apply ctx { value = Field (fn, Field.intern_ori fld); loc } args
   | (Wrap { value = Notn ((Braces, _), n); loc = braceloc }, loc) :: rest -> (
->>>>>>> 4f49f29c
       match args n with
       | [ Token (LBrace, _); Term arg; Token (RBrace, _) ] ->
           process_apply ctx
