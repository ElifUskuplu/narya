open Bwd
open Util
open Core
open Syntax.Raw
open Reporter
module TokMap = Map.Make (Token)
open Asai.Range

(* A notation is either open or closed, on both sides.  We call these two properties combined its "fixity", since they are equivalent to the traditional classification as infix, prefix, postfix, or "outfix".

    left | right | traditional name
   ------|-------|------------------
    open | open  | infix
   closed| open  | prefix
    open |closed | postfix
   closed|closed | closed / outfix / around-fix

   A notation is left-associative, right-associative, or non-associative.  It can only be associative on a side where it is open, i.e. only an infix or prefix notation can meaningfully be right-associative, while only an infix or postfix notation can meaningfully be left-associative.  Thus, instead of storing associativity separately, we store a "strictness" along with openness. *)

type closed = Dummy_closed
type 's opn = Dummy_open
type _ openness = Open : 's No.strictness -> 's opn openness | Closed : closed openness

(* These opennesses are determined by a more traditional fixity. *)
type (_, _, _) fixity =
  | Infix : 'tight No.t -> (No.strict opn, 'tight, No.strict opn) fixity
  | Infixl : 'tight No.t -> (No.nonstrict opn, 'tight, No.strict opn) fixity
  | Infixr : 'tight No.t -> (No.strict opn, 'tight, No.nonstrict opn) fixity
  | Prefix : 'tight No.t -> (closed, 'tight, No.strict opn) fixity
  | Prefixr : 'tight No.t -> (closed, 'tight, No.nonstrict opn) fixity
  | Postfix : 'tight No.t -> (No.strict opn, 'tight, closed) fixity
  | Postfixl : 'tight No.t -> (No.nonstrict opn, 'tight, closed) fixity
  | Outfix : (closed, No.plus_omega, closed) fixity

(* This is where we enforce that an infix notation can't be associative on both sides. *)
let fixprops :
    type left tight right.
    (left, tight, right) fixity -> left openness * tight No.t * right openness = function
  | Infix t -> (Open Strict, t, Open Strict)
  | Infixl t -> (Open Nonstrict, t, Open Strict)
  | Infixr t -> (Open Strict, t, Open Nonstrict)
  | Prefix t -> (Closed, t, Open Strict)
  | Prefixr t -> (Closed, t, Open Nonstrict)
  | Postfix t -> (Open Strict, t, Closed)
  | Postfixl t -> (Open Nonstrict, t, Closed)
  | Outfix -> (Closed, No.plus_omega, Closed)

(* A "notation tree" (not to be confused with a "parse tree", which is the *result* of parsing) carries the information about how to parse one or more notations.  Each individual notation is defined by giving one tree, but multiple such trees can also be "merged" together.  This allows different notations that start out looking the same to be parsed with minimal backtracking, as we don't need to "decide" which notation we're parsing until we get to the point of the tree where they diverge.  Accordingly, although each notation is associated to a defining tree, a tree also stores pointers to notations at its leaves, since a merged tree could parse many different notations depending on which path through it is taken. *)

(* The trees corresponding to notations that are open on one side or the other do *not* record the existence of the leftmost or rightmost subterm: they only record the positions of the operators and fully delimited "inner" subterms.  Thus, a notation tree does not fully characterize the behavior of a notation until paired with the information of its openness on each side. *)

(* A notation tree is parametrized by an upper tightness interval and is guaranteed to produce only notations that lie in that interval from the left. *)
type (_, _) tree =
  | Inner : ('t, 's) branch -> ('t, 's) tree
  | Done_open : ('t, 's, 'tight) No.lt * ('left opn, 'tight, 'right) notation -> ('t, 's) tree
  (* However, left-closed notations can lie in any tightness interval on that side. *)
  | Done_closed : (closed, 'tight, 'right) notation -> ('t, 's) tree
  (* Trees associated to notations of arbitrary length are infinite, so we allow them to be computed lazily as needed. *)
  | Lazy : ('t, 's) tree Lazy.t -> ('t, 's) tree

(* When there is a choice in parsing, we arrange it so that no backtracking is required (except for a single token of lookahead).  We test all the possible next literal tokens, considering the possibility of a notation operator, field, or other term.  (Constructors and identifiers are considered special terms, and extracted during postprocessing.)  Operators and fields cannot also be other terms, so there is no need for backtracking. *)
and ('t, 's) branch = {
  ops : ('t, 's) tree TokMap.t;
  field : ('t, 's) tree option;
  term : ('t, 's) tree TokMap.t option;
}

(* The entry point of a notation tree must begin with an operator symbol. *)
and ('t, 's) entry = ('t, 's) tree TokMap.t

(* If we weren't using intrinsically well-scoped De Bruijn indices, then the typechecking context and the type of raw terms would be simply ordinary types, and we could use the one as the parsing State and the other as the parsing Result.  However, the Fmlib parser isn't set up to allow a parametrized family of state types, with the output of a parsing combinator depending on the state (and it would be tricky to do that correctly anyway).  So instead we record the result of parsing as a syntax tree with idents, and have a separate step of "postprocessing" that makes it into a raw term.  This has the additional advantage that by parsing and pretty-printing we can reformat code even if it is not well-scoped. *)
and observation = Term : ('lt, 'ls, 'rt, 'rs) parse located -> observation

(* A parsed notation, with its own tightness and openness, and lying in specified left and right tightness intervals, has a Bwd of observations in its inner holes, plus possibly a first and/or last term depending on its openness.  It is parametrized by the openness and tightness of the notation, and also by upper tightness intervals from the left and right in which it is guaranteed to lie.  Thus, the first and last term (if any) can be guaranteed statically to be valid, and we may require witnesses that the notation is tight enough on the left and/or the right (also depending on its openness) to fit in the specified intervals.  The whitespace argument stores the comments and whitespace attached after each operator token. *)
and ('left, 'tight, 'right, 'lt, 'ls, 'rt, 'rs) parsed_notn =
  | Infix : {
      notn : ('left opn, 'tight, 'right opn) notation;
<<<<<<< HEAD
      first : ('lt, 'ls, 'tight, 'left) parse located;
=======
      ws : Whitespace.t list list;
      first : ('lt, 'ls, 'tight, 'left) parse;
>>>>>>> 84fa0699
      inner : observation Bwd.t;
      last : ('tight, 'right, 'rt, 'rs) parse located;
      left_ok : ('lt, 'ls, 'tight) No.lt;
      right_ok : ('rt, 'rs, 'tight) No.lt;
    }
      -> ('left opn, 'tight, 'right opn, 'lt, 'ls, 'rt, 'rs) parsed_notn
  | Prefix : {
      notn : (closed, 'tight, 'right opn) notation;
      ws : Whitespace.t list list;
      inner : observation Bwd.t;
      last : ('tight, 'right, 'rt, 'rs) parse located;
      right_ok : ('rt, 'rs, 'tight) No.lt;
    }
      -> (closed, 'tight, 'right opn, 'lt, 'ls, 'rt, 'rs) parsed_notn
  | Postfix : {
      notn : ('left opn, 'tight, closed) notation;
<<<<<<< HEAD
      first : ('lt, 'ls, 'tight, 'left) parse located;
=======
      ws : Whitespace.t list list;
      first : ('lt, 'ls, 'tight, 'left) parse;
>>>>>>> 84fa0699
      inner : observation Bwd.t;
      left_ok : ('lt, 'ls, 'tight) No.lt;
    }
      -> ('left opn, 'tight, closed, 'lt, 'ls, 'rt, 'rs) parsed_notn
  | Outfix : {
      notn : (closed, 'tight, closed) notation;
      ws : Whitespace.t list list;
      inner : observation Bwd.t;
    }
      -> (closed, 'tight, closed, 'lt, 'ls, 'rt, 'rs) parsed_notn

(* A "parse tree" is not to be confused with our "notation trees".  Note that these parse trees don't know anything about the *meanings* of notations either; those are stored by the "postprocessing" functions. *)
and (_, _, _, _) parse =
  | Notn : ('left, 'tight, 'right, 'lt, 'ls, 'rt, 'rs) parsed_notn -> ('lt, 'ls, 'rt, 'rs) parse
  (* We treat application as a left-associative binary infix operator of tightness +ω.  Note that like any infix operator, its left argument must be in its left interval and its right argument must be in its right interval. *)
  | App : {
      fn : ('lt, 'ls, No.plus_omega, No.nonstrict) parse located;
      arg : (No.plus_omega, No.strict, 'rt, 'rs) parse located;
      left_ok : ('lt, 'ls, No.plus_omega) No.lt;
      right_ok : ('rt, 'rs, No.plus_omega) No.lt;
    }
      -> ('lt, 'ls, 'rt, 'rs) parse
  (* These all store the whitespace occurring after them. *)
  | Placeholder : Whitespace.t list -> ('lt, 'ls, 'rt, 'rs) parse
  | Ident : string list * Whitespace.t list -> ('lt, 'ls, 'rt, 'rs) parse
  | Constr : string * Whitespace.t list -> ('lt, 'ls, 'rt, 'rs) parse
  | Field : string * Whitespace.t list -> ('lt, 'ls, 'rt, 'rs) parse

(* A postproccesing function has to be polymorphic over the length of the context so as to produce intrinsically well-scoped terms.  Thus, we have to wrap it as a field of a record (or object). *)
and processor = {
  process :
    'n. (string option, 'n) Bwv.t -> observation list -> Asai.Range.t option -> 'n check located;
}

(* The entry point of the parse tree defining a particular notation must be parametrized either by the representable non-strict interval at that tightness, or by the empty interval in case of a left-closed notation. *)
and ('left, 'tight) notation_entry =
  | Open_entry : ('tight, No.nonstrict) entry -> ('strict opn, 'tight) notation_entry
  | Closed_entry : (No.plus_omega, No.strict) entry -> (closed, 'tight) notation_entry

(* A notation has a precedence, which we call "tightness" to make it obvious that higher numbers bind more tightly, and is a floating-point number.  Using a DAG for precedence, as in Danielsson-Norell, is a nice idea, but it seems to require a lot of backtracking: if when parsing the right-hand argument of a notation ∧ you encounter a notation * that isn't tighter than ∧, you can't know yet that it is forbidden; you have to keep parsing in case you encounter another notation like = that is tighter than ∧ and looser than *, or in fact multiple such notations forming some arbitrarily complicated path through the DAG.  This is incompatible with the minimal-backtracking approach we take, so we stick to numerical tightnesses.

   Our approach is based on the parsing technique of Pratt.  This means that a notation that's closed on both sides doesn't need a tightness at all (it behaves like the highest possible tightness on a closed side), so we give those a tightness of NaN.  User-defined notations that are open on at least one side have finite tightness, while +ω and −ω tightness are reserved for internal built-in notations (let-in, abstraction, and ascription are −ω, while all outfix notations such as parentheses (and also, morally, application) have tightness +ω. *)
and ('left, 'tight, 'right) notation = {
  name : string;
  id : int; (* Autonumber primary key *)
  dummy : unit -> unit; (* Block polymorphic comparison *)
  tightness : 'tight No.t;
  left : 'left openness;
  right : 'right openness;
  (* The remaining fields are mutable because they have to be able to refer to the notation object itself, so we have a circular data structure.  They aren't expected to mutate further after being set once.  Thus we store them as options, to record whether they have been set. *)
  mutable tree : ('left, 'tight) notation_entry option;
  mutable processor : processor option;
  (* Some notations only make sense in terms, others only make sense in case trees, and some make sense in either.  Thus, a notation can supply either or both of these printing functions. *)
  mutable print : (Format.formatter -> observation list -> unit) option;
  mutable print_as_case : (Format.formatter -> observation list -> unit) option;
}

module Notation = struct
  type t = Wrap : ('left, 'tight, 'right) notation -> t
end

let empty_branch = { ops = TokMap.empty; field = None; term = None }

let infix ~notn ~ws ~first ~inner ~last ~left_ok ~right_ok =
  Notn (Infix { notn; ws; first; inner; last; left_ok; right_ok })

let prefix ~notn ~ws ~inner ~last ~right_ok = Notn (Prefix { notn; ws; inner; last; right_ok })
let postfix ~notn ~ws ~first ~inner ~left_ok = Notn (Postfix { notn; ws; first; inner; left_ok })
let outfix ~notn ~ws ~inner = Notn (Outfix { notn; ws; inner })

let args :
    type left tight right lt ls rt rs.
    (left, tight, right, lt, ls, rt, rs) parsed_notn -> observation list = function
  | Infix { first; inner; last; _ } -> Term first :: Bwd.to_list (Snoc (inner, Term last))
  | Prefix { inner; last; _ } -> Bwd.to_list (Snoc (inner, Term last))
  | Postfix { first; inner; _ } -> Term first :: Bwd.to_list inner
  | Outfix { inner; _ } -> Bwd.to_list inner

let notn :
    type left tight right lt ls rt rs.
    (left, tight, right, lt, ls, rt, rs) parsed_notn -> (left, tight, right) notation = function
  | Infix { notn; _ } -> notn
  | Prefix { notn; _ } -> notn
  | Postfix { notn; _ } -> notn
  | Outfix { notn; _ } -> notn

(* When parsing from left to right, we have to return a partial parse tree without knowing yet what tightness interval it will have to be in from the right.  So we return it as a callback that takes that interval as an argument and can fail, returning the name of the offending notation if it fails.  One could argue that instead the allowable tightness intervals should be returned along with the partial parse tree and used to restrict the allowable notations parsed afterwards.  But that would require indexing those pre-merged trees by *two* tightness values, so that we'd have to maintain n² such trees where n is the number of tightness values in use, and that makes me worry a bit about efficiency.  Doing it this way also makes it easier to trap it and issue a more informative error message. *)
type ('lt, 'ls) right_wrapped_parse = {
  get : 'rt 'rs. ('rt, 'rs) Interval.tt -> (('lt, 'ls, 'rt, 'rs) parse located, string) Result.t;
}

(* The primary key is used to compare notations. *)
let counter = ref 0

let equal : type l1 t1 r1 l2 t2 r2. (l1, t1, r1) notation -> (l2, t2, r2) notation -> bool =
 fun x y -> x.id = y.id

(* A partially-wrapped notation that can appear in a specified upper tightness interval on the left. *)
type (_, _) notation_in_interval =
  | Open_in_interval :
      ('lt, 'ls, 'tight) No.lt * ('left opn, 'tight, 'right) notation
      -> ('lt, 'ls) notation_in_interval
  | Closed_in_interval : (closed, 'tight, 'right) notation -> ('lt, 'ls) notation_in_interval

(* The definition of 'notation' is abstract outside this file, so that we can guarantee they are only created with "make" below and the primary key increments every time.  Thus, we have to provide getter functions for all the fields that should be visible outside this file. *)
let name n = n.name
let tightness n = n.tightness
let left n = n.left
let right n = n.right

(* A notation has associated upper tightness intervals on both the left and the right, which specify what tightnesses of other notations can appear in an open subterm on that side.  Thus, both of these intervals start at the tightness of the notation, with their open- or closed-ness determined by its associativity. *)
let interval_left : ('s opn, 'tight, 'right) notation -> ('tight, 's) Interval.tt =
 fun n ->
  let (Open strictness) = left n in
  { strictness; endpoint = tightness n }

let interval_right : ('left, 'tight, 's opn) notation -> ('tight, 's) Interval.tt =
 fun n ->
  let (Open strictness) = right n in
  { strictness; endpoint = tightness n }

(* For the mutable fields, we also have to provide setter functions.  Since these fields are only intended to be set once, the setters throw an exception if the value is already set (and the getters for tree and processor throw an exception if it is not yet set).  *)

let tree n = Option.get n.tree

let set_tree n t =
  match n.tree with
  | Some _ -> raise (Invalid_argument "notation tree already set")
  | None -> n.tree <- Some t

let processor n =
  match n.processor with
  | Some c -> c
  | None -> raise (Invalid_argument "notation has no processor")

let set_processor n c =
  match n.processor with
  | Some _ -> raise (Invalid_argument "notation processor already set")
  | None -> n.processor <- Some c

let print n = n.print
let set_print n p = n.print <- Some p
let print_as_case n = n.print_as_case
let set_print_as_case n p = n.print_as_case <- Some p

(* Create a new notation with specified name, fixity, and tightness.  Its mutable fields must be set later. *)
let make :
    type left tight right. string -> (left, tight, right) fixity -> (left, tight, right) notation =
 fun name fixity ->
  let left, tightness, right = fixprops fixity in
  let id = !counter in
  let dummy () = () in
  counter := !counter + 1;
  {
    name;
    id;
    dummy;
    tightness;
    left;
    right;
    tree = None;
    print = None;
    print_as_case = None;
    processor = None;
  }

(* Helper functions for constructing notation trees *)

let op tok x = Inner { empty_branch with ops = TokMap.singleton tok x }
let ops toks = Inner { empty_branch with ops = TokMap.of_list toks }
let term tok x = Inner { empty_branch with term = Some (TokMap.singleton tok x) }
let terms toks = Inner { empty_branch with term = Some (TokMap.of_list toks) }
let field x = Inner { empty_branch with field = Some x }
let of_entry e = Inner { empty_branch with ops = e }
let done_open n = Done_open (No.le_refl (tightness n), n)

(* Similar, but for "entries". *)
let eop tok x = TokMap.singleton tok x
let eops toks = TokMap.of_list toks
let empty_entry = TokMap.empty

(* Merging notation trees. *)

let merge_opt : type a b. (a -> b -> a) -> (b -> a) -> a option -> b option -> a option =
 fun m l x y ->
  match (x, y) with
  | None, None -> None
  | Some x, None -> Some x
  | None, Some y -> Some (l y)
  | Some x, Some y -> Some (m x y)

let rec to_branch : type t s. (t, s) tree -> (t, s) branch option = function
  | Inner b -> Some b
  | Done_open _ | Done_closed _ -> None
  | Lazy (lazy t) -> to_branch t

let rec lower_tree :
    type t1 s1 t2 s2. (t2, s2, t1, s1) Interval.subset -> (t2, s2) tree -> (t1, s1) tree =
 fun sub xs ->
  match xs with
  | Inner br -> Inner (lower_branch sub br)
  | Done_open (lt, n) -> Done_open (Interval.subset_contains sub lt, n)
  | Done_closed n -> Done_closed n
  | Lazy tr -> Lazy (lazy (lower_tree sub (Lazy.force tr)))

and lower_branch :
    type t1 s1 t2 s2. (t2, s2, t1, s1) Interval.subset -> (t2, s2) branch -> (t1, s1) branch =
 fun sub { ops; field; term } ->
  {
    ops = TokMap.map (lower_tree sub) ops;
    field = Option.map (lower_tree sub) field;
    term = Option.map (TokMap.map (lower_tree sub)) term;
  }

let lower : type t1 s1 t2 s2. (t2, s2, t1, s1) Interval.subset -> (t2, s2) entry -> (t1, s1) entry =
 fun sub map -> TokMap.map (lower_tree sub) map

let rec names : type t s. (t, s) tree -> string list = function
  | Inner { ops; field; term } ->
      Option.fold ~none:[] ~some:names field
      @ names_tmap ops
      @ Option.fold ~none:[] ~some:names_tmap term
  | Done_open (_, n) -> [ name n ]
  | Done_closed n -> [ name n ]
  | Lazy _ -> []

and names_tmap : type t s. (t, s) tree TokMap.t -> string list =
 fun trees -> TokMap.fold (fun _ t xs -> names t @ xs) trees []

let rec merge_tree :
    type t1 s1 t2 s2.
    (t2, s2, t1, s1) Interval.subset -> (t1, s1) tree -> (t2, s2) tree -> (t1, s1) tree =
 fun sub xs ys ->
  let open Monad.Ops (Monad.Maybe) in
  Option.value
    (let* xb = to_branch xs in
     let* yb = to_branch ys in
     return (Inner (merge_branch sub xb yb)))
    (* We are not maximally tolerant of ambiguity.  In principle, it is possible to have one mixfix notation that is a strict initial segment of the other, like the "if_then_" and "if_then_else_" discussed in Danielsson-Norell.  However, it seems very hard to parse such a setup without a significant amount of backtracking, so we forbid it.  This is detected here at merge time.  Note that this includes the case of two notations that are identical.  (It is, of course, possible to have two notations that start out the same but then diverge, like _⊢_⦂_ and _⊢_type -- this is the whole point of merging trees.)  However, because this could happen accidentally when importing many notations from different libraries, we don't raise the error unless it actually comes up during parsing, by wrapping it in a lazy branch of the notation tree. *)
    ~default:
      (Lazy
         (lazy
           (fatal
              (Parsing_ambiguity
                 (Printf.sprintf "One notation is a prefix of another: [%s] and [%s]"
                    (String.concat "; " (names xs))
                    (String.concat "; " (names ys)))))))

and merge_tmap :
    type t1 s1 t2 s2.
    (t2, s2, t1, s1) Interval.subset ->
    (t1, s1) tree TokMap.t ->
    (t2, s2) tree TokMap.t ->
    (t1, s1) tree TokMap.t =
 fun sub x y ->
  TokMap.fold
    (fun k yb ->
      TokMap.update k (function
        | None -> Some (lower_tree sub yb)
        | Some xb -> Some (merge_tree sub xb yb)))
    y x

and merge_branch :
    type t1 s1 t2 s2.
    (t2, s2, t1, s1) Interval.subset -> (t1, s1) branch -> (t2, s2) branch -> (t1, s1) branch =
 fun sub x y ->
  let ops = merge_tmap sub x.ops y.ops in
  let field = merge_opt (merge_tree sub) (lower_tree sub) x.field y.field in
  let term = merge_opt (merge_tmap sub) (TokMap.map (lower_tree sub)) x.term y.term in
  { ops; field; term }

let merge :
    type t1 t2 s1 s2.
    (t2, s2, t1, s1) Interval.subset -> (t1, s1) entry -> (t2, s2) entry -> (t1, s1) entry =
 fun sub xs ys -> merge_tmap sub xs ys<|MERGE_RESOLUTION|>--- conflicted
+++ resolved
@@ -75,12 +75,8 @@
 and ('left, 'tight, 'right, 'lt, 'ls, 'rt, 'rs) parsed_notn =
   | Infix : {
       notn : ('left opn, 'tight, 'right opn) notation;
-<<<<<<< HEAD
+      ws : Whitespace.t list list;
       first : ('lt, 'ls, 'tight, 'left) parse located;
-=======
-      ws : Whitespace.t list list;
-      first : ('lt, 'ls, 'tight, 'left) parse;
->>>>>>> 84fa0699
       inner : observation Bwd.t;
       last : ('tight, 'right, 'rt, 'rs) parse located;
       left_ok : ('lt, 'ls, 'tight) No.lt;
@@ -97,12 +93,8 @@
       -> (closed, 'tight, 'right opn, 'lt, 'ls, 'rt, 'rs) parsed_notn
   | Postfix : {
       notn : ('left opn, 'tight, closed) notation;
-<<<<<<< HEAD
+      ws : Whitespace.t list list;
       first : ('lt, 'ls, 'tight, 'left) parse located;
-=======
-      ws : Whitespace.t list list;
-      first : ('lt, 'ls, 'tight, 'left) parse;
->>>>>>> 84fa0699
       inner : observation Bwd.t;
       left_ok : ('lt, 'ls, 'tight) No.lt;
     }
