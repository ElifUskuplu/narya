open Bwd
open Util
open Core
open Syntax.Raw
open Reporter
module TokMap = Map.Make (Token)
open Asai.Range

(* A notation is either open or closed, on both sides.  We call these two properties combined its "fixity", since they are equivalent to the traditional classification as infix, prefix, postfix, or "outfix".

    left | right | traditional name
   ------|-------|------------------
    open | open  | infix
   closed| open  | prefix
    open |closed | postfix
   closed|closed | closed / outfix / around-fix

   A notation is left-associative, right-associative, or non-associative.  It can only be associative on a side where it is open, i.e. only an infix or prefix notation can meaningfully be right-associative, while only an infix or postfix notation can meaningfully be left-associative.  Thus, instead of storing associativity separately, we store a "strictness" along with openness. *)

type closed = Dummy_closed
type 's opn = Dummy_open
type _ openness = Open : 's No.strictness -> 's opn openness | Closed : closed openness

(* These opennesses are determined by a more traditional fixity. *)
type (_, _, _) fixity =
  | Infix : 'tight No.t -> (No.strict opn, 'tight, No.strict opn) fixity
  | Infixl : 'tight No.t -> (No.nonstrict opn, 'tight, No.strict opn) fixity
  | Infixr : 'tight No.t -> (No.strict opn, 'tight, No.nonstrict opn) fixity
  | Prefix : 'tight No.t -> (closed, 'tight, No.strict opn) fixity
  | Prefixr : 'tight No.t -> (closed, 'tight, No.nonstrict opn) fixity
  | Postfix : 'tight No.t -> (No.strict opn, 'tight, closed) fixity
  | Postfixl : 'tight No.t -> (No.nonstrict opn, 'tight, closed) fixity
  | Outfix : (closed, No.plus_omega, closed) fixity

(* This is where we enforce that an infix notation can't be associative on both sides. *)
let fixprops :
    type left tight right.
    (left, tight, right) fixity -> left openness * tight No.t * right openness = function
  | Infix t -> (Open Strict, t, Open Strict)
  | Infixl t -> (Open Nonstrict, t, Open Strict)
  | Infixr t -> (Open Strict, t, Open Nonstrict)
  | Prefix t -> (Closed, t, Open Strict)
  | Prefixr t -> (Closed, t, Open Nonstrict)
  | Postfix t -> (Open Strict, t, Closed)
  | Postfixl t -> (Open Nonstrict, t, Closed)
  | Outfix -> (Closed, No.plus_omega, Closed)

(* Notation printers are informed what sort of space to end with, if there is not specified whitespace (multiple newlines and/or comments).  These are the options. *)
type space = [ `None | `Break | `Nobreak ]

(* A "notation tree" (not to be confused with a "parse tree", which is the *result* of parsing) carries the information about how to parse one or more notations.  Each individual notation is defined by giving one tree, but multiple such trees can also be "merged" together.  This allows different notations that start out looking the same to be parsed with minimal backtracking, as we don't need to "decide" which notation we're parsing until we get to the point of the tree where they diverge.  Accordingly, although each notation is associated to a defining tree, a tree also stores pointers to notations at its leaves, since a merged tree could parse many different notations depending on which path through it is taken. *)

(* The trees corresponding to notations that are open on one side or the other do *not* record the existence of the leftmost or rightmost subterm: they only record the positions of the operators and fully delimited "inner" subterms.  Thus, a notation tree does not fully characterize the behavior of a notation until paired with the information of its openness on each side. *)

(* A notation tree is parametrized by an upper tightness interval and is guaranteed to produce only notations that lie in that interval from the left. *)
type (_, _) tree =
  | Inner : ('t, 's) branch -> ('t, 's) tree
  | Done_open : ('t, 's, 'tight) No.lt * ('left opn, 'tight, 'right) notation -> ('t, 's) tree
  (* However, left-closed notations can lie in any tightness interval on that side. *)
  | Done_closed : (closed, 'tight, 'right) notation -> ('t, 's) tree
  (* Trees associated to notations of arbitrary length are infinite, so we allow them to be computed lazily as needed. *)
  | Lazy : ('t, 's) tree Lazy.t -> ('t, 's) tree

(* When there is a choice in parsing, we arrange it so that no backtracking is required (except for a single token of lookahead).  We test all the possible next literal tokens, considering the possibility of a notation operator, field, or other term.  (Constructors and identifiers are considered special terms, and extracted during postprocessing.)  Operators and fields cannot also be other terms, so there is no need for backtracking. *)
and ('t, 's) branch = {
  ops : ('t, 's) tree TokMap.t;
  field : ('t, 's) tree option;
  term : ('t, 's) tree TokMap.t option;
}

(* The entry point of a notation tree must begin with an operator symbol. *)
and ('t, 's) entry = ('t, 's) tree TokMap.t

(* If we weren't using intrinsically well-scoped De Bruijn indices, then the typechecking context and the type of raw terms would be simply ordinary types, and we could use the one as the parsing State and the other as the parsing Result.  However, the Fmlib parser isn't set up to allow a parametrized family of state types, with the output of a parsing combinator depending on the state (and it would be tricky to do that correctly anyway).  So instead we record the result of parsing as a syntax tree with idents, and have a separate step of "postprocessing" that makes it into a raw term.  This has the additional advantage that by parsing and pretty-printing we can reformat code even if it is not well-scoped. *)
and observation = Term : ('lt, 'ls, 'rt, 'rs) parse located -> observation

(* A parsed notation, with its own tightness and openness, and lying in specified left and right tightness intervals, has a Bwd of observations in its inner holes, plus possibly a first and/or last term depending on its openness.  It is parametrized by the openness and tightness of the notation, and also by upper tightness intervals from the left and right in which it is guaranteed to lie.  Thus, the first and last term (if any) can be guaranteed statically to be valid, and we may require witnesses that the notation is tight enough on the left and/or the right (also depending on its openness) to fit in the specified intervals.  The whitespace argument stores the comments and whitespace attached after each operator token. *)
and ('left, 'tight, 'right, 'lt, 'ls, 'rt, 'rs) parsed_notn =
  | Infix : {
      notn : ('left opn, 'tight, 'right opn) notation;
<<<<<<< HEAD
      ws : Whitespace.t list list;
      first : ('lt, 'ls, 'tight, 'left) parse located;
=======
      ws : Whitespace.alist;
      first : ('lt, 'ls, 'tight, 'left) parse;
>>>>>>> 541321ab
      inner : observation Bwd.t;
      last : ('tight, 'right, 'rt, 'rs) parse located;
      left_ok : ('lt, 'ls, 'tight) No.lt;
      right_ok : ('rt, 'rs, 'tight) No.lt;
    }
      -> ('left opn, 'tight, 'right opn, 'lt, 'ls, 'rt, 'rs) parsed_notn
  | Prefix : {
      notn : (closed, 'tight, 'right opn) notation;
      ws : Whitespace.alist;
      inner : observation Bwd.t;
      last : ('tight, 'right, 'rt, 'rs) parse located;
      right_ok : ('rt, 'rs, 'tight) No.lt;
    }
      -> (closed, 'tight, 'right opn, 'lt, 'ls, 'rt, 'rs) parsed_notn
  | Postfix : {
      notn : ('left opn, 'tight, closed) notation;
<<<<<<< HEAD
      ws : Whitespace.t list list;
      first : ('lt, 'ls, 'tight, 'left) parse located;
=======
      ws : Whitespace.alist;
      first : ('lt, 'ls, 'tight, 'left) parse;
>>>>>>> 541321ab
      inner : observation Bwd.t;
      left_ok : ('lt, 'ls, 'tight) No.lt;
    }
      -> ('left opn, 'tight, closed, 'lt, 'ls, 'rt, 'rs) parsed_notn
  | Outfix : {
      notn : (closed, 'tight, closed) notation;
      ws : Whitespace.alist;
      inner : observation Bwd.t;
    }
      -> (closed, 'tight, closed, 'lt, 'ls, 'rt, 'rs) parsed_notn

(* A "parse tree" is not to be confused with our "notation trees".  Note that these parse trees don't know anything about the *meanings* of notations either; those are stored by the "postprocessing" functions. *)
and (_, _, _, _) parse =
  | Notn : ('left, 'tight, 'right, 'lt, 'ls, 'rt, 'rs) parsed_notn -> ('lt, 'ls, 'rt, 'rs) parse
  (* We treat application as a left-associative binary infix operator of tightness +ω.  Note that like any infix operator, its left argument must be in its left interval and its right argument must be in its right interval. *)
  | App : {
      fn : ('lt, 'ls, No.plus_omega, No.nonstrict) parse located;
      arg : (No.plus_omega, No.strict, 'rt, 'rs) parse located;
      left_ok : ('lt, 'ls, No.plus_omega) No.lt;
      right_ok : ('rt, 'rs, No.plus_omega) No.lt;
    }
      -> ('lt, 'ls, 'rt, 'rs) parse
  (* These all store the whitespace occurring after them. *)
  | Placeholder : Whitespace.t list -> ('lt, 'ls, 'rt, 'rs) parse
  | Ident : string list * Whitespace.t list -> ('lt, 'ls, 'rt, 'rs) parse
  | Constr : string * Whitespace.t list -> ('lt, 'ls, 'rt, 'rs) parse
  | Field : string * Whitespace.t list -> ('lt, 'ls, 'rt, 'rs) parse

(* A postproccesing function has to be polymorphic over the length of the context so as to produce intrinsically well-scoped terms.  Thus, we have to wrap it as a field of a record (or object).  The whitespace argument should be ignored, but we include it so that complicated notation processing functions can be shared between the processor and the printer. *)
and processor = {
<<<<<<< HEAD
  process :
    'n.
    (string option, 'n) Bwv.t ->
    observation list ->
    Asai.Range.t option ->
    Whitespace.t list list ->
    'n check located;
=======
  process : 'n. (string option, 'n) Bwv.t -> observation list -> Whitespace.alist -> 'n check;
>>>>>>> 541321ab
}

(* A printing function for a notation is told what sort of space (if any) to end with, and is given the formatter, the list of arguments of the notation, and the list of whitespaces attached after all the operator parts of the notation. *)
and printer = space -> Format.formatter -> observation list -> Whitespace.alist -> unit

(* The entry point of the parse tree defining a particular notation must be parametrized either by the representable non-strict interval at that tightness, or by the empty interval in case of a left-closed notation. *)
and ('left, 'tight) notation_entry =
  | Open_entry : ('tight, No.nonstrict) entry -> ('strict opn, 'tight) notation_entry
  | Closed_entry : (No.plus_omega, No.strict) entry -> (closed, 'tight) notation_entry

(* A notation has a precedence, which we call "tightness" to make it obvious that higher numbers bind more tightly, and is a floating-point number.  Using a DAG for precedence, as in Danielsson-Norell, is a nice idea, but it seems to require a lot of backtracking: if when parsing the right-hand argument of a notation ∧ you encounter a notation * that isn't tighter than ∧, you can't know yet that it is forbidden; you have to keep parsing in case you encounter another notation like = that is tighter than ∧ and looser than *, or in fact multiple such notations forming some arbitrarily complicated path through the DAG.  This is incompatible with the minimal-backtracking approach we take, so we stick to numerical tightnesses.

   Our approach is based on the parsing technique of Pratt.  This means that a notation that's closed on both sides doesn't need a tightness at all (it behaves like the highest possible tightness on a closed side), so we give those a tightness of NaN.  User-defined notations that are open on at least one side have finite tightness, while +ω and −ω tightness are reserved for internal built-in notations (let-in, abstraction, and ascription are −ω, while all outfix notations such as parentheses (and also, morally, application) have tightness +ω. *)
and ('left, 'tight, 'right) notation = {
  name : string;
  id : int; (* Autonumber primary key *)
  dummy : unit -> unit; (* Block polymorphic comparison *)
  tightness : 'tight No.t;
  left : 'left openness;
  right : 'right openness;
  (* The remaining fields are mutable because they have to be able to refer to the notation object itself, so we have a circular data structure.  They aren't expected to mutate further after being set once.  Thus we store them as options, to record whether they have been set. *)
  mutable tree : ('left, 'tight) notation_entry option;
  mutable processor : processor option;
  (* Some notations only make sense in terms, others only make sense in case trees, and some make sense in either.  Thus, a notation can supply either or both of these printing functions. *)
  mutable print : printer option;
  mutable print_as_case : printer option;
}

module Notation = struct
  type t = Wrap : ('left, 'tight, 'right) notation -> t
end

let empty_branch = { ops = TokMap.empty; field = None; term = None }

let infix ~notn ~ws ~first ~inner ~last ~left_ok ~right_ok =
  Notn (Infix { notn; ws; first; inner; last; left_ok; right_ok })

let prefix ~notn ~ws ~inner ~last ~right_ok = Notn (Prefix { notn; ws; inner; last; right_ok })
let postfix ~notn ~ws ~first ~inner ~left_ok = Notn (Postfix { notn; ws; first; inner; left_ok })
let outfix ~notn ~ws ~inner = Notn (Outfix { notn; ws; inner })

let args :
    type left tight right lt ls rt rs.
    (left, tight, right, lt, ls, rt, rs) parsed_notn -> observation list = function
  | Infix { first; inner; last; _ } -> Term first :: Bwd.to_list (Snoc (inner, Term last))
  | Prefix { inner; last; _ } -> Bwd.to_list (Snoc (inner, Term last))
  | Postfix { first; inner; _ } -> Term first :: Bwd.to_list inner
  | Outfix { inner; _ } -> Bwd.to_list inner

let whitespace :
    type left tight right lt ls rt rs.
    (left, tight, right, lt, ls, rt, rs) parsed_notn -> Whitespace.alist = function
  | Infix { ws; _ } -> ws
  | Prefix { ws; _ } -> ws
  | Postfix { ws; _ } -> ws
  | Outfix { ws; _ } -> ws

let notn :
    type left tight right lt ls rt rs.
    (left, tight, right, lt, ls, rt, rs) parsed_notn -> (left, tight, right) notation = function
  | Infix { notn; _ } -> notn
  | Prefix { notn; _ } -> notn
  | Postfix { notn; _ } -> notn
  | Outfix { notn; _ } -> notn

(* When parsing from left to right, we have to return a partial parse tree without knowing yet what tightness interval it will have to be in from the right.  So we return it as a callback that takes that interval as an argument and can fail, returning the name of the offending notation if it fails.  One could argue that instead the allowable tightness intervals should be returned along with the partial parse tree and used to restrict the allowable notations parsed afterwards.  But that would require indexing those pre-merged trees by *two* tightness values, so that we'd have to maintain n² such trees where n is the number of tightness values in use, and that makes me worry a bit about efficiency.  Doing it this way also makes it easier to trap it and issue a more informative error message. *)
type ('lt, 'ls) right_wrapped_parse = {
  get : 'rt 'rs. ('rt, 'rs) Interval.tt -> (('lt, 'ls, 'rt, 'rs) parse located, string) Result.t;
}

(* The primary key is used to compare notations. *)
let counter = ref 0

let equal : type l1 t1 r1 l2 t2 r2. (l1, t1, r1) notation -> (l2, t2, r2) notation -> bool =
 fun x y -> x.id = y.id

(* A partially-wrapped notation that can appear in a specified upper tightness interval on the left. *)
type (_, _) notation_in_interval =
  | Open_in_interval :
      ('lt, 'ls, 'tight) No.lt * ('left opn, 'tight, 'right) notation
      -> ('lt, 'ls) notation_in_interval
  | Closed_in_interval : (closed, 'tight, 'right) notation -> ('lt, 'ls) notation_in_interval

(* The definition of 'notation' is abstract outside this file, so that we can guarantee they are only created with "make" below and the primary key increments every time.  Thus, we have to provide getter functions for all the fields that should be visible outside this file. *)
let name n = n.name
let tightness n = n.tightness
let left n = n.left
let right n = n.right

(* A notation has associated upper tightness intervals on both the left and the right, which specify what tightnesses of other notations can appear in an open subterm on that side.  Thus, both of these intervals start at the tightness of the notation, with their open- or closed-ness determined by its associativity. *)
let interval_left : ('s opn, 'tight, 'right) notation -> ('tight, 's) Interval.tt =
 fun n ->
  let (Open strictness) = left n in
  { strictness; endpoint = tightness n }

let interval_right : ('left, 'tight, 's opn) notation -> ('tight, 's) Interval.tt =
 fun n ->
  let (Open strictness) = right n in
  { strictness; endpoint = tightness n }

(* For the mutable fields, we also have to provide setter functions.  Since these fields are only intended to be set once, the setters throw an exception if the value is already set (and the getters for tree and processor throw an exception if it is not yet set).  *)

let tree n = Option.get n.tree

let set_tree n t =
  match n.tree with
  | Some _ -> raise (Invalid_argument "notation tree already set")
  | None -> n.tree <- Some t

let processor n =
  match n.processor with
  | Some c -> c
  | None -> raise (Invalid_argument (Printf.sprintf "notation %s has no processor" n.name))

let set_processor n c =
  match n.processor with
  | Some _ -> raise (Invalid_argument "notation processor already set")
  | None -> n.processor <- Some c

let print n = n.print
let set_print n p = n.print <- Some p
let print_as_case n = n.print_as_case
let set_print_as_case n p = n.print_as_case <- Some p

(* Create a new notation with specified name, fixity, and tightness.  Its mutable fields must be set later. *)
let make :
    type left tight right. string -> (left, tight, right) fixity -> (left, tight, right) notation =
 fun name fixity ->
  let left, tightness, right = fixprops fixity in
  let id = !counter in
  let dummy () = () in
  counter := !counter + 1;
  {
    name;
    id;
    dummy;
    tightness;
    left;
    right;
    tree = None;
    print = None;
    print_as_case = None;
    processor = None;
  }

(* Helper functions for constructing notation trees *)

let op tok x = Inner { empty_branch with ops = TokMap.singleton tok x }
let ops toks = Inner { empty_branch with ops = TokMap.of_list toks }
let term tok x = Inner { empty_branch with term = Some (TokMap.singleton tok x) }
let terms toks = Inner { empty_branch with term = Some (TokMap.of_list toks) }
let field x = Inner { empty_branch with field = Some x }
let of_entry e = Inner { empty_branch with ops = e }
let done_open n = Done_open (No.le_refl (tightness n), n)

(* Similar, but for "entries". *)
let eop tok x = TokMap.singleton tok x
let eops toks = TokMap.of_list toks
let empty_entry = TokMap.empty

(* Merging notation trees. *)

let merge_opt : type a b. (a -> b -> a) -> (b -> a) -> a option -> b option -> a option =
 fun m l x y ->
  match (x, y) with
  | None, None -> None
  | Some x, None -> Some x
  | None, Some y -> Some (l y)
  | Some x, Some y -> Some (m x y)

let rec to_branch : type t s. (t, s) tree -> (t, s) branch option = function
  | Inner b -> Some b
  | Done_open _ | Done_closed _ -> None
  | Lazy (lazy t) -> to_branch t

let rec lower_tree :
    type t1 s1 t2 s2. (t2, s2, t1, s1) Interval.subset -> (t2, s2) tree -> (t1, s1) tree =
 fun sub xs ->
  match xs with
  | Inner br -> Inner (lower_branch sub br)
  | Done_open (lt, n) -> Done_open (Interval.subset_contains sub lt, n)
  | Done_closed n -> Done_closed n
  | Lazy tr -> Lazy (lazy (lower_tree sub (Lazy.force tr)))

and lower_branch :
    type t1 s1 t2 s2. (t2, s2, t1, s1) Interval.subset -> (t2, s2) branch -> (t1, s1) branch =
 fun sub { ops; field; term } ->
  {
    ops = TokMap.map (lower_tree sub) ops;
    field = Option.map (lower_tree sub) field;
    term = Option.map (TokMap.map (lower_tree sub)) term;
  }

let lower : type t1 s1 t2 s2. (t2, s2, t1, s1) Interval.subset -> (t2, s2) entry -> (t1, s1) entry =
 fun sub map -> TokMap.map (lower_tree sub) map

let rec names : type t s. (t, s) tree -> string list = function
  | Inner { ops; field; term } ->
      Option.fold ~none:[] ~some:names field
      @ names_tmap ops
      @ Option.fold ~none:[] ~some:names_tmap term
  | Done_open (_, n) -> [ name n ]
  | Done_closed n -> [ name n ]
  | Lazy _ -> []

and names_tmap : type t s. (t, s) tree TokMap.t -> string list =
 fun trees -> TokMap.fold (fun _ t xs -> names t @ xs) trees []

let rec merge_tree :
    type t1 s1 t2 s2.
    (t2, s2, t1, s1) Interval.subset -> (t1, s1) tree -> (t2, s2) tree -> (t1, s1) tree =
 fun sub xs ys ->
  let open Monad.Ops (Monad.Maybe) in
  Option.value
    (let* xb = to_branch xs in
     let* yb = to_branch ys in
     return (Inner (merge_branch sub xb yb)))
    (* We are not maximally tolerant of ambiguity.  In principle, it is possible to have one mixfix notation that is a strict initial segment of the other, like the "if_then_" and "if_then_else_" discussed in Danielsson-Norell.  However, it seems very hard to parse such a setup without a significant amount of backtracking, so we forbid it.  This is detected here at merge time.  Note that this includes the case of two notations that are identical.  (It is, of course, possible to have two notations that start out the same but then diverge, like _⊢_⦂_ and _⊢_type -- this is the whole point of merging trees.)  However, because this could happen accidentally when importing many notations from different libraries, we don't raise the error unless it actually comes up during parsing, by wrapping it in a lazy branch of the notation tree. *)
    ~default:
      (Lazy
         (lazy
           (fatal
              (Parsing_ambiguity
                 (Printf.sprintf "One notation is a prefix of another: [%s] and [%s]"
                    (String.concat "; " (names xs))
                    (String.concat "; " (names ys)))))))

and merge_tmap :
    type t1 s1 t2 s2.
    (t2, s2, t1, s1) Interval.subset ->
    (t1, s1) tree TokMap.t ->
    (t2, s2) tree TokMap.t ->
    (t1, s1) tree TokMap.t =
 fun sub x y ->
  TokMap.fold
    (fun k yb ->
      TokMap.update k (function
        | None -> Some (lower_tree sub yb)
        | Some xb -> Some (merge_tree sub xb yb)))
    y x

and merge_branch :
    type t1 s1 t2 s2.
    (t2, s2, t1, s1) Interval.subset -> (t1, s1) branch -> (t2, s2) branch -> (t1, s1) branch =
 fun sub x y ->
  let ops = merge_tmap sub x.ops y.ops in
  let field = merge_opt (merge_tree sub) (lower_tree sub) x.field y.field in
  let term = merge_opt (merge_tmap sub) (TokMap.map (lower_tree sub)) x.term y.term in
  { ops; field; term }

let merge :
    type t1 t2 s1 s2.
    (t2, s2, t1, s1) Interval.subset -> (t1, s1) entry -> (t2, s2) entry -> (t1, s1) entry =
 fun sub xs ys -> merge_tmap sub xs ys<|MERGE_RESOLUTION|>--- conflicted
+++ resolved
@@ -78,13 +78,8 @@
 and ('left, 'tight, 'right, 'lt, 'ls, 'rt, 'rs) parsed_notn =
   | Infix : {
       notn : ('left opn, 'tight, 'right opn) notation;
-<<<<<<< HEAD
-      ws : Whitespace.t list list;
+      ws : Whitespace.alist;
       first : ('lt, 'ls, 'tight, 'left) parse located;
-=======
-      ws : Whitespace.alist;
-      first : ('lt, 'ls, 'tight, 'left) parse;
->>>>>>> 541321ab
       inner : observation Bwd.t;
       last : ('tight, 'right, 'rt, 'rs) parse located;
       left_ok : ('lt, 'ls, 'tight) No.lt;
@@ -101,13 +96,8 @@
       -> (closed, 'tight, 'right opn, 'lt, 'ls, 'rt, 'rs) parsed_notn
   | Postfix : {
       notn : ('left opn, 'tight, closed) notation;
-<<<<<<< HEAD
-      ws : Whitespace.t list list;
+      ws : Whitespace.alist;
       first : ('lt, 'ls, 'tight, 'left) parse located;
-=======
-      ws : Whitespace.alist;
-      first : ('lt, 'ls, 'tight, 'left) parse;
->>>>>>> 541321ab
       inner : observation Bwd.t;
       left_ok : ('lt, 'ls, 'tight) No.lt;
     }
@@ -138,17 +128,13 @@
 
 (* A postproccesing function has to be polymorphic over the length of the context so as to produce intrinsically well-scoped terms.  Thus, we have to wrap it as a field of a record (or object).  The whitespace argument should be ignored, but we include it so that complicated notation processing functions can be shared between the processor and the printer. *)
 and processor = {
-<<<<<<< HEAD
   process :
     'n.
     (string option, 'n) Bwv.t ->
     observation list ->
     Asai.Range.t option ->
-    Whitespace.t list list ->
+    Whitespace.alist ->
     'n check located;
-=======
-  process : 'n. (string option, 'n) Bwv.t -> observation list -> Whitespace.alist -> 'n check;
->>>>>>> 541321ab
 }
 
 (* A printing function for a notation is told what sort of space (if any) to end with, and is given the formatter, the list of arguments of the notation, and the list of whitespaces attached after all the operator parts of the notation. *)
