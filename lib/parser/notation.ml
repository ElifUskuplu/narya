open Bwd
open Util
open Core
open Raw
open Reporter
module TokMap = Map.Make (Token)

(* A notation is either open or closed, on both sides.  We call these two properties combined its "fixity", since they are equivalent to the traditional classification as infix, prefix, postfix, or "outfix".

    left | right | traditional name
   ------|-------|------------------
    open | open  | infix
   closed| open  | prefix
    open |closed | postfix
   closed|closed | closed / outfix / around-fix

   A notation is left-associative, right-associative, or non-associative.  It can only be associative on a side where it is open, i.e. only an infix or prefix notation can meaningfully be right-associative, while only an infix or postfix notation can meaningfully be left-associative.  Thus, instead of storing associativity separately, we store a "strictness" along with openness. *)

type closed = Dummy_closed
type 's opn = Dummy_open
type _ openness = Open : 's No.strictness -> 's opn openness | Closed : closed openness

(* These opennesses are determined by a more traditional fixity. *)
type (_, _, _) fixity =
  | Infix : 'tight No.t -> (No.strict opn, 'tight, No.strict opn) fixity
  | Infixl : 'tight No.t -> (No.nonstrict opn, 'tight, No.strict opn) fixity
  | Infixr : 'tight No.t -> (No.strict opn, 'tight, No.nonstrict opn) fixity
  | Prefix : 'tight No.t -> (closed, 'tight, No.strict opn) fixity
  | Prefixr : 'tight No.t -> (closed, 'tight, No.nonstrict opn) fixity
  | Postfix : 'tight No.t -> (No.strict opn, 'tight, closed) fixity
  | Postfixl : 'tight No.t -> (No.nonstrict opn, 'tight, closed) fixity
  | Outfix : (closed, No.plus_omega, closed) fixity

(* This is where we enforce that an infix notation can't be associative on both sides. *)
let fixprops :
    type left tight right.
    (left, tight, right) fixity -> left openness * tight No.t * right openness = function
  | Infix t -> (Open Strict, t, Open Strict)
  | Infixl t -> (Open Nonstrict, t, Open Strict)
  | Infixr t -> (Open Strict, t, Open Nonstrict)
  | Prefix t -> (Closed, t, Open Strict)
  | Prefixr t -> (Closed, t, Open Nonstrict)
  | Postfix t -> (Open Strict, t, Closed)
  | Postfixl t -> (Open Nonstrict, t, Closed)
  | Outfix -> (Closed, No.plus_omega, Closed)

(* While parsing a notation, we may need to record certain information other than the identifiers, constructors, fields, and subterms encountered.  We store this in "flags". *)
type flag = ..

(* A "notation tree" (not to be confused with a "parse tree", which is the *result* of parsing) carries the information about how to parse one or more notations.  Each individual notation is defined by giving one tree, but multiple such trees can also be "merged" together.  This allows different notations that start out looking the same to be parsed with minimal backtracking, as we don't need to "decide" which notation we're parsing until we get to the point of the tree where they diverge.  Accordingly, although each notation is associated to a defining tree, a tree also stores pointers to notations at its leaves, since a merged tree could parse many different notations depending on which path through it is taken. *)

(* The trees corresponding to notations that are open on one side or the other do *not* record the existence of the leftmost or rightmost subterm: they only store the operators, constructors, fields, identifiers, and fully delimited "inner" subterms.  Thus, a notation tree does not fully characterize the behavior of a notation until paired with the information of its openness on each side. *)
type (_, _) tree =
  | Inner : ('t, 's) branch -> ('t, 's) tree
  | Done_open : ('t, 's, 'tight) No.lt * ('left opn, 'tight, 'right) notation -> ('t, 's) tree
  | Done_closed : (closed, 'tight, 'right) notation -> ('t, 's) tree
  | Flag : flag * ('t, 's) tree -> ('t, 's) tree
  (* Trees associated to notations of arbitrary length are infinite, so we allow them to be computed lazily as needed. *)
  | Lazy : ('t, 's) tree Lazy.t -> ('t, 's) tree

(* When there is a choice in parsing, we arrange it so that there is as little backtracking required as possible: we test all the possible next literal tokens, the possibility of a field or constructor, variable, other term, or being done with this node.  With this arrangement, the only necessary backtracking is that an identifier or constructor could also be a term.  So if both of those options are present, we have to backtrack after trying to parse a constructor or identifier and failing. *)
and ('t, 's) branch = {
  ops : ('t, 's) tree TokMap.t;
  constr : ('t, 's) tree option;
  field : ('t, 's) tree option;
  ident : ('t, 's) tree option;
  term : ('t, 's) tree TokMap.t option;
}

(* The entry point of a notation tree must begin with an operator symbol. *)
and ('t, 's) entry = ('t, 's) tree TokMap.t

(* If we weren't using intrinsically well-scoped De Bruijn indices, then the typechecking context and the type of raw terms would be simply ordinary types, and we could use the one as the parsing State and the other as the parsing Result.  However, the Fmlib parser isn't set up to allow a parametrized family of state types, with the output of a parsing combinator depending on the state (and it would be tricky to do that correctly anyway).  So instead we record the result of parsing as a syntax tree with idents, and have a separate step of "compilation" that makes it into a raw term.  This has the additional advantage that by parsing and pretty-printing we can reformat code even if it is not well-scoped. *)
and observation =
  | Flagged of flag
  | Constr of string
  | Field of string
  | Ident of string option
  | Term : ('lt, 'ls, 'rt, 'rs) parse -> observation

(* A parsed notation, with its own tightness and openness, and lying in specified left and right tightness intervals, has a Bwd of observations in its inner holes, plus possibly a first and/or last term depending on its openness, and may require witnesses that it is tight enough on the left and/or the right also depending on its openness. *)
and ('left, 'tight, 'right, 'lt, 'ls, 'rt, 'rs) parsed_notn = {
  notn : ('left, 'tight, 'right) notation;
  first : ('lt, 'ls, 'tight, 'left) first_arg;
  inner : observation Bwd.t;
  last : ('tight, 'right, 'rt, 'rs) last_arg;
  left_ok : ('lt, 'ls, 'tight, 'left) tighter_than;
  right_ok : ('rt, 'rs, 'tight, 'right) tighter_than;
}

and (_, _, _, _) first_arg =
  | Some_first : ('lt, 'ls, 'tight, 'l) parse -> ('lt, 'ls, 'tight, 'l opn) first_arg
  | No_first : ('lt, 'ls, 'tight, closed) first_arg

and (_, _, _, _) last_arg =
  | Some_last : ('tight, 'r, 'rt, 'rs) parse -> ('tight, 'r opn, 'rt, 'rs) last_arg
  | No_last : ('tight, closed, 'rt, 'rs) last_arg

and (_, _, _, _) tighter_than =
  | Open_ok : ('lt, 'ls, 'tight) No.lt -> ('lt, 'ls, 'tight, 'l opn) tighter_than
  | Closed_ok : ('lt, 'ls, 'tight, closed) tighter_than

(* A "parse tree" is not to be confused with our "notation trees".  Note that these parse trees don't know anything about the *meanings* of notations either; those are stored by the "compilation" functions.  *)
and (_, _, _, _) parse =
  | Notn : ('left, 'tight, 'right, 'lt, 'ls, 'rt, 'rs) parsed_notn -> ('lt, 'ls, 'rt, 'rs) parse
  (* We treat application as a left-associative binary infix operator of tightness +ω.  Note that like any infix operator, its left argument must be in its left interval and its right argument must be in its right interval. *)
  | App : {
      fn : ('lt, 'ls, No.plus_omega, No.nonstrict) parse;
      arg : (No.plus_omega, No.strict, 'rt, 'rs) parse;
      left_ok : ('lt, 'ls, No.plus_omega) No.lt;
      right_ok : ('rt, 'rs, No.plus_omega) No.lt;
    }
      -> ('lt, 'ls, 'rt, 'rs) parse
  | Ident : string -> ('lt, 'ls, 'rt, 'rs) parse
  | Constr : string -> ('lt, 'ls, 'rt, 'rs) parse
  | Field : string -> ('lt, 'ls, 'rt, 'rs) parse
  | Numeral : Q.t -> ('lt, 'ls, 'rt, 'rs) parse
  (* A parsed abstraction already knows whether it is a normal abstraction or a cubical one, since different symbols ↦ and ⤇ are used.  We treat abstraction as a non-associative prefix operator of tightness -ω.  TODO: Should really be more like an infix operator, since it can't appear inside anything tighter than -ω coming from the left either.  But then we need to special-case somehow that it can right-associate with *itself* though not ascription. *)
  | Abs : {
      cube : [ `Cube | `Normal ];
      vars : string option list;
      body : (No.minus_omega, No.strict, 'rt, 'rs) parse;
      right_ok : ('rt, 'rs, No.minus_omega) No.lt;
    }
      -> ('lt, 'ls, 'rt, 'rs) parse

(* A compilation function has to be polymorphic over the length of the context so as to produce intrinsically well-scoped terms.  Thus, we have to wrap it as a field of a record (or object). *)
and compiler = { compile : 'n. (string option, 'n) Bwv.t -> observation list -> 'n check }

and ('left, 'tight) notation_entry =
  | Open_entry : ('tight, No.nonstrict) entry -> ('strict opn, 'tight) notation_entry
  | Closed_entry : (No.plus_omega, No.strict) entry -> (closed, 'tight) notation_entry

(* A notation has a precedence, which we call "tightness" to make it obvious that higher numbers bind more tightly, and is a floating-point number.  Using a DAG for precedence, as in Danielsson-Norell, is a nice idea, but it seems to require a lot of backtracking: if when parsing the right-hand argument of a notation ∧ you encounter a notation * that isn't tighter than ∧, you can't know yet that it is forbidden; you have to keep parsing in case you encounter another notation like = that is tighter than ∧ and looser than *, or in fact multiple such notations forming some arbitrarily complicated path through the DAG.  This is incompatible with the minimal-backtracking approach we take, so we stick to numerical tightnesses.

   Our approach is based on the parsing technique of Pratt.  This means that a notation that's closed on both sides doesn't need a tightness at all (it behaves like the highest possible tightness on a closed side), so we give those a tightness of NaN.  User-defined notations that are open on at least one side have finite tightness, while +∞ and −∞ tightness are reserved for internal built-in notations (let-in, abstraction, and ascription are −∞, while +∞ is currently unused.  (Danielsson-Norell say that parentheses are tighter than everything, but in our setup they don't need a tightness at all since they are closed on both sides.) *)
and ('left, 'tight, 'right) notation = {
  name : string;
  id : int; (* Autonumber primary key *)
  dummy : unit -> unit; (* Block polymorphic comparison *)
  tightness : 'tight No.t;
  left : 'left openness;
  right : 'right openness;
  (* The remaining fields are mutable because they have to be able to refer to the notation object itself, so we have a circular data structure.  They aren't expected to mutate further after being set once.  Thus we store them as options, to record whether they have been set. *)
  mutable tree : ('left, 'tight) notation_entry option;
  mutable compiler : compiler option;
  (* Some notations only make sense in terms, others only make sense in case trees, and some make sense in either.  Thus, a notation can supply either or both of these printing functions. *)
  mutable print : (Format.formatter -> observation list -> unit) option;
  mutable print_as_case : (Format.formatter -> observation list -> unit) option;
}

let empty_branch = { ops = TokMap.empty; constr = None; field = None; ident = None; term = None }

let infix ~notn ~first ~inner ~last ~left_ok ~right_ok =
  Notn
    {
      notn;
      first = Some_first first;
      inner;
      last = Some_last last;
      left_ok = Open_ok left_ok;
      right_ok = Open_ok right_ok;
    }

let prefix ~notn ~inner ~last ~right_ok =
  Notn
    {
      notn;
      first = No_first;
      inner;
      last = Some_last last;
      left_ok = Closed_ok;
      right_ok = Open_ok right_ok;
    }

let postfix ~notn ~first ~inner ~left_ok =
  Notn
    {
      notn;
      first = Some_first first;
      inner;
      last = No_last;
      left_ok = Open_ok left_ok;
      right_ok = Closed_ok;
    }

let outfix ~notn ~inner =
  Notn { notn; first = No_first; inner; last = No_last; left_ok = Closed_ok; right_ok = Closed_ok }

let args :
    type left tight right lt ls rt rs.
    (left, tight, right, lt, ls, rt, rs) parsed_notn -> observation list =
 fun n ->
  let args =
    match n.last with
    | Some_last tm -> Snoc (n.inner, Term tm)
    | No_last -> n.inner in
  match n.first with
  | Some_first tm -> Term tm :: Bwd.to_list args
  | No_first -> Bwd.to_list args

type wrapped_parse = Wrap : ('lt, 'ls, 'rt, 'rs) parse -> wrapped_parse

(* When parsing from left to right, we have to return a partial parse tree without knowing yet what tightness interval it will have to be in from the right.  So we return it as a callback that takes that interval as an argument and can fail, returning the name of the offending notation if it fails.  One could argue that instead the allowable tightness intervals should be returned along with the partial parse tree and used to restrict the allowable notations parsed afterwards.  But for one thing, that would require indexing those pre-merged trees by *two* tightness values, so that we'd have to maintain n² such trees where n is the number of tightness values in use, and that makes me worry a bit about efficiency.  Furthermore, doing it this way makes it easier to trap it and issue a more informative error message, which I think is a good thing because this includes examples like "let x ≔ M in N : A" and "x ↦ M : A" where the need for parentheses in Narya may be surprising to a new user. *)
type ('lt, 'ls) right_wrapped_parse = {
  get : 'rt 'rs. ('rt, 'rs) Interval.tt -> (('lt, 'ls, 'rt, 'rs) parse, string) Result.t;
}

(* The primary key is used to compare notations. *)
let counter = ref 0

let equal : type l1 t1 r1 l2 t2 r2. (l1, t1, r1) notation -> (l2, t2, r2) notation -> bool =
 fun x y -> x.id = y.id

(* A "comparable" module that we can pass to functors like Map.Make. *)
module Notation = struct
  type t = Wrap : ('l, 't, 'r) notation -> t

  let compare : t -> t -> int = fun (Wrap x) (Wrap y) -> compare x.id y.id
end

(* A partially-wrapped notation that can appear in a specified upper tightness interval. *)
type (_, _) notation_in_interval =
  | Open_in_interval :
      ('lt, 'ls, 'tight) No.lt * ('left opn, 'tight, 'right) notation
      -> ('lt, 'ls) notation_in_interval
  | Closed_in_interval : (closed, 'tight, 'right) notation -> ('lt, 'ls) notation_in_interval

(* The definition of Notation.t is abstract outside this file, so that we can guarantee they are only created with "make" below and the primary key increments every time.  Thus, we have to provide getter functions for all the fields that should be visible outside this file. *)
let name n = n.name
let tightness n = n.tightness
let left n = n.left
let right n = n.right

(* A notation has associated upper tightness intervals on both the left and the right, which specify what tightnesses of other notations can appear in an open subterm on that side.  Thus, both of these intervals start at the tightness of the notation, with their open- or closed-ness determined by its associativity. *)
let interval_left : ('s opn, 'tight, 'right) notation -> ('tight, 's) Interval.tt =
 fun n ->
  let (Open s) = left n in
  (s, tightness n)

let interval_right : ('left, 'tight, 's opn) notation -> ('tight, 's) Interval.tt =
 fun n ->
  let (Open s) = right n in
  (s, tightness n)

(* For the mutable fields, we also have to provide setter functions.  Since these fields are only intended to be set once, the setters throw an exception if the value is already set (and the getters for tree and compiler throw an exception if it is not yet set).  *)

let tree n = Option.get n.tree

let set_tree n t =
  match n.tree with
  | Some _ -> raise (Invalid_argument "notation tree already set")
  | None -> n.tree <- Some t

let compiler n = Option.get n.compiler

let set_compiler n c =
  match n.compiler with
  | Some _ -> raise (Invalid_argument "notation compiler already set")
  | None -> n.compiler <- Some c

let print n = n.print
let set_print n p = n.print <- Some p
let print_as_case n = n.print_as_case
let set_print_as_case n p = n.print_as_case <- Some p

(* Create a new notation with specified name, fixity, and tightness.  Its mutable fields must be set later. *)
let make :
    type left tight right. string -> (left, tight, right) fixity -> (left, tight, right) notation =
 fun name fixity ->
  let left, tightness, right = fixprops fixity in
  let id = !counter in
  let dummy () = () in
  counter := !counter + 1;
  {
    name;
    id;
    dummy;
    tightness;
    left;
    right;
    tree = None;
    print = None;
    print_as_case = None;
    compiler = None;
  }

(* Helper functions for constructing notation trees *)

<<<<<<< HEAD
let op tok x =
  Inner { ops = TokMap.singleton tok x; constr = None; field = None; ident = None; term = None }

let ops toks =
  Inner { ops = TokMap.of_list toks; constr = None; field = None; ident = None; term = None }

let term tok x =
  Inner
    {
      ops = TokMap.empty;
      constr = None;
      field = None;
      ident = None;
      term = Some (TokMap.singleton tok x);
    }

let terms toks =
  Inner
    {
      ops = TokMap.empty;
      constr = None;
      field = None;
      ident = None;
      term = Some (TokMap.of_list toks);
    }

let constr x =
  Inner { ops = TokMap.empty; constr = Some x; field = None; ident = None; term = None }

let field x = Inner { ops = TokMap.empty; constr = None; field = Some x; ident = None; term = None }
let ident x = Inner { ops = TokMap.empty; constr = None; field = None; ident = Some x; term = None }
let of_entry e = Inner { ops = e; constr = None; field = None; ident = None; term = None }
let done_open n = Done_open (No.le_refl (tightness n), n)
=======
let op tok x = Inner { empty_branch with ops = TokMap.singleton tok x }
let ops toks = Inner { empty_branch with ops = TokMap.of_list toks }
let term tok x = Inner { empty_branch with term = Some (TokMap.singleton tok x) }
let terms toks = Inner { empty_branch with term = Some (TokMap.of_list toks) }
let constr x = Inner { empty_branch with constr = Some x }
let field x = Inner { empty_branch with field = Some x }
let ident x = Inner { empty_branch with ident = Some x }
let of_entry e = Inner { empty_branch with ops = e }
>>>>>>> 8199ee22

(* Similar, but for "entries". *)
let eop tok x = TokMap.singleton tok x
let eops toks = TokMap.of_list toks
let empty_entry = TokMap.empty

(* Merging notation trees. *)

let merge_opt : type a b. (a -> b -> a) -> (b -> a) -> a option -> b option -> a option =
 fun m l x y ->
  match (x, y) with
  | None, None -> None
  | Some x, None -> Some x
  | None, Some y -> Some (l y)
  | Some x, Some y -> Some (m x y)

let rec to_branch : type t s. (t, s) tree -> (flag list * (t, s) branch) option = function
  | Flag (f, x) ->
      let open Monad.Ops (Monad.Maybe) in
      let* fs, br = to_branch x in
      Some (f :: fs, br)
  | Inner b -> Some ([], b)
  | Done_open _ | Done_closed _ -> None
  | Lazy (lazy t) -> to_branch t

let rec lower_tree :
    type t1 s1 t2 s2. (t2, s2, t1, s1) Interval.subset -> (t2, s2) tree -> (t1, s1) tree =
 fun sub xs ->
  match xs with
  | Inner br -> Inner (lower_branch sub br)
  | Done_open (lt, n) -> Done_open (Interval.subset_contains sub lt, n)
  | Done_closed n -> Done_closed n
  | Flag (f, tr) -> Flag (f, lower_tree sub tr)
  | Lazy tr -> Lazy (lazy (lower_tree sub (Lazy.force tr)))

and lower_branch :
    type t1 s1 t2 s2. (t2, s2, t1, s1) Interval.subset -> (t2, s2) branch -> (t1, s1) branch =
 fun sub { ops; constr; field; ident; term } ->
  {
    ops = TokMap.map (lower_tree sub) ops;
    constr = Option.map (lower_tree sub) constr;
    field = Option.map (lower_tree sub) field;
    ident = Option.map (lower_tree sub) ident;
    term = Option.map (TokMap.map (lower_tree sub)) term;
  }

let lower : type t1 s1 t2 s2. (t2, s2, t1, s1) Interval.subset -> (t2, s2) entry -> (t1, s1) entry =
 fun sub map -> TokMap.map (lower_tree sub) map

let rec names : type t s. (t, s) tree -> string list = function
  | Inner { ops; constr; ident; field; term } ->
      Option.fold ~none:[] ~some:names constr
      @ Option.fold ~none:[] ~some:names ident
      @ Option.fold ~none:[] ~some:names field
      @ names_tmap ops
      @ Option.fold ~none:[] ~some:names_tmap term
  | Done_open (_, n) -> [ name n ]
  | Done_closed n -> [ name n ]
  | Flag (_, t) -> names t
  | Lazy _ -> []

and names_tmap : type t s. (t, s) tree TokMap.t -> string list =
 fun trees -> TokMap.fold (fun _ t xs -> names t @ xs) trees []

(* If either trees have flags, we just combine them all.  Flags for different notations are disjoint, so they can just ignore each other's. *)
let rec merge_tree :
    type t1 s1 t2 s2.
    (t2, s2, t1, s1) Interval.subset -> (t1, s1) tree -> (t2, s2) tree -> (t1, s1) tree =
 fun sub xs ys ->
  let open Monad.Ops (Monad.Maybe) in
  Option.value
    (let* xf, xb = to_branch xs in
     let* yf, yb = to_branch ys in
     return
       (List.fold_right
          (fun f z -> Flag (f, z))
          xf
          (List.fold_right (fun f z -> Flag (f, z)) yf (Inner (merge_branch sub xb yb)))))
    (* We are not maximally tolerant of ambiguity.  In principle, it is possible to have one mixfix notation that is a strict initial segment of the other, like the "if_then_" and "if_then_else_" discussed in Danielsson-Norell.  However, it seems very hard to parse such a setup without a significant amount of backtracking, so we forbid it.  This is detected here at merge time.  Note that this includes the case of two notations that are identical.  (It is, of course, possible to have two notations that start out the same but then diverge, like _⊢_⦂_ and _⊢_type -- this is the whole point of merging trees.)  However, because this could happen accidentally when importing many notations from different libraries, we don't raise the error unless it actually comes up during parsing, by wrapping it in a lazy branch of the notation tree. *)
    ~default:
      (Lazy
         (lazy
           (fatal
              (Parsing_ambiguity
                 (Printf.sprintf "One notation is a prefix of another: [%s] and [%s]"
                    (String.concat "; " (names xs))
                    (String.concat "; " (names ys)))))))

and merge_tmap :
    type t1 s1 t2 s2.
    (t2, s2, t1, s1) Interval.subset ->
    (t1, s1) tree TokMap.t ->
    (t2, s2) tree TokMap.t ->
    (t1, s1) tree TokMap.t =
 fun sub x y ->
  TokMap.fold
    (fun k yb ->
      TokMap.update k (function
        | None -> Some (lower_tree sub yb)
        | Some xb -> Some (merge_tree sub xb yb)))
    y x

and merge_branch :
    type t1 s1 t2 s2.
    (t2, s2, t1, s1) Interval.subset -> (t1, s1) branch -> (t2, s2) branch -> (t1, s1) branch =
 fun sub x y ->
  let ops = merge_tmap sub x.ops y.ops in
  let ident = merge_opt (merge_tree sub) (lower_tree sub) x.ident y.ident in
  let constr = merge_opt (merge_tree sub) (lower_tree sub) x.constr y.constr in
  let field = merge_opt (merge_tree sub) (lower_tree sub) x.field y.field in
  let term = merge_opt (merge_tmap sub) (TokMap.map (lower_tree sub)) x.term y.term in
  { ops; constr; field; ident; term }

let merge :
    type t1 t2 s1 s2.
    (t2, s2, t1, s1) Interval.subset -> (t1, s1) entry -> (t2, s2) entry -> (t1, s1) entry =
 fun sub xs ys -> merge_tmap sub xs ys<|MERGE_RESOLUTION|>--- conflicted
+++ resolved
@@ -287,41 +287,6 @@
 
 (* Helper functions for constructing notation trees *)
 
-<<<<<<< HEAD
-let op tok x =
-  Inner { ops = TokMap.singleton tok x; constr = None; field = None; ident = None; term = None }
-
-let ops toks =
-  Inner { ops = TokMap.of_list toks; constr = None; field = None; ident = None; term = None }
-
-let term tok x =
-  Inner
-    {
-      ops = TokMap.empty;
-      constr = None;
-      field = None;
-      ident = None;
-      term = Some (TokMap.singleton tok x);
-    }
-
-let terms toks =
-  Inner
-    {
-      ops = TokMap.empty;
-      constr = None;
-      field = None;
-      ident = None;
-      term = Some (TokMap.of_list toks);
-    }
-
-let constr x =
-  Inner { ops = TokMap.empty; constr = Some x; field = None; ident = None; term = None }
-
-let field x = Inner { ops = TokMap.empty; constr = None; field = Some x; ident = None; term = None }
-let ident x = Inner { ops = TokMap.empty; constr = None; field = None; ident = Some x; term = None }
-let of_entry e = Inner { ops = e; constr = None; field = None; ident = None; term = None }
-let done_open n = Done_open (No.le_refl (tightness n), n)
-=======
 let op tok x = Inner { empty_branch with ops = TokMap.singleton tok x }
 let ops toks = Inner { empty_branch with ops = TokMap.of_list toks }
 let term tok x = Inner { empty_branch with term = Some (TokMap.singleton tok x) }
@@ -330,7 +295,7 @@
 let field x = Inner { empty_branch with field = Some x }
 let ident x = Inner { empty_branch with ident = Some x }
 let of_entry e = Inner { empty_branch with ops = e }
->>>>>>> 8199ee22
+let done_open n = Done_open (No.le_refl (tightness n), n)
 
 (* Similar, but for "entries". *)
 let eop tok x = TokMap.singleton tok x
