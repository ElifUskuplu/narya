open Bwd
open Util
open Core.Syntax.Raw
open Asai.Range
module TokMap : module type of Map.Make (Token)

type closed = Dummy_closed
type 's opn = Dummy_open
type _ openness = Open : 's No.strictness -> 's opn openness | Closed : closed openness

type (_, _, _) fixity =
  | Infix : 'tight No.t -> (No.strict opn, 'tight, No.strict opn) fixity
  | Infixl : 'tight No.t -> (No.nonstrict opn, 'tight, No.strict opn) fixity
  | Infixr : 'tight No.t -> (No.strict opn, 'tight, No.nonstrict opn) fixity
  | Prefix : 'tight No.t -> (closed, 'tight, No.strict opn) fixity
  | Prefixr : 'tight No.t -> (closed, 'tight, No.nonstrict opn) fixity
  | Postfix : 'tight No.t -> (No.strict opn, 'tight, closed) fixity
  | Postfixl : 'tight No.t -> (No.nonstrict opn, 'tight, closed) fixity
  | Outfix : (closed, No.plus_omega, closed) fixity

type (_, _) tree =
  | Inner : ('t, 's) branch -> ('t, 's) tree
  | Done_open : ('t, 's, 'tight) No.lt * ('left opn, 'tight, 'right) notation -> ('t, 's) tree
  | Done_closed : (closed, 'tight, 'right) notation -> ('t, 's) tree
  | Lazy : ('t, 's) tree Lazy.t -> ('t, 's) tree

and ('t, 's) branch = {
  ops : ('t, 's) tree TokMap.t;
  field : ('t, 's) tree option;
  term : ('t, 's) tree TokMap.t option;
}

and ('t, 's) entry = ('t, 's) tree TokMap.t
and observation = Term : ('lt, 'ls, 'rt, 'rs) parse located -> observation
and ('left, 'tight, 'right, 'lt, 'ls, 'rt, 'rs) parsed_notn

and (_, _, _, _) parse =
  | Notn : ('left, 'tight, 'right, 'lt, 'ls, 'rt, 'rs) parsed_notn -> ('lt, 'ls, 'rt, 'rs) parse
  | App : {
      fn : ('lt, 'ls, No.plus_omega, No.nonstrict) parse located;
      arg : (No.plus_omega, No.strict, 'rt, 'rs) parse located;
      left_ok : ('lt, 'ls, No.plus_omega) No.lt;
      right_ok : ('rt, 'rs, No.plus_omega) No.lt;
    }
      -> ('lt, 'ls, 'rt, 'rs) parse
  | Placeholder : Whitespace.t list -> ('lt, 'ls, 'rt, 'rs) parse
  | Ident : string list * Whitespace.t list -> ('lt, 'ls, 'rt, 'rs) parse
  | Constr : string * Whitespace.t list -> ('lt, 'ls, 'rt, 'rs) parse
  | Field : string * Whitespace.t list -> ('lt, 'ls, 'rt, 'rs) parse

and ('left, 'tight) notation_entry =
  | Open_entry : ('tight, No.nonstrict) entry -> ('strict opn, 'tight) notation_entry
  | Closed_entry : (No.plus_omega, No.strict) entry -> (closed, 'tight) notation_entry

and ('left, 'tight, 'right) notation

and processor = {
  process :
    'n. (string option, 'n) Bwv.t -> observation list -> Asai.Range.t option -> 'n check located;
}

module Notation : sig
  type t = Wrap : ('left, 'tight, 'right) notation -> t
end

val empty_branch : ('left, 'tight) branch

val infix :
  notn:('a opn, 'b, 'c opn) notation ->
<<<<<<< HEAD
  first:('d, 'e, 'b, 'a) parse located ->
=======
  ws:Whitespace.t list list ->
  first:('d, 'e, 'b, 'a) parse ->
>>>>>>> 84fa0699
  inner:observation Bwd.t ->
  last:('b, 'c, 'f, 'g) parse located ->
  left_ok:('d, 'e, 'b) Util.No.lt ->
  right_ok:('f, 'g, 'b) Util.No.lt ->
  ('d, 'e, 'f, 'g) parse

val prefix :
  notn:(closed, 'a, 'b opn) notation ->
  ws:Whitespace.t list list ->
  inner:observation Bwd.t ->
  last:('a, 'b, 'c, 'd) parse located ->
  right_ok:('c, 'd, 'a) Util.No.lt ->
  ('e, 'f, 'c, 'd) parse

val postfix :
  notn:('a opn, 'b, closed) notation ->
<<<<<<< HEAD
  first:('c, 'd, 'b, 'a) parse located ->
=======
  ws:Whitespace.t list list ->
  first:('c, 'd, 'b, 'a) parse ->
>>>>>>> 84fa0699
  inner:observation Bwd.t ->
  left_ok:('c, 'd, 'b) Util.No.lt ->
  ('c, 'd, 'e, 'f) parse

val outfix :
  notn:(closed, 'a, closed) notation ->
  ws:Whitespace.t list list ->
  inner:observation Bwd.t ->
  ('b, 'c, 'd, 'e) parse

val args : ('left, 'tight, 'right, 'lt, 'ls, 'rt, 'rs) parsed_notn -> observation list

val notn :
  ('left, 'tight, 'right, 'lt, 'ls, 'rt, 'rs) parsed_notn -> ('left, 'tight, 'right) notation

type ('lt, 'ls) right_wrapped_parse = {
  get : 'rt 'rs. ('rt, 'rs) Interval.tt -> (('lt, 'ls, 'rt, 'rs) parse located, string) Result.t;
}

val name : ('left, 'tight, 'right) notation -> string
val tightness : ('left, 'tight, 'right) notation -> 'tight No.t
val left : ('left, 'tight, 'right) notation -> 'left openness
val right : ('left, 'tight, 'right) notation -> 'right openness
val interval_left : ('s opn, 'tight, 'right) notation -> ('tight, 's) Interval.tt
val interval_right : ('left, 'tight, 's opn) notation -> ('tight, 's) Interval.tt
val tree : ('left, 'tight, 'right) notation -> ('left, 'tight) notation_entry
val set_tree : ('left, 'tight, 'right) notation -> ('left, 'tight) notation_entry -> unit
val processor : ('left, 'tight, 'right) notation -> processor
val set_processor : ('left, 'tight, 'right) notation -> processor -> unit

val print :
  ('left, 'tight, 'right) notation -> (Format.formatter -> observation list -> unit) option

val set_print :
  ('left, 'tight, 'right) notation -> (Format.formatter -> observation list -> unit) -> unit

val print_as_case :
  ('left, 'tight, 'right) notation -> (Format.formatter -> observation list -> unit) option

val set_print_as_case :
  ('left, 'tight, 'right) notation -> (Format.formatter -> observation list -> unit) -> unit

val make : string -> ('left, 'tight, 'right) fixity -> ('left, 'tight, 'right) notation
val equal : ('l1, 't1, 'r1) notation -> ('l2, 't2, 'r2) notation -> bool

type (_, _) notation_in_interval =
  | Open_in_interval :
      ('lt, 'ls, 'tight) No.lt * ('left opn, 'tight, 'right) notation
      -> ('lt, 'ls) notation_in_interval
  | Closed_in_interval : (closed, 'tight, 'right) notation -> ('lt, 'ls) notation_in_interval

(*  *)
val op : TokMap.key -> ('t, 's) tree -> ('t, 's) tree
val ops : (TokMap.key * ('t, 's) tree) list -> ('t, 's) tree
val term : TokMap.key -> ('t, 's) tree -> ('t, 's) tree
val terms : (TokMap.key * ('t, 's) tree) list -> ('t, 's) tree
val field : ('t, 's) tree -> ('t, 's) tree
val of_entry : ('t, 's) tree TokMap.t -> ('t, 's) tree
val done_open : ('left opn, 'tight, 'right) notation -> ('tight, No.nonstrict) tree
val eop : TokMap.key -> 'a -> 'a TokMap.t
val eops : (TokMap.key * 'a) list -> 'a TokMap.t
val empty_entry : 'a TokMap.t

(*  *)
val lower : ('t2, 's2, 't1, 's1) Interval.subset -> ('t2, 's2) entry -> ('t1, 's1) entry

val merge :
  ('t2, 's2, 't1, 's1) Interval.subset -> ('t1, 's1) entry -> ('t2, 's2) entry -> ('t1, 's1) entry<|MERGE_RESOLUTION|>--- conflicted
+++ resolved
@@ -67,12 +67,8 @@
 
 val infix :
   notn:('a opn, 'b, 'c opn) notation ->
-<<<<<<< HEAD
+  ws:Whitespace.t list list ->
   first:('d, 'e, 'b, 'a) parse located ->
-=======
-  ws:Whitespace.t list list ->
-  first:('d, 'e, 'b, 'a) parse ->
->>>>>>> 84fa0699
   inner:observation Bwd.t ->
   last:('b, 'c, 'f, 'g) parse located ->
   left_ok:('d, 'e, 'b) Util.No.lt ->
@@ -89,12 +85,8 @@
 
 val postfix :
   notn:('a opn, 'b, closed) notation ->
-<<<<<<< HEAD
+  ws:Whitespace.t list list ->
   first:('c, 'd, 'b, 'a) parse located ->
-=======
-  ws:Whitespace.t list list ->
-  first:('c, 'd, 'b, 'a) parse ->
->>>>>>> 84fa0699
   inner:observation Bwd.t ->
   left_ok:('c, 'd, 'b) Util.No.lt ->
   ('c, 'd, 'e, 'f) parse
