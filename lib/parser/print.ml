open Bwd
open Core
open Reporter
open PPrint
open Notation

let must_start_with tok obs =
  match obs with
  | Token (tok', _) :: _ when tok = tok' -> obs
  | _ -> Token (tok, []) :: obs

(* Print a variable, with underscore for unnamed variables. *)
let pp_var : string option -> document = function
  | Some x -> utf8string x
  | None -> Token.pp Underscore

(* Print constructors and fields *)
let pp_constr (c : string) : document = utf8string c ^^ char '.'
let pp_field (c : string) : document = char '.' ^^ utf8string c

<<<<<<< HEAD
let pp_field (ppf : formatter) (c : string) (p : string list) : unit =
  pp_print_char ppf '.';
  pp_utf_8 ppf c;
  if List.is_empty p then ()
  else if List.fold_right (fun s m -> max (String.length s) m) p 0 > 1 then (
    pp_print_char ppf '.';
    List.iter
      (fun p ->
        pp_print_char ppf '.';
        pp_utf_8 ppf p)
      p)
  else pp_print_char ppf '.';
  List.iter (pp_utf_8 ppf) p

let pp_space ppf space =
=======
let pp_space (space : space) : document =
>>>>>>> 4f49f29c
  match space with
  | `None -> empty
  | `Cut -> break 0
  | `Break -> break 1
  | `Nobreak -> blank 1

(* Like PPrint.lines, but also excludes the indentation after each newline from the substrings. *)
let unindented_lines str =
  let rec go start =
    if start >= String.length str then [ empty ]
    else
      let pos = ref start in
      while !pos < String.length str && str.[!pos] <> '\n' do
        pos := !pos + 1
      done;
      let len = !pos - start in
      if !pos >= String.length str then [ substring str start len ]
      else (
        pos := !pos + 1;
        while !pos < String.length str && (str.[!pos] = ' ' || str.[!pos] = '\t') do
          pos := !pos + 1
        done;
        substring str start len :: go !pos) in
  go 0

(* Print the comments and newlines following a token, except if there is exactly one newline in which case do not print it.  (Single newlines entered by the user are not respected, but are reformatted.)  If this would not resulting in printing anything, instead print the supplied space.  Moreover, if there *is* whitespace printed and the supplied space would allow a linebreak, ensure that what is printed also at least allows a linebreak. *)
let pp_ws (space : space) (ws : Whitespace.t list) : document =
  let rec pp (ws : Whitespace.t list) (any_hardlines : bool) : document =
    match ws with
    | [] -> empty
    | [ `Newlines n ] -> repeat n hardline
    | [ `Line str ] -> char '`' ^^ utf8string str ^^ hardline
    | [ `Block str ] ->
        let ls = unindented_lines str in
        let ending =
          match space with
          | (`Cut | `Break) when not any_hardlines -> break 1
          | _ -> blank 1 in
        string "{`" ^^ separate hardline ls ^^ string "`}" ^^ ending
    | `Newlines n :: ws -> repeat n hardline ^^ pp ws true
    | `Line str :: ws -> char '`' ^^ utf8string str ^^ hardline ^^ pp ws true
    | `Block str :: ws ->
        let ls = unindented_lines str in
        string "{`"
        ^^ separate hardline ls
        ^^ string "`}"
        ^^ blank 1
        ^^ pp ws (any_hardlines || List.length ls > 1) in
  match ws with
<<<<<<< HEAD
  | [] -> pp_space ppf space
  | [ `Newlines n ] -> if n >= 2 then pp_newlines ppf n else pp_space ppf space
  | `Newlines n :: ws ->
      pp_newlines ppf n;
      pp_open_vbox ppf 0;
      pp ppf ws
  | _ ->
      pp_print_string ppf " ";
      pp_open_vbox ppf 0;
      pp ppf ws

(* Print a parse tree. *)
let rec pp_term (space : space) (ppf : formatter) (wtr : observation) : unit =
  let (Term tr) = wtr in
  match State.read () with
  | `Case -> (
      match tr.value with
      | Notn n -> pp_notn_case space ppf (notn n) (args n) (whitespace n)
      | _ -> State.as_term @@ fun () -> pp_term space ppf wtr)
  | `Term -> (
      match tr.value with
      | Notn n -> pp_notn space ppf (notn n) (args n) (whitespace n)
      | App _ ->
          pp_open_hovbox ppf 2;
          pp_spine `None ppf wtr;
          pp_close_box ppf ();
          pp_space ppf space
      | Placeholder w ->
          pp_tok ppf Underscore;
          pp_ws space ppf w
      | Ident (x, w) ->
          pp_utf_8 ppf (String.concat "." x);
          pp_ws space ppf w
      | Constr (c, w) ->
          pp_constr ppf c;
          pp_ws space ppf w
      | Field (f, b, w) ->
          pp_field ppf f b;
          pp_ws space ppf w
      | Superscript (Some x, s, w) ->
          pp_term `None ppf (Term x);
          pp_superscript ppf s;
          pp_ws space ppf w
      | Superscript (None, s, w) ->
          pp_superscript ppf s;
          pp_ws space ppf w)

and pp_superscript ppf str =
=======
  | [] -> pp_space space
  | [ `Newlines n ] when n < 2 -> pp_space space
  | `Newlines n :: ws -> repeat n hardline ^^ pp ws true
  | _ -> blank 1 ^^ pp ws false

(* We print an application spine, possibly containing field/method calls, with possible linebreaks as
     f a b c
       .meth1 d e f
         g h
       .meth2 i j
         k l m
   Accordingly, this function returns a list of lists, broken at field applications.  For the above example it would return
   [ [f; a; b; c]; [.meth1; d; e; f; g; h]; [.meth2; i; j; k; l; m] ]. *)
let get_spine :
    type lt ls rt rs. (lt, ls, rt, rs) parse Asai.Range.located -> wrapped_parse list list =
 fun tm ->
  let rec go :
      type lt ls rt rs.
      (lt, ls, rt, rs) parse Asai.Range.located ->
      wrapped_parse list ->
      wrapped_parse list list ->
      wrapped_parse list list =
   fun tm nonfields spines ->
    match tm.value with
    | App { fn; arg = { value = Field _; _ } as arg; _ } ->
        go fn [] ((Wrap arg :: nonfields) :: spines)
    | App { fn; arg; _ } -> go fn (Wrap arg :: nonfields) spines
    | _ -> (Wrap tm :: nonfields) :: spines in
  go tm [] []

(* Print a parse tree as a term.  Return the whitespace at the end instead of printing it, so the caller can exclude it from any surrounding groups and decide whether to add an additional break. *)
let rec pp_term :
    type lt ls rt rs. (lt, ls, rt, rs) parse Asai.Range.located -> document * Whitespace.t list =
 fun tm ->
  match tm.value with
  | Notn (n, d) -> (
      (* If a notation can be printed as a term, do that. *)
      match print_term n with
      | Some printer -> printer (args d)
      | None ->
          (* If a notation can only be printed as a case tree, we have to start a new "potential as kinetic" case tree that is aligned to the current column and grouped.  We do that here because while in case state, case trees do not align; indentations increase only a bit at a time from the left margin per nesting, and in general the whole case tree has breaks or not at all (with possible exceptions).  Moreover, the intendation increase is set outside each case-tree notation, i.e. each notation sets the increased indentation for its children. *)
          let intro, triv, doc, ws = (print_case n <|> Anomaly "missing print_case") (args d) in
          (align (intro ^^ triv_act triv doc), ws))
  | App _ ->
      (* Narrow spacing removes the default spaces before function arguments, but not before field projections. *)
      let sep =
        match Display.spacing () with
        | `Wide -> `Break
        | `Narrow -> `None in
      (* We allow the entire spine to appear on one line, but if it doesn't fit, we insist on breaking it before *every* method call, by concatenating all the method calls rather than 'flow'ing them, in a single group.  We separate them by the last whitespace in each line, returning the whitespace that ends the final one. *)
      let doc, ws =
        List.fold_left
          (fun (outer, prews) xs ->
            let line, postws =
              (* In each sublist of get_spine (that is, each method call), we combine the arguments as in PPrint.flow, except with the "separators" being the variable whitespace (or 'sep' space). *)
              List.fold_left
                (fun (inner, prews) (Wrap x) ->
                  let px, wx = pp_term x in
                  (inner ^^ group (optional (pp_ws sep) prews ^^ px), Some wx))
                (empty, None) xs in
            (outer ^^ optional (pp_ws `Break) prews ^^ hang 2 (group line), postws))
          (empty, None) (get_spine tm) in
      (group doc, ws <|> Anomaly "missing ws in pp_term")
  | Placeholder w -> (Token.pp Underscore, w)
  | Ident (x, w) -> (separate_map (char '.') utf8string x, w)
  | Constr (c, w) -> (pp_constr c, w)
  | Field (f, w) -> (pp_field f, w)
  | Superscript (Some x, s, w) ->
      let px, wx = pp_term x in
      (px ^^ pp_ws `None wx ^^ pp_superscript s, w)
  | Superscript (None, s, w) -> (pp_superscript s, w)
  | Hole { num; ws; _ } ->
      ( utf8string
          (match Display.holes () with
          | `With_number -> "¿" ^ string_of_int !num ^ "?"
          | `Without_number -> "?"),
        ws )

and pp_superscript str =
>>>>>>> 4f49f29c
  match Display.chars () with
  | `Unicode ->
      utf8string (Token.super_lparen_string ^ Token.to_super str ^ Token.super_rparen_string)
  | `ASCII -> utf8string ("^(" ^ str ^ ")")

(* Print a parse tree as a case tree.  Return the "intro" separately so that it can be grouped with any introductory code from a "def" or "let" so that the primary linebreaks are the case tree ones.  Deals with whitespace like pp_term; the whitespace that ends the intro goes into the main doc (including an allowed break).  The intro doesn't need to start with a break. *)
let pp_case :
    type lt ls rt rs.
    (lt, ls, rt, rs) parse Asai.Range.located ->
    PPrint.document * triviality * document * Whitespace.t list =
 fun tm ->
  match tm.value with
  | Notn (n, d) -> (
      (* If a notation can be printed as a case tree, do that. *)
      match print_case n with
      | Some printer -> printer (args d)
      | None ->
          (* If a notation can only be printed as a term, do that instead, and there is no intro.  An additional "group" shouldn't be necessary here, the term printer should put groups around its result. *)
          let doc, ws = (print_term n <|> Anomaly ("missing print_term for " ^ name n)) (args d) in
          (* TODO *)
          (empty, Nontrivial (fun x -> x), hang 2 doc, ws))
  | _ ->
      let doc, ws = pp_term tm in
      (empty, Nontrivial (fun x -> x), hang 2 doc, ws)

let pp_complete_term : wrapped_parse -> space -> document =
 fun (Wrap tm) space ->
  let doc, ws = pp_term tm in
  doc ^^ pp_ws space ws

let rec pp_ctx
    (ctx :
      (string * [ `Original | `Renamed | `Locked ] * wrapped_parse option * wrapped_parse) Bwd.t) :
    document =
  match ctx with
  | Emp -> empty
  | Snoc (ctx, (x, r, tm, Wrap ty)) ->
      let ptm, wtm =
        match tm with
        | Some (Wrap tm) ->
            let doc, ws = pp_term tm in
            (Token.pp Coloneq ^^ blank 1 ^^ group (hang 2 doc), pp_ws `Break ws)
        | None -> (empty, empty) in
      let pty, wty = pp_term ty in
      pp_ctx ctx
      ^^ hardline
      ^^ pp_var (Some x)
      ^^ blank 1
      ^^ ptm
      ^^ group
           (nest 2
              (wtm
              ^^ Token.pp Colon
              ^^ blank 1
              ^^ align
                   (match r with
                   | `Original -> group (pty ^^ pp_ws `None wty)
                   | `Renamed -> group (pty ^^ pp_ws `Break wty ^^ string "(not in scope)")
                   | `Locked -> group (pty ^^ pp_ws `Break wty ^^ string "(blocked by modal lock)"))
              ))

let pp_hole ctx ty =
  pp_ctx ctx ^^ hardline ^^ repeat 70 (char '-') ^^ hardline ^^ pp_complete_term ty `None<|MERGE_RESOLUTION|>--- conflicted
+++ resolved
@@ -16,27 +16,17 @@
 
 (* Print constructors and fields *)
 let pp_constr (c : string) : document = utf8string c ^^ char '.'
-let pp_field (c : string) : document = char '.' ^^ utf8string c
-
-<<<<<<< HEAD
-let pp_field (ppf : formatter) (c : string) (p : string list) : unit =
-  pp_print_char ppf '.';
-  pp_utf_8 ppf c;
-  if List.is_empty p then ()
-  else if List.fold_right (fun s m -> max (String.length s) m) p 0 > 1 then (
-    pp_print_char ppf '.';
-    List.iter
-      (fun p ->
-        pp_print_char ppf '.';
-        pp_utf_8 ppf p)
-      p)
-  else pp_print_char ppf '.';
-  List.iter (pp_utf_8 ppf) p
-
-let pp_space ppf space =
-=======
+
+let pp_field (c : string) (p : string list) : document =
+  char '.'
+  ^^ utf8string c
+  ^^
+  if List.is_empty p then empty
+  else if List.fold_right (fun s m -> max (String.length s) m) p 0 > 1 then
+    char '.' ^^ concat_map (fun p -> char '.' ^^ utf8string p) p
+  else char '.' ^^ concat_map utf8string p
+
 let pp_space (space : space) : document =
->>>>>>> 4f49f29c
   match space with
   | `None -> empty
   | `Cut -> break 0
@@ -86,56 +76,6 @@
         ^^ blank 1
         ^^ pp ws (any_hardlines || List.length ls > 1) in
   match ws with
-<<<<<<< HEAD
-  | [] -> pp_space ppf space
-  | [ `Newlines n ] -> if n >= 2 then pp_newlines ppf n else pp_space ppf space
-  | `Newlines n :: ws ->
-      pp_newlines ppf n;
-      pp_open_vbox ppf 0;
-      pp ppf ws
-  | _ ->
-      pp_print_string ppf " ";
-      pp_open_vbox ppf 0;
-      pp ppf ws
-
-(* Print a parse tree. *)
-let rec pp_term (space : space) (ppf : formatter) (wtr : observation) : unit =
-  let (Term tr) = wtr in
-  match State.read () with
-  | `Case -> (
-      match tr.value with
-      | Notn n -> pp_notn_case space ppf (notn n) (args n) (whitespace n)
-      | _ -> State.as_term @@ fun () -> pp_term space ppf wtr)
-  | `Term -> (
-      match tr.value with
-      | Notn n -> pp_notn space ppf (notn n) (args n) (whitespace n)
-      | App _ ->
-          pp_open_hovbox ppf 2;
-          pp_spine `None ppf wtr;
-          pp_close_box ppf ();
-          pp_space ppf space
-      | Placeholder w ->
-          pp_tok ppf Underscore;
-          pp_ws space ppf w
-      | Ident (x, w) ->
-          pp_utf_8 ppf (String.concat "." x);
-          pp_ws space ppf w
-      | Constr (c, w) ->
-          pp_constr ppf c;
-          pp_ws space ppf w
-      | Field (f, b, w) ->
-          pp_field ppf f b;
-          pp_ws space ppf w
-      | Superscript (Some x, s, w) ->
-          pp_term `None ppf (Term x);
-          pp_superscript ppf s;
-          pp_ws space ppf w
-      | Superscript (None, s, w) ->
-          pp_superscript ppf s;
-          pp_ws space ppf w)
-
-and pp_superscript ppf str =
-=======
   | [] -> pp_space space
   | [ `Newlines n ] when n < 2 -> pp_space space
   | `Newlines n :: ws -> repeat n hardline ^^ pp ws true
@@ -202,7 +142,7 @@
   | Placeholder w -> (Token.pp Underscore, w)
   | Ident (x, w) -> (separate_map (char '.') utf8string x, w)
   | Constr (c, w) -> (pp_constr c, w)
-  | Field (f, w) -> (pp_field f, w)
+  | Field (f, p, w) -> (pp_field f p, w)
   | Superscript (Some x, s, w) ->
       let px, wx = pp_term x in
       (px ^^ pp_ws `None wx ^^ pp_superscript s, w)
@@ -215,7 +155,6 @@
         ws )
 
 and pp_superscript str =
->>>>>>> 4f49f29c
   match Display.chars () with
   | `Unicode ->
       utf8string (Token.super_lparen_string ^ Token.to_super str ^ Token.super_rparen_string)
