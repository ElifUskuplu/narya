open Core
open Format
open Uuseg_string
open Reporter
open Notation
open Printconfig

(* Given a list of lists, either take the first element and return the rest, or if the list is empty, return an empty list and an empty list.  In other words, treat a list of lists as an infinite stream of lists that's filled out with empty lists at the end.  This is used for destructing 'Whitespace.t list list's because the parse trees produced by parsing have actual data there, while those produced by unparsing have nothing. *)
let take = function
  | [] -> ([], [])
  | x :: xs -> (x, xs)

(* Print a token, with arguments swapped so that it takes the token as an argument. *)
let pp_tok (ppf : formatter) (tok : Token.t) : unit = Token.pp tok ppf ()

(* Print a variable, with underscore for unnamed variables. *)
let pp_var : formatter -> string option -> unit =
 fun ppf x ->
  match x with
  | Some x -> pp_utf_8 ppf x
  | None -> Token.pp Underscore ppf ()

(* Print constructors and fields *)
let pp_constr (ppf : formatter) (c : string) : unit =
  pp_utf_8 ppf c;
  pp_print_char ppf '.'

let pp_field (ppf : formatter) (c : string) : unit =
  pp_print_char ppf '.';
  pp_utf_8 ppf c

let pp_space ppf space =
  match space with
  | `None -> ()
  | `Break -> pp_print_space ppf ()
  | `Nobreak -> pp_print_char ppf ' '

(* Print the comments and newlines following a token. *)
let pp_ws (space : space) (ppf : formatter) (ws : Whitespace.t list) : unit =
  let pp_newlines ppf n =
    for _ = 1 to n do
      pp_force_newline ppf ()
    done in
  let rec pp (ppf : formatter) (ws : Whitespace.t list) : unit =
    match ws with
    | [] -> fatal (Anomaly "empty list in pp_ws")
    | [ `Newlines n ] ->
        pp_close_box ppf ();
        pp_newlines ppf n
    | [ `Line str ] ->
        pp_print_char ppf '`';
        pp_print_string ppf str;
        pp_close_box ppf ();
        pp_force_newline ppf ()
    | [ `Block str ] ->
        pp_print_string ppf "{`";
        pp_print_string ppf str;
        pp_print_string ppf "`}";
        pp_close_box ppf ();
        pp_force_newline ppf ()
    | `Newlines n :: ws ->
        for _ = 1 to n do
          pp_print_cut ppf ()
        done;
        pp ppf ws
    | `Line str :: ws ->
        pp_print_char ppf '`';
        pp_print_string ppf str;
        pp_print_cut ppf ();
        pp ppf ws
    | `Block str :: (`Line _ :: _ as ws) | `Block str :: (`Block _ :: _ as ws) ->
        pp_print_string ppf "{`";
        pp_print_string ppf str;
        pp_print_string ppf "`}";
        pp_print_space ppf ();
        pp ppf ws
    | `Block str :: (`Newlines _ :: _ as ws) ->
        pp_print_string ppf "{`";
        pp_print_string ppf str;
        pp_print_string ppf "`}";
        pp ppf ws in
  match ws with
  | [] -> pp_space ppf space
  | [ `Newlines n ] -> if n >= 2 then pp_newlines ppf n else pp_space ppf space
  | `Newlines n :: ws ->
      pp_newlines ppf n;
      pp_open_vbox ppf 0;
      pp ppf ws
  | _ ->
      pp_print_space ppf ();
      pp_open_vbox ppf 0;
      pp ppf ws

(* Print a parse tree. *)
let rec pp_term (space : space) (ppf : formatter) (wtr : observation) : unit =
  let (Term tr) = wtr in
  match state () with
  | `Case -> (
<<<<<<< HEAD
      match tr.value with
      | Notn n -> pp_notn_case ppf (notn n) (args n) wtr
      | _ -> as_term @@ fun () -> pp_term ppf wtr)
  | `Term -> (
      match tr.value with
      | Notn n -> pp_notn ppf (notn n) (args n)
      | App _ -> fprintf ppf "@[<hov 2>%a@]" pp_spine wtr
      | Placeholder _w -> pp_tok ppf Underscore
      | Ident (x, _w) -> pp_utf_8 ppf (String.concat "." x)
      | Constr (c, _w) -> pp_constr ppf c
      | Field (f, _w) -> pp_field ppf f)
=======
      match tr with
      | Notn n -> pp_notn_case space ppf (notn n) (args n) (whitespace n)
      | _ -> as_term @@ fun () -> pp_term space ppf wtr)
  | `Term -> (
      match tr with
      | Notn n -> pp_notn space ppf (notn n) (args n) (whitespace n)
      | App _ ->
          pp_open_hovbox ppf 2;
          pp_spine `None ppf wtr;
          pp_close_box ppf ();
          pp_space ppf space
      | Placeholder w ->
          pp_tok ppf Underscore;
          pp_ws space ppf w
      | Ident (x, w) ->
          pp_utf_8 ppf (String.concat "." x);
          pp_ws space ppf w
      | Constr (c, w) ->
          pp_constr ppf c;
          pp_ws space ppf w
      | Field (f, w) ->
          pp_field ppf f;
          pp_ws space ppf w)
>>>>>>> 5aced0f4

and pp_notn_case :
    type left tight right.
    space ->
    formatter ->
    (left, tight, right) notation ->
    observation list ->
    Whitespace.t list list ->
    unit =
 fun space ppf n obs ws ->
  match print_as_case n with
  | Some pp -> pp space ppf obs ws
  | None -> as_term @@ fun () -> pp_notn space ppf n obs ws

and pp_notn :
    type left tight right.
    space ->
    formatter ->
    (left, tight, right) notation ->
    observation list ->
    Whitespace.t list list ->
    unit =
 fun space ppf n obs ws ->
  match print n with
  | Some pp -> pp space ppf obs ws
  | None -> fatal (Anomaly "unprintable term")

and pp_spine (space : space) (ppf : formatter) (tr : observation) : unit =
  match tr with
<<<<<<< HEAD
  | Term { value = App { fn; arg; _ }; _ } ->
      fprintf ppf "%a@ %a" pp_spine (Term fn) pp_term (Term arg)
  | _ -> pp_term ppf tr
=======
  | Term (App { fn; arg; _ }) ->
      pp_spine `Break ppf (Term fn);
      pp_term space ppf (Term arg)
  | _ -> pp_term space ppf tr
>>>>>>> 5aced0f4
<|MERGE_RESOLUTION|>--- conflicted
+++ resolved
@@ -96,24 +96,11 @@
   let (Term tr) = wtr in
   match state () with
   | `Case -> (
-<<<<<<< HEAD
       match tr.value with
-      | Notn n -> pp_notn_case ppf (notn n) (args n) wtr
-      | _ -> as_term @@ fun () -> pp_term ppf wtr)
-  | `Term -> (
-      match tr.value with
-      | Notn n -> pp_notn ppf (notn n) (args n)
-      | App _ -> fprintf ppf "@[<hov 2>%a@]" pp_spine wtr
-      | Placeholder _w -> pp_tok ppf Underscore
-      | Ident (x, _w) -> pp_utf_8 ppf (String.concat "." x)
-      | Constr (c, _w) -> pp_constr ppf c
-      | Field (f, _w) -> pp_field ppf f)
-=======
-      match tr with
       | Notn n -> pp_notn_case space ppf (notn n) (args n) (whitespace n)
       | _ -> as_term @@ fun () -> pp_term space ppf wtr)
   | `Term -> (
-      match tr with
+      match tr.value with
       | Notn n -> pp_notn space ppf (notn n) (args n) (whitespace n)
       | App _ ->
           pp_open_hovbox ppf 2;
@@ -132,7 +119,6 @@
       | Field (f, w) ->
           pp_field ppf f;
           pp_ws space ppf w)
->>>>>>> 5aced0f4
 
 and pp_notn_case :
     type left tight right.
@@ -162,13 +148,7 @@
 
 and pp_spine (space : space) (ppf : formatter) (tr : observation) : unit =
   match tr with
-<<<<<<< HEAD
   | Term { value = App { fn; arg; _ }; _ } ->
-      fprintf ppf "%a@ %a" pp_spine (Term fn) pp_term (Term arg)
-  | _ -> pp_term ppf tr
-=======
-  | Term (App { fn; arg; _ }) ->
       pp_spine `Break ppf (Term fn);
       pp_term space ppf (Term arg)
-  | _ -> pp_term space ppf tr
->>>>>>> 5aced0f4
+  | _ -> pp_term space ppf tr