--- conflicted
+++ resolved
@@ -68,79 +68,6 @@
         ^^ blank 1
         ^^ pp ws (any_hardlines || List.length ls > 1) in
   match ws with
-<<<<<<< HEAD
-  | [] -> pp_space ppf space
-  | [ `Newlines n ] -> if n >= 2 then pp_newlines ppf n else pp_space ppf space
-  | `Newlines n :: ws ->
-      pp_newlines ppf n;
-      pp_open_vbox ppf 0;
-      pp ppf ws
-  | _ ->
-      pp_print_string ppf " ";
-      pp_open_vbox ppf 0;
-      pp ppf ws
-
-(* Print a parse tree. *)
-let rec pp_term (space : space) (ppf : formatter) (wtr : observation) : unit =
-  let (Term tr) = wtr in
-  match tr.value with
-  | Notn n when print_in_case (notn n) -> pp_notn space ppf (notn n) (args n) (whitespace n)
-  | _ -> (
-      State.as_term @@ fun () ->
-      match tr.value with
-      | Notn n -> pp_notn space ppf (notn n) (args n) (whitespace n)
-      | App _ ->
-          pp_open_hovbox ppf 2;
-          pp_spine `None ppf wtr;
-          pp_close_box ppf ();
-          pp_space ppf space
-      | Placeholder w ->
-          pp_tok ppf Underscore;
-          pp_ws space ppf w
-      | Ident (x, w) ->
-          pp_utf_8 ppf (String.concat "." x);
-          pp_ws space ppf w
-      | Constr (c, w) ->
-          pp_constr ppf c;
-          pp_ws space ppf w
-      | Field (f, w) ->
-          pp_field ppf f;
-          pp_ws space ppf w
-      | Superscript (Some x, s, w) ->
-          pp_term `None ppf (Term x);
-          pp_superscript ppf s;
-          pp_ws space ppf w
-      | Superscript (None, s, w) ->
-          pp_superscript ppf s;
-          pp_ws space ppf w
-      | Hole (_, _, w) ->
-          pp_print_string ppf "?";
-          pp_ws space ppf w)
-
-and pp_superscript ppf str =
-  match Display.chars () with
-  | `Unicode ->
-      pp_utf_8 ppf Token.super_lparen_string;
-      pp_utf_8 ppf (Token.to_super str);
-      pp_utf_8 ppf Token.super_rparen_string
-  | `ASCII ->
-      pp_utf_8 ppf "^(";
-      pp_utf_8 ppf str;
-      pp_utf_8 ppf ")"
-
-and pp_notn :
-    type left tight right.
-    space ->
-    formatter ->
-    (left, tight, right) notation ->
-    observation list ->
-    Whitespace.alist ->
-    unit =
- fun space ppf n obs ws ->
-  match print n with
-  | Some pp -> pp space ppf obs ws
-  | None -> fatal (Anomaly (Printf.sprintf "unprintable notation: %s" (name n)))
-=======
   | [] -> pp_space space
   | [ `Newlines n ] when n < 2 -> pp_space space
   | `Newlines n :: ws -> repeat n hardline ^^ pp ws true
@@ -244,7 +171,6 @@
   | _ ->
       let doc, ws = pp_term tm in
       (empty, Nontrivial (fun x -> x), hang 2 doc, ws)
->>>>>>> 70a4daef
 
 let pp_complete_term : wrapped_parse -> space -> document =
  fun (Wrap tm) space ->
