open Bwd
open Dim
open Util
open List_extra
open Core
open Readback
open Notation
open Postprocess
open Unparse
open Print
open PPrint
open Reporter
open User
open Modifier
open Printable
module Trie = Yuujinchou.Trie
module TermParse = Parse

type def = {
  wsdef : Whitespace.t list;
  name : Trie.path;
  loc : Asai.Range.t option;
  wsname : Whitespace.t list;
  parameters : Parameter.t list;
  ty : (Whitespace.t list * wrapped_parse) option;
  wscoloneq : Whitespace.t list;
  tm : wrapped_parse;
}

module Command = struct
  type t =
    | Axiom of {
        wsaxiom : Whitespace.t list;
        name : Trie.path;
        loc : Asai.Range.t option;
        wsname : Whitespace.t list;
        parameters : Parameter.t list;
        wscolon : Whitespace.t list;
        ty : wrapped_parse;
      }
    | Def of def list
    (* "synth" is almost just like "echo", so we implement them as one command distinguished by an "eval" flag. *)
    | Echo of { wsecho : Whitespace.t list; tm : wrapped_parse; eval : bool }
    | Notation : {
        fixity : ('left, 'tight, 'right) fixity;
        wsnotation : Whitespace.t list;
        wstight : Whitespace.t list; (* Empty for outfix *)
        wsellipsis : Whitespace.t list; (* Empty for non-associative *)
        name : Trie.path;
        loc : Asai.Range.t option;
        wsname : Whitespace.t list;
        wscolon : Whitespace.t list;
        pattern : ('left, 'right) User.Pattern.t;
        wscoloneq : Whitespace.t list;
        head : [ `Constr of string | `Constant of Trie.path ];
        wshead : Whitespace.t list;
        args : (string * Whitespace.t list) list;
      }
        -> t
    | Import of {
        wsimport : Whitespace.t list;
        export : bool;
        origin : [ `File of string | `Path of Trie.path ];
        wsorigin : Whitespace.t list;
        op : (Whitespace.t list * modifier) option;
      }
    | Solve of {
        wssolve : Whitespace.t list;
        number : int;
        wsnumber : Whitespace.t list;
        column : int;
        wscolumn : Whitespace.t list;
        wscoloneq : Whitespace.t list;
        mutable tm : wrapped_parse;
      }
    (* Show and Undo don't get reformatted (see pp_command, below), so there's no need to store whitespace in them, but we do it anyway for completeness. *)
    | Show of {
        wsshow : Whitespace.t list;
        what : [ `Hole of Whitespace.t list * int | `Holes ];
        wswhat : Whitespace.t list;
      }
    | Display of {
        wsdisplay : Whitespace.t list;
        wscoloneq : Whitespace.t list;
        what :
          [ `Chars of Whitespace.t list * Display.chars * Whitespace.t list
          | `Function_boundaries of
            Whitespace.t list * Whitespace.t list * Display.show * Whitespace.t list
          | `Type_boundaries of
            Whitespace.t list * Whitespace.t list * Display.show * Whitespace.t list ];
      }
    | Option of {
        wsoption : Whitespace.t list;
        wscoloneq : Whitespace.t list;
        what :
          [ `Function_boundaries of
            Whitespace.t list * Whitespace.t list * Options.implicitness * Whitespace.t list
          | `Type_boundaries of
            Whitespace.t list * Whitespace.t list * Options.implicitness * Whitespace.t list ];
      }
    | Undo of { wsundo : Whitespace.t list; count : int; wscount : Whitespace.t list }
    | Section of {
        wssection : Whitespace.t list;
        prefix : string list;
        wsprefix : Whitespace.t list;
        wscoloneq : Whitespace.t list;
      }
    | End of { wsend : Whitespace.t list }
    | Quit of Whitespace.t list
    | Bof of Whitespace.t list
    | Eof
end

include Command

module Parse = struct
  open Parse
  module C = Combinators (Command)
  open C.Basic

  let token x = step "" (fun state _ (tok, w) -> if tok = x then Some (w, state) else None)

  let ident =
    step "" (fun state _ (tok, w) ->
        match tok with
        | Ident name -> Some ((name, w), state)
        | _ -> None)

  let variable =
    step "" (fun state _ (tok, w) ->
        match tok with
        | Ident [ x ] -> Some ((Some x, w), state)
        | Ident xs -> fatal (Invalid_variable xs)
        | Underscore -> Some ((None, w), state)
        | _ -> None)

  let parameter =
    let* wslparen = token LParen in
    let* name, names = one_or_more variable in
    let names = name :: names in
    let* wscolon = token Colon in
    let* ty = C.term [ RParen ] in
    let* wsrparen = token RParen in
    return ({ wslparen; names; wscolon; ty; wsrparen } : Parameter.t)

  let axiom =
    let* wsaxiom = token Axiom in
    let* nameloc, (name, wsname) = located ident in
    let loc = Some (Range.convert nameloc) in
    let* parameters = zero_or_more parameter in
    let* wscolon = token Colon in
    let* ty = C.term [] in
    return (Command.Axiom { wsaxiom; name; loc; wsname; parameters; wscolon; ty })

  let def tok =
    let* wsdef = token tok in
    let* nameloc, (name, wsname) = located ident in
    let loc = Some (Range.convert nameloc) in
    let* parameters = zero_or_more parameter in
    let* ty, wscoloneq, tm =
      (let* wscolon = token Colon in
       let* ty = C.term [ Coloneq ] in
       let* wscoloneq = token Coloneq in
       let* tm = C.term [] in
       return (Some (wscolon, ty), wscoloneq, tm))
      </>
      let* wscoloneq = token Coloneq in
      let* tm = C.term [] in
      return (None, wscoloneq, tm) in
    return ({ wsdef; name; loc; wsname; parameters; ty; wscoloneq; tm } : def)

  let def_and =
    let* first = def Def in
    let* rest = zero_or_more (def And) in
    return (Command.Def (first :: rest))

  let echo =
    let* wsecho = token Echo in
    let* tm = C.term [] in
    return (Command.Echo { wsecho; tm; eval = true })

  let synth =
    let* wsecho = token Synth in
    let* tm = C.term [] in
    return (Command.Echo { wsecho; tm; eval = false })

  let tightness_and_name :
      (No.wrapped option * Whitespace.t list * Trie.path * Asai.Range.t option * Whitespace.t list)
      t =
    let* tloc, tight_or_name = located ident in
    (let* nameloc, (name, wsname) = located ident in
     let loc = Some (Range.convert nameloc) in
     let tight, wstight = tight_or_name in
     let tight = String.concat "." tight in
     match No.of_rat (Q.of_string tight) with
     | Some tight -> return (Some tight, wstight, name, loc, wsname)
     | None | (exception Invalid_argument _) ->
         fatal ~loc:(Range.convert tloc) (Invalid_tightness tight))
    </>
    let name, wsname = tight_or_name in
    return (None, [], name, Some (Range.convert tloc), wsname)

  let pattern_token =
    step "" (fun state _ (tok, ws) ->
        match tok with
        | String str -> (
            match Lexer.single str with
            (* Currently we hard code a `Nobreak space after each *symbol* in a notation. *)
            | Some tok -> Some (`Op (tok, `Nobreak, ws), state)
            | None -> fatal (Invalid_notation_symbol str))
        | _ -> None)

  let pattern_var =
    let* x, ws = ident in
    match x with
    (* Currently we hard code a `Break space after each *variable* in a notation. *)
    | [ x ] -> return (`Var (x, `Break, ws))
    | _ -> fatal (Invalid_variable x)

  let pattern_ellipsis =
    let* ws = token Ellipsis in
    return (`Ellipsis ws)

  (* The function fixity_of_pattern "typechecks" a user notation pattern, verifying all the invariants and producing an element of User.Pattern.t in which those invariants are statically guaranteed.  It also interprets ellipses to produce a fixity: a starting ellipse before a variable means left-associative, an ending ellipse after a variable means right-associative, and any other use of ellipses is an error. *)

  type fixity_and_pattern =
    | Fix_pat :
        ('left, 'tight, 'right) fixity * ('left, 'right) User.Pattern.t
        -> fixity_and_pattern

  let fixity_of_pattern pat tight =
    let rec go :
        type left right.
        [ `Var of string * space * Whitespace.t list
        | `Op of Token.t * space * Whitespace.t list
        | `Ellipsis of Whitespace.t list ]
        Bwd.t ->
        (left, right) User.Pattern.t ->
        right User.Pattern.right_t =
     fun bwd_pat new_pat ->
      match bwd_pat with
      | Emp -> Right new_pat
      | Snoc (bwd_pat, `Var v) -> go bwd_pat (User.Pattern.var v new_pat)
      | Snoc (bwd_pat, `Op v) -> go bwd_pat (Op (v, new_pat))
      | Snoc (_, `Ellipsis _) -> fatal (Unimplemented "internal ellipses in notation") in
    let opnil (a, _, c) = User.Pattern.Op_nil (a, c) in
    let varnil v (a, _, c) = User.Pattern.Var_nil (v, (a, c)) in
    match pat with
    | [] -> fatal (Invalid_notation_pattern "empty")
    | [ `Ellipsis _ ] -> fatal (Invalid_notation_pattern "has no symbols")
    | `Ellipsis _ :: `Op _ :: _ ->
        fatal (Invalid_notation_pattern "prefix/outfix notation can't be left-associative")
    | `Ellipsis _ :: `Ellipsis _ :: _ -> fatal (Invalid_notation_pattern "too many ellipses")
    | `Op v :: pat -> (
        match Bwd.of_list pat with
        | Emp -> (Fix_pat (Outfix, opnil v), [])
        | Snoc (bwd_pat, `Op w) ->
            if Option.is_some tight then fatal Fixity_mismatch;
            let (Right new_pat) = go bwd_pat (opnil w) in
            (Fix_pat (Outfix, Op (v, new_pat)), [])
        | Snoc (Snoc (bwd_pat, `Op o), `Var w) ->
            let (No.Wrap tight) = tight <|> Fixity_mismatch in
            let (Right new_pat) = go bwd_pat (varnil o w) in
            (Fix_pat (Prefix tight, Op (v, new_pat)), [])
        | Snoc (Emp, `Var w) ->
            let (No.Wrap tight) = tight <|> Fixity_mismatch in
            (Fix_pat (Prefix tight, varnil v w), [])
        | Snoc (Snoc (_, `Var _), `Var _) ->
            fatal (Invalid_notation_pattern "missing symbol between variables")
        | Snoc (Snoc (_, `Ellipsis _), `Var _) ->
            fatal (Unimplemented "internal ellipses in notation")
        | Snoc (Snoc (Snoc (bwd_pat, `Op o), `Var w), `Ellipsis ws) ->
            let (No.Wrap tight) = tight <|> Fixity_mismatch in
            let (Right new_pat) = go bwd_pat (varnil o w) in
            (Fix_pat (Prefixr tight, Op (v, new_pat)), ws)
        | Snoc (Snoc (_, `Op _), `Ellipsis _) | Snoc (_, `Ellipsis _) ->
            fatal (Invalid_notation_pattern "postfix/outfix notation can't be right-associative"))
    | `Var v :: pat -> (
        match Bwd.of_list pat with
        | Emp | Snoc (Emp, `Ellipsis _) -> fatal (Invalid_notation_pattern "has no symbols")
        | Snoc (bwd_pat, `Op w) ->
            let (No.Wrap tight) = tight <|> Fixity_mismatch in
            let (Right new_pat) = go bwd_pat (opnil w) in
            (Fix_pat (Postfix tight, User.Pattern.var v new_pat), [])
        | Snoc (Snoc (bwd_pat, `Op o), `Var w) ->
            let (No.Wrap tight) = tight <|> Fixity_mismatch in
            let (Right new_pat) = go bwd_pat (varnil o w) in
            (Fix_pat (Infix tight, User.Pattern.var v new_pat), [])
        | Snoc (Snoc (Snoc (bwd_pat, `Op o), `Var w), `Ellipsis ws) ->
            let (No.Wrap tight) = tight <|> Fixity_mismatch in
            let (Right new_pat) = go bwd_pat (varnil o w) in
            (Fix_pat (Infixr tight, User.Pattern.var v new_pat), ws)
        | Snoc (Snoc (_, `Var _), `Var _)
        | Snoc (Emp, `Var _)
        | Snoc (Snoc (Snoc (_, `Var _), `Var _), `Ellipsis _)
        | Snoc (Snoc (Emp, `Var _), `Ellipsis _) ->
            fatal (Invalid_notation_pattern "missing symbol between variables")
        | Snoc (Snoc (_, `Ellipsis _), `Var _)
        | Snoc (Snoc (Snoc (_, `Ellipsis _), `Var _), `Ellipsis _) ->
            fatal (Unimplemented "internal ellipses in notation")
        | Snoc (Snoc (_, `Op _), `Ellipsis _) ->
            fatal (Invalid_notation_pattern "postfix/outfix notation can't be right-associative")
        | Snoc (Snoc (_, `Ellipsis _), `Ellipsis _) ->
            fatal (Invalid_notation_pattern "too many ellipses"))
    | `Ellipsis ws :: `Var v :: pat -> (
        match Bwd.of_list pat with
        | Emp -> fatal (Invalid_notation_pattern "has no symbols")
        | Snoc (bwd_pat, `Op w) ->
            let (No.Wrap tight) = tight <|> Fixity_mismatch in
            let (Right new_pat) = go bwd_pat (opnil w) in
            (Fix_pat (Postfixl tight, User.Pattern.var v new_pat), ws)
        | Snoc (Snoc (bwd_pat, `Op o), `Var w) ->
            let (No.Wrap tight) = tight <|> Fixity_mismatch in
            let (Right new_pat) = go bwd_pat (varnil o w) in
            (Fix_pat (Infixl tight, User.Pattern.var v new_pat), ws)
        | Snoc (Snoc (_, `Var _), `Var _) | Snoc (Emp, `Var _) ->
            fatal (Invalid_notation_pattern "missing symbol between variables")
        | Snoc (Snoc (_, `Ellipsis _), `Var _) ->
            fatal (Unimplemented "internal ellipses in notation")
        | Snoc (_, `Ellipsis _) ->
            fatal (Invalid_notation_pattern "can't be both right and left associative"))

  let notation_head =
    step "" (fun state _ (tok, ws) ->
        match tok with
        | Ident name -> Some ((`Constant name, ws), state)
        | Constr c -> Some ((`Constr c, ws), state)
        | _ -> None)

  let notation_var =
    let* x, ws = ident in
    match x with
    | [ x ] -> return (x, ws)
    | _ -> fatal (Invalid_variable x)

  let notation =
    let* wsnotation = token Notation in
    let* tight, wstight, name, loc, wsname = tightness_and_name in
    let* wscolon = token Colon in
    let* pat, pattern = one_or_more (pattern_token </> pattern_var </> pattern_ellipsis) in
    let pattern = pat :: pattern in
    let Fix_pat (fixity, pattern), wsellipsis = fixity_of_pattern pattern tight in
    let* wscoloneq = token Coloneq in
    let* head, wshead = notation_head in
    let* args = zero_or_more notation_var in
    return
      (Command.Notation
         {
           fixity;
           wsnotation;
           wstight;
           wsellipsis;
           name;
           loc;
           wsname;
           wscolon;
           pattern;
           wscoloneq;
           head;
           wshead;
           args;
         })

  let path =
    ident
    </> let* wsdot = token Dot in
        return ([], wsdot)

  let rec modifier () =
    let* m =
      step "" (fun state _ (tok, ws) ->
          match tok with
          | Ident [ "all" ] -> Some (`All ws, state)
          | Ident [ "id" ] -> Some (`Id ws, state)
          | Ident [ "only" ] -> Some (`Only ws, state)
          | In -> Some (`In ws, state)
          | Ident [ "none" ] -> Some (`None ws, state)
          | Ident [ "except" ] -> Some (`Except ws, state)
          | Ident [ "renaming" ] -> Some (`Renaming ws, state)
          | Ident [ "seq" ] -> Some (`Seq ws, state)
          | Ident [ "union" ] -> Some (`Union ws, state)
          | _ -> None) in
    match m with
    | `All wsall -> return (All { wsall })
    | `Id wsid -> return (Id { wsid })
    | `Only wsonly ->
        let* path, wspath = path in
        return (Only { wsonly; path; wspath })
    | `In wsin ->
        let* path, wspath = path in
        let* op = modifier () in
        return (In { wsin; path; wspath; op })
    | `None wsnone -> return (MNone { wsnone })
    | `Except wsexcept ->
        let* path, wspath = path in
        return (Except { wsexcept; path; wspath })
    | `Renaming wsrenaming ->
        let* source, wssource = path in
        let* target, wstarget = path in
        return (Renaming { wsrenaming; source; wssource; target; wstarget })
    | `Seq wsseq ->
        let* wslparen = token LParen in
        let* ops =
          zero_or_more_fold_left Bwd.Emp
            (fun x y -> return (Snoc (x, y)))
            (backtrack
               (let* op = modifier () in
                let* wssemi = token (Op ",") in
                return (op, wssemi))
               "") in
        let* lastop = optional (modifier ()) in
        let ops =
          Bwd.fold_right
            (fun x y -> x :: y)
            ops
            (Option.fold ~none:[] ~some:(fun x -> [ (x, []) ]) lastop) in
        let* wsrparen = token RParen in
        return (Seq { wsseq; wslparen; ops; wsrparen })
    | `Union wsunion ->
        let* wslparen = token LParen in
        let* ops =
          zero_or_more_fold_left Bwd.Emp
            (fun x y -> return (Snoc (x, y)))
            (backtrack
               (let* op = modifier () in
                let* wssemi = token (Op ",") in
                return (op, wssemi))
               "") in
        let* lastop = optional (modifier ()) in
        let ops =
          Bwd.fold_right
            (fun x y -> x :: y)
            ops
            (Option.fold ~none:[] ~some:(fun x -> [ (x, []) ]) lastop) in
        let* wsrparen = token RParen in
        return (Union { wsunion; wslparen; ops; wsrparen })

  let import =
    let* wsimport, export =
      (let* wsimport = token Import in
       return (wsimport, false))
      </> let* wsimport = token Export in
          return (wsimport, true) in
    let* origin, wsorigin =
      step "" (fun state _ (tok, ws) ->
          match tok with
          | String file -> Some ((`File file, ws), state)
          | Ident x -> Some ((`Path x, ws), state)
          | Dot -> Some ((`Path [], ws), state)
          | _ -> None) in
    let* op =
      optional
        (backtrack
           (let* wsbar = token (Op "|") in
            let* m = modifier () in
            return (wsbar, m))
           "") in
    return (Import { wsimport; export; origin; wsorigin; op })

  let integer =
    step "" (fun state _ (tok, ws) ->
        match tok with
        | Ident [ num ] -> Some ((int_of_string num, ws), state)
        | _ -> None)

  let solve =
    let* wssolve = token Solve in
    let* number, wsnumber = integer in
    let* column, wscolumn = integer </> return (0, []) in
    let* wscoloneq = token Coloneq in
    let* tm = C.term [] in
    return (Solve { wssolve; number; wsnumber; column; wscolumn; wscoloneq; tm })

  let show =
    let* wsshow = token Show in
    let* what =
      step "" (fun state _ (tok, ws) ->
          match tok with
          | Ident [ "hole" ] -> Some (`Hole ws, state)
          | Ident [ "holes" ] -> Some (`Holes ws, state)
          | _ -> None) in
    let* what, wswhat =
      match what with
      | `Hole ws ->
          let* number, wsnumber = integer in
          return (`Hole (ws, number), wsnumber)
      | `Holes ws -> return (`Holes, ws) in
    return (Show { wsshow; what; wswhat })

  let chars_of_token : Token.t -> Display.chars option = function
    | Ident [ "unicode" ] -> Some `Unicode
    | Ident [ "ascii" ] -> Some `ASCII
    | _ -> None

  let show_of_token : Token.t -> Display.show option = function
    | Ident [ "on" ] -> Some `Show
    | Ident [ "off" ] -> Some `Hide
    | _ -> None

  let display =
    let* wsdisplay = token Display in
    let* what, wswhat =
      step "" (fun state _ (tok, ws) ->
          match tok with
          | Ident [ "chars" ] -> Some ((`Chars, ws), state)
          | Ident [ "function" ] -> Some ((`Function, ws), state)
          | Ident [ "type" ] -> Some ((`Type, ws), state)
          | _ -> None) in
    match what with
    | `Chars ->
        let* wscoloneq = token Coloneq in
        step "" (fun state _ (tok, ws) ->
            let open Monad.Ops (Monad.Maybe) in
            let* chars = chars_of_token tok in
            return (Display { wsdisplay; wscoloneq; what = `Chars (wswhat, chars, ws) }, state))
    | `Function ->
        let* wsb = token (Ident [ "boundaries" ]) in
        let* wscoloneq = token Coloneq in
        step "" (fun state _ (tok, ws) ->
            let open Monad.Ops (Monad.Maybe) in
            let* show = show_of_token tok in
            return
              ( Display { wsdisplay; wscoloneq; what = `Function_boundaries (wswhat, wsb, show, ws) },
                state ))
    | `Type ->
        let* wsb = token (Ident [ "boundaries" ]) in
        let* wscoloneq = token Coloneq in
        step "" (fun state _ (tok, ws) ->
            let open Monad.Ops (Monad.Maybe) in
            let* show = show_of_token tok in
            return
              ( Display { wsdisplay; wscoloneq; what = `Type_boundaries (wswhat, wsb, show, ws) },
                state ))

  let implicit_of_token : Token.t -> Options.implicitness option = function
    | Ident [ "implicit" ] -> Some `Implicit
    | Ident [ "explicit" ] -> Some `Explicit
    | _ -> None

  let option =
    let* wsoption = token Option in
    let* what, wswhat =
      step "" (fun state _ (tok, ws) ->
          match tok with
          | Ident [ "function" ] -> Some ((`Function, ws), state)
          | Ident [ "type" ] -> Some ((`Type, ws), state)
          | _ -> None) in
    match what with
    | `Function ->
        let* wsb = token (Ident [ "boundaries" ]) in
        let* wscoloneq = token Coloneq in
        step "" (fun state _ (tok, ws) ->
            let open Monad.Ops (Monad.Maybe) in
            let* show = implicit_of_token tok in
            return
              ( Option { wsoption; wscoloneq; what = `Function_boundaries (wswhat, wsb, show, ws) },
                state ))
    | `Type ->
        let* wsb = token (Ident [ "boundaries" ]) in
        let* wscoloneq = token Coloneq in
        step "" (fun state _ (tok, ws) ->
            let open Monad.Ops (Monad.Maybe) in
            let* show = implicit_of_token tok in
            return
              ( Option { wsoption; wscoloneq; what = `Type_boundaries (wswhat, wsb, show, ws) },
                state ))

  let undo =
    let* wsundo = token Undo in
    let* count, wscount = integer in
    return (Command.Undo { wsundo; count; wscount })

  let section =
    let* wssection = token Section in
    let* prefix, wsprefix = ident in
    let* wscoloneq = token Coloneq in
    return (Command.Section { wssection; prefix; wsprefix; wscoloneq })

  let endcmd =
    let* wsend = token End in
    return (Command.End { wsend })

  let quit =
    let* wsquit = token Quit in
    return (Command.Quit wsquit)

  let bof =
    let* ws = C.bof in
    return (Command.Bof ws)

  let eof =
    let* () = expect_end () in
    return Command.Eof

  let command () =
    bof
    </> axiom
    </> def_and
    </> echo
    </> synth
    </> notation
    </> import
    </> solve
    </> show
    </> display
    </> option
    </> undo
    </> section
    </> endcmd
    </> quit
    </> eof

  let command_or_echo () =
    command ()
    </> let* tm = C.term [] in
        return (Command.Echo { wsecho = []; tm; eval = true })

  type open_source = Range.Data.t * [ `String of int * string | `File of In_channel.t ]

  let start_parse ?(or_echo = false) source : C.Lex_and_parse.t * open_source =
    let (env : Range.Data.t), run =
      match source with
      | `String src ->
          ( { source = `String src; length = Int64.of_int (String.length src.content) },
            fun p ->
              let n, p = C.Lex_and_parse.run_on_string_at 0 src.content p in
              (`String (n, src.content), p) )
      | `File name -> (
          try
            let ic = In_channel.open_text name in
            ( { source = `File name; length = In_channel.length ic },
              fun p -> (`File ic, C.Lex_and_parse.run_on_channel ic p) )
          with Sys_error _ -> fatal (No_such_file name)) in
    Range.run ~env @@ fun () ->
    let p =
      C.Lex_and_parse.make Lexer.Parser.start
        (C.Basic.make_partial () (if or_echo then command_or_echo () else command ())) in
    let out, p = run p in
    (C.ensure_success p, (env, out))

  let restart_parse ?(or_echo = false) (p : C.Lex_and_parse.t) ((env, source) : open_source) :
      C.Lex_and_parse.t * open_source =
    let run =
      match source with
      | `String (n, content) ->
          fun p ->
            let n, p = C.Lex_and_parse.run_on_string_at n content p in
            (`String (n, content), p)
      | `File ic -> fun p -> (`File ic, C.Lex_and_parse.run_on_channel ic p) in
    Range.run ~env @@ fun () ->
    let p =
      C.Lex_and_parse.make_next p
        (C.Basic.make_partial () (if or_echo then command_or_echo () else command ())) in
    let out, p = run p in
    (C.ensure_success p, (env, out))

  let final p = C.Lex_and_parse.final p
  let has_consumed_end p = C.Lex_and_parse.has_consumed_end p
end

let parse_single (content : string) : Whitespace.t list * Command.t option =
  let src : Asai.Range.source = `String { content; title = None } in
  let p, src = Parse.start_parse ~or_echo:true src in
  match Parse.final p with
  | Bof ws ->
      let p, src = Parse.restart_parse ~or_echo:true p src in
      let cmd = Parse.final p in
      if cmd <> Eof then
        let p, _ = Parse.restart_parse ~or_echo:true p src in
        let eof = Parse.final p in
        if eof = Eof then (ws, Some cmd) else Core.Reporter.fatal Too_many_commands
      else (ws, None)
  | _ -> Core.Reporter.fatal (Anomaly "interactive parse doesn't start with Bof")

let show_hole err = function
<<<<<<< HEAD
  | Eternity.Find_number (m, { tm = `Undefined; termctx; ty; energy = _ }, { vars; _ }) ->
      emit (Hole (Meta.name m, PHole (vars, termctx, ty)))
=======
  | Eternity.Find_number (m, { tm = `Undefined; termctx; ty; _ }, { vars; _ }) ->
      emit (Hole (Meta.name m, Termctx.PHole (vars, termctx, ty)))
>>>>>>> 4f49f29c
  | _ -> fatal err

let to_string : Command.t -> string = function
  | Axiom _ -> "axiom"
  | Def _ -> "def"
  | Echo { eval = true; _ } -> "echo"
  | Echo { eval = false; _ } -> "synth"
  | Notation _ -> "notation"
  | Import _ -> "import"
  | Solve _ -> "solve"
  | Show _ -> "show"
  | Display _ -> "display"
  | Option _ -> "option"
  | Quit _ -> "quit"
  | Undo _ -> "undo"
  | Section _ -> "section"
  | End _ -> "end"
  | Bof _ -> "bof"
  | Eof -> "eof"

(* Whether a command requires an interactive mode (i.e. not interactive mode and not ProofGeneral interaction). *)
let needs_interactive : Command.t -> bool = function
  | Solve _ | Show _ | Undo _ -> true
  | _ -> false

let allows_holes : Command.t -> (unit, string) Result.t = function
  | Axiom _ | Def _ | Solve _ -> Ok ()
  | cmd -> Error (to_string cmd)

(* Most execution of commands we can do here, but there are a couple things where we need to call out to the executable: noting when an effectual action like 'echo' is taken (for recording warnings in compiled files), and loading another file.  So this function takes a couple of callbacks as arguments. *)
let execute : action_taken:(unit -> unit) -> get_file:(string -> Scope.trie) -> Command.t -> unit =
 fun ~action_taken ~get_file cmd ->
  if needs_interactive cmd && not (Core.Command.Mode.read ()).interactive then
    fatal (Forbidden_interactive_command (to_string cmd));
  Global.with_holes (allows_holes cmd) @@ fun () ->
  match cmd with
  | Axiom { name; loc; parameters; ty = Wrap ty; _ } ->
      History.do_command @@ fun () ->
      Scope.check_name name loc;
      let const = Scope.define (Compunit.Current.read ()) ?loc name in
      Reporter.try_with ~fatal:(fun d ->
          Scope.modify_visible (Yuujinchou.Language.except name);
          Scope.modify_export (Yuujinchou.Language.except name);
          Reporter.fatal_diagnostic d)
      @@ fun () ->
      let (Processed_tel (params, ctx, _)) = process_tel Emp parameters in
      Core.Command.execute (Axiom (const, params, process ctx ty))
  | Def defs ->
      History.do_command @@ fun () ->
      let [ names; cdefs ] =
        Mlist.pmap
          (fun [ d ] ->
            Scope.check_name d.name d.loc;
            let c = Scope.define (Compunit.Current.read ()) ?loc:d.loc d.name in
            [ d.name; (c, d) ])
          [ defs ] (Cons (Cons Nil)) in
      Reporter.try_with ~fatal:(fun d ->
          List.iter
            (fun c ->
              Scope.modify_visible (Yuujinchou.Language.except c);
              Scope.modify_export (Yuujinchou.Language.except c))
            names;
          Reporter.fatal_diagnostic d)
      @@ fun () ->
      let defs =
        List.map
          (function
            | const, { parameters; ty; tm = Wrap tm; _ } -> (
                let (Processed_tel (params, ctx, _)) = process_tel Emp parameters in
                match ty with
                | Some (_, Wrap ty) ->
                    ( const,
                      Core.Command.Def_check { params; ty = process ctx ty; tm = process ctx tm } )
                | None -> (
                    match process ctx tm with
                    | { value = Synth tm; loc } ->
                        (const, Def_synth { params; tm = { value = tm; loc } })
                    | _ -> fatal (Nonsynthesizing "body of def without specified type"))))
          cdefs in
      Core.Command.execute (Def defs)
  | Echo { tm = Wrap tm; eval; _ } -> (
      let rtm = process Emp tm in
      action_taken ();
      match rtm.value with
      | Synth stm ->
          Readback.Displaying.run ~env:true @@ fun () ->
          let ctm, ety = Check.synth (Kinetic `Nolet) Ctx.empty { value = stm; loc = rtm.loc } in
          let btm =
            if eval then
              let etm = Norm.eval_term (Emp D.zero) ctm in
              readback_at Ctx.empty etm ety
            else ctm in
<<<<<<< HEAD
          let bty = readback_at Ctx.empty ety (Value.universe D.zero) in
          let utm = unparse Names.empty btm Interval.entire Interval.entire in
          let uty = unparse Names.empty bty Interval.entire Interval.entire in
          let ppf = Format.std_formatter in
          pp_open_vbox ppf 2;
          pp_term `None ppf (Term utm);
          pp_print_cut ppf ();
          pp_tok ppf Colon;
          pp_print_string ppf " ";
          pp_term `None ppf (Term uty);
          pp_close_box ppf ();
          pp_print_newline ppf ();
          pp_print_newline ppf ()
=======
          let bty = readback_at Ctx.empty ety (Syntax.universe D.zero) in
          let utm = unparse Names.empty btm No.Interval.entire No.Interval.entire in
          let uty = unparse Names.empty bty No.Interval.entire No.Interval.entire in
          ToChannel.pretty 1.0 (Display.columns ()) stdout
            (hang 2
               (pp_complete_term (Wrap utm) `None
               ^^ hardline
               ^^ Token.pp Colon
               ^^ blank 1
               ^^ pp_complete_term (Wrap uty) `None));
          print_newline ();
          print_newline ()
>>>>>>> 4f49f29c
      | _ -> fatal (Nonsynthesizing "argument of echo"))
  | Notation { fixity; name; loc; pattern; head; args; _ } ->
      History.do_command @@ fun () ->
      let notation_name = "notations" :: name in
      Scope.check_name notation_name loc;
      let key =
        match head with
        | `Constr c -> `Constr (Constr.intern c, List.length args)
        | `Constant c -> (
            match Scope.lookup c with
            | Some c -> `Constant c
            | None -> fatal (Invalid_notation_head (String.concat "." c))) in
      (* Find the "unbound" variables, if any, in the notation definition. *)
      let rec unbounds :
          type left right.
          (string * Whitespace.t list) list ->
          string list ->
          (left, right) User.Pattern.t ->
          (string * Whitespace.t list) list =
       fun args seen pat ->
        let check_var x =
          if List.mem x seen then fatal (Duplicate_notation_variable x);
          let found, rest = List.partition (fun (y, _) -> x = y) args in
          match found with
          | [ _ ] -> rest
          | [] -> fatal (Unused_notation_variable x)
          | _ -> fatal (Notation_variable_used_twice x) in
        match pat with
        | User.Pattern.Var ((x, _, _), pat) ->
            let rest = check_var x in
            unbounds rest (x :: seen) pat
        | Op (_, pat) -> unbounds args seen pat
        | Op_nil _ -> args
        | Var_nil (_, (x, _)) -> check_var x in
      (match unbounds args [] pattern with
      | [] -> ()
      | _ :: _ as unbound -> fatal (Unbound_variable_in_notation (List.map fst unbound)));
      let user =
        User { name = String.concat "." name; fixity; pattern; key; val_vars = List.map fst args }
      in
      let notn, shadow = Situation.Current.add_user user in
      Scope.include_singleton (notation_name, ((`Notation (user, notn), loc), ()));
      (if shadow then
         let keyname =
           match notn.key with
           | `Constr (c, _) -> Constr.to_string c ^ "."
           | `Constant c -> String.concat "." (Scope.name_of c) in
         emit (Head_already_has_notation keyname));
      emit (Notation_defined (String.concat "." name))
  | Import { export; origin; op; _ } ->
      History.do_command @@ fun () ->
      let trie =
        match origin with
        | `File file ->
            if FilePath.check_extension file "ny" then emit (Library_has_extension file);
            let file = FilePath.add_extension file "ny" in
            get_file file
        | `Path path -> Trie.find_subtree path (Scope.get_visible ()) in
      let trie =
        match op with
        | Some (_, op) -> Scope.Mod.modify (process_modifier op) trie
        | None -> trie in
      if export then Scope.include_subtree ([], trie) else Scope.import_subtree ([], trie);
      Seq.iter
        (fun (_, ((data, _), _)) ->
          match data with
          | `Notation (user, _) ->
              let _ = Situation.Current.add_user user in
              ()
          | _ -> ())
        (Trie.to_seq (Trie.find_subtree [ "notations" ] trie))
  | Solve data -> (
      (* Solve does NOT create a new history entry because it is NOT undoable. *)
      let (Find_number
            ( m,
              { tm = metatm; termctx; ty; energy = _; li; ri },
              { global; scope; status; vars; options } )) =
        Eternity.find_number data.number in
      match metatm with
      | `Undefined ->
          History.run_with_scope ~init_visible:scope ~options @@ fun () ->
          let (Wrap tm) = data.tm in
          let ptm = process vars tm in
          (* We set the hole location offset to the start of the *term*, so that ProofGeneral can create hole overlays in the right places when solving a hole and creating new holes. *)
          Global.HolePos.modify (fun st ->
              let tmloc = ptm.loc <|> Anomaly "missing location in Solve" in
              { st with offset = (fst (Asai.Range.split tmloc)).offset });
          let solve ctm =
            Eternity.solve m ctm;
            match (li, ri) with
            | Some (Interval li), Some (Interval ri) ->
                let buf = Buffer.create 20 in
                ToBuffer.compact buf (pp_complete_term data.tm `None);
                Reporter.try_with ~fatal:(fun _ -> data.tm <- Wrap (parenthesize tm)) @@ fun () ->
                let _ =
                  TermParse.Term.parse ~li:(Interval li) ~ri:(Interval ri)
                    (`String { content = Buffer.contents buf; title = None }) in
                ()
            | _ -> fatal (Anomaly "tightness missing for hole") in
          Core.Command.execute (Solve (global, status, termctx, ptm, ty, solve))
      | `Defined _ | `Axiom ->
          (* Yes, this is an anomaly and not a user error, because find_number should only be looking at the unsolved holes. *)
          fatal (Anomaly "hole already defined"))
  | Show { what; _ } -> (
      action_taken ();
      match what with
      | `Hole (_, number) -> show_hole (No_such_hole number) (Eternity.find_number number)
      | `Holes -> (
          match Eternity.all_holes () with
          | [] -> emit No_open_holes
          | holes -> List.iter (show_hole (Anomaly "defined hole in undefined list")) holes))
  | Display { what; _ } -> (
      match what with
      | `Chars (_, chars, _) ->
          Display.modify (fun s -> { s with chars });
          emit (Display_set ("chars", Display.to_string (chars :> Display.values)))
      | `Function_boundaries (_, _, function_boundaries, _) ->
          Display.modify (fun s -> { s with function_boundaries });
          emit
            (Display_set
               ("function boundaries", Display.to_string (function_boundaries :> Display.values)))
      | `Type_boundaries (_, _, type_boundaries, _) ->
          Display.modify (fun s -> { s with type_boundaries });
          emit
            (Display_set ("type boundaries", Display.to_string (type_boundaries :> Display.values)))
      )
  | Option { what; _ } -> (
      History.do_command @@ fun () ->
      match what with
      | `Function_boundaries (_, _, function_boundaries, _) ->
          Scope.modify_options (fun opt -> { opt with function_boundaries });
          emit (Option_set ("function boundaries", Options.to_string function_boundaries))
      | `Type_boundaries (_, _, type_boundaries, _) ->
          Scope.modify_options (fun opt -> { opt with type_boundaries });
          emit (Option_set ("type boundaries", Options.to_string type_boundaries)))
  | Undo { count; _ } ->
      History.undo count;
      emit (Commands_undone count)
  | Section { prefix; _ } ->
      History.do_command @@ fun () ->
      Scope.start_section prefix;
      emit (Section_opened prefix)
  | End _ -> (
      History.do_command @@ fun () ->
      match Scope.end_section () with
      | Some prefix -> emit (Section_closed prefix)
      | None -> fatal No_such_section)
  | Quit _ -> fatal (Quit None)
  | Bof _ -> ()
  | Eof -> fatal (Anomaly "EOF cannot be executed")

let tightness_of_fixity : type left tight right. (left, tight, right) fixity -> string option =
  function
  | Infix tight
  | Infixl tight
  | Infixr tight
  | Prefix tight
  | Prefixr tight
  | Postfix tight
  | Postfixl tight -> Some (No.to_string tight)
  | Outfix -> None

let rec pp_parameters : Whitespace.t list -> Parameter.t list -> document * Whitespace.t list =
 fun prews params ->
  match params with
  | [] -> (empty, prews)
  | { wslparen; names; wscolon; ty; wsrparen } :: params ->
      let pnames, wnames =
        List.fold_left
          (fun (accum, prews) (name, wsname) ->
            (accum ^^ optional (pp_ws `Break) prews ^^ pp_var name, Some wsname))
          (empty, None) names in
      let pparams, wparams = pp_parameters wsrparen params in
      ( group
          (pp_ws `Break prews
          ^^ Token.pp LParen
          ^^ align
               (pp_ws `None wslparen
               ^^ group pnames
               ^^ optional (pp_ws `Break) wnames
               ^^ Token.pp Colon
               ^^ pp_ws `Nobreak wscolon
               ^^ pp_complete_term ty `None
               ^^ Token.pp RParen))
        ^^ pparams,
        wparams )

let rec pp_defs :
    Token.t -> Whitespace.t list option -> def list -> document -> document * Whitespace.t list =
 fun tok prews defs accum ->
  match defs with
  | [] -> (accum, Option.fold ~some:(fun x -> x) ~none:[] prews)
  | { wsdef; name; loc = _; wsname; parameters; ty; wscoloneq; tm = Wrap tm } :: defs ->
      let prews =
        match tok with
        | And -> Option.fold ~some:(Whitespace.normalize 2) ~none:[ `Newlines 2 ] prews
        | _ -> Option.value ~default:[] prews in
      let accum_prews = accum ^^ pp_ws `None prews in
      let pparams, wparams = pp_parameters wsname parameters in
      (* The type is always displayed in term mode, with a wrapping break allowed before the colon. *)
      let gty, wty =
        match ty with
        | Some (wscolon, Wrap ty) ->
            let pty, wty = pp_term ty in
            (group (pp_ws `Break wparams ^^ Token.pp Colon ^^ pp_ws `Nobreak wscolon ^^ pty), wty)
        | None -> (empty, wparams) in
      let params_and_ty =
        group
          (hang 2
             (Token.pp tok
             ^^ pp_ws `Nobreak wsdef
             ^^ utf8string (String.concat "." name)
             ^^ pparams
             ^^ gty)) in
      let coloneq = pp_ws `Break wty ^^ Token.pp Coloneq ^^ pp_ws `Nobreak wscoloneq in
      if is_case tm then
        (* If the term is a case tree, we display it in case mode.  In this case, the principal breaking points are those in the term's case tree, and we group its "intro" with the def and type. *)
        let itm, ttm, ptm, wtm = pp_case tm in
        pp_defs And (Some wtm) defs
          (accum_prews
          ^^ group
               (params_and_ty
               ^^ group (nest 2 (coloneq ^^ group (hang 2 itm)))
               ^^ triv_act (nontrivial ttm) ptm))
      else
        (* If the term is not a case tree, then we display it in term mode, and the principal breaking points are before the colon (if any), before the coloneq, and before the "in" (though that will be rare, since "in" is so short). *)
        let ptm, wtm = pp_term tm in
        pp_defs And (Some wtm) defs
          (accum_prews ^^ group (params_and_ty ^^ nest 2 (coloneq ^^ group (hang 2 ptm))))

(* We only print commands that can appear in source files or for which ProofGeneral may need reformatting info (e.g. solve). *)
let pp_command : t -> document * Whitespace.t list =
 fun cmd ->
  (* Indent when inside of sections. *)
  let indent = ref (Scope.count_sections () * 2) in
  let doc, ws =
    match cmd with
    | Axiom { wsaxiom; name; loc = _; wsname; parameters; wscolon; ty = Wrap ty } ->
        let pparams, wparams = pp_parameters wsname parameters in
        let ty, rest = split_ending_whitespace ty in
        ( group
            (hang 2
               (Token.pp Axiom
               ^^ pp_ws `Nobreak wsaxiom
               ^^ utf8string (String.concat "." name)
               ^^ pparams
               ^^ pp_ws `Break wparams
               ^^ Token.pp Colon
               ^^ pp_ws `Nobreak wscolon
               ^^ pp_complete_term (Wrap ty) `None)),
          rest )
    | Def defs -> pp_defs Def None defs empty
    | Echo { wsecho; tm = Wrap tm; eval } ->
        let tm, rest = split_ending_whitespace tm in
        ( hang 2
            (Token.pp (if eval then Echo else Synth)
            ^^ pp_ws `Nobreak wsecho
            ^^ pp_complete_term (Wrap tm) `None),
          rest )
    | Notation
        {
          fixity;
          wsnotation;
          wstight;
          wsellipsis;
          name;
          loc = _;
          wsname;
          wscolon;
          pattern;
          wscoloneq;
          head;
          wshead;
          args;
        } ->
        let pargs, rest =
          match split_last args with
          | None ->
              let wshead, rest = Whitespace.split wshead in
              (pp_ws `None wshead, rest)
          | Some (args, (last, wslast)) ->
              let wslast, rest = Whitespace.split wslast in
              (* We "flow" the arguments of the head. *)
              let pargs, wargs =
                List.fold_left
                  (fun (acc, prews) (arg, wsarg) ->
                    (acc ^^ group (pp_ws `Break prews ^^ utf8string arg), wsarg))
                  (empty, wshead) args in
              (pargs ^^ group (pp_ws `Break wargs ^^ utf8string last) ^^ pp_ws `None wslast, rest)
        in
        let ppat, wpat = User.pp_pattern pattern in
        ( hang 2
            (Token.pp Notation
            ^^ pp_ws `Nobreak wsnotation
            ^^ (match tightness_of_fixity fixity with
               | Some str -> string str
               | None -> empty)
            ^^ pp_ws `Nobreak wstight
            ^^ utf8string (String.concat "." name)
            ^^ group
                 (group
                    (pp_ws `Break wsname
                    ^^ Token.pp Colon
                    ^^ pp_ws `Nobreak wscolon
                    ^^ (match fixity with
                       | Infixl _ | Postfixl _ -> Token.pp Ellipsis ^^ pp_ws `Nobreak wsellipsis
                       | _ -> empty)
                    ^^ group (hang 2 ppat))
                 ^^ (match fixity with
                    | Infixr _ | Prefixr _ ->
                        pp_ws `Nobreak wpat ^^ Token.pp Ellipsis ^^ pp_ws `Break wsellipsis
                    | _ -> pp_ws `Break wpat)
                 ^^ Token.pp Coloneq
                 ^^ pp_ws `Nobreak wscoloneq
                 ^^ group
                      (hang 2
                         ((match head with
                          | `Constr c -> pp_constr c
                          | `Constant c -> utf8string (String.concat "." c))
                         ^^ pargs)))),
          rest )
    | Import { wsimport; export; origin; wsorigin; op } ->
        let op, rest =
          match op with
          | None ->
              let ws, rest = Whitespace.split wsorigin in
              (pp_ws `None ws, rest)
          | Some (wsbar, op) ->
              let pmod, wmod = pp_modifier op in
              let ws, rest = Whitespace.split wmod in
              ( pp_ws `Break wsorigin
                ^^ Token.pp (Op "|")
                ^^ pp_ws `Nobreak wsbar
                ^^ pmod
                ^^ pp_ws `None ws,
                rest ) in
        ( group
            (nest 2
               (Token.pp (if export then Export else Import)
               ^^ pp_ws `Nobreak wsimport
               ^^ (match origin with
                  | `File file -> dquotes (utf8string file)
                  | `Path [] -> Token.pp Dot
                  | `Path path -> utf8string (String.concat "." path))
               ^^ op)),
          rest )
    | Solve { column; tm = Wrap tm; _ } ->
        (* We (mis)use pretty-printing of a solve *command* to actually just reformat the solving *term*.  This is appropriate since "solve" should never appear in a source file, and when it's called from ProofGeneral, PG knows that the reformatted return is the new string to insert at the hole location. *)
        let tm, rest = split_ending_whitespace tm in
        (* When called from ProofGeneral, the 'column' is the column number of the hole, so the reformatted term should "start at that indentation".  The best way I've thought of so far to mimic that effect is to reduce the margin by that amount, and then add extra indentation to each new line on the ProofGeneral end.  *)
        (nest column (pp_complete_term (Wrap tm) `None), rest)
    | Option { wsoption; wscoloneq; what } ->
        let opt, how, wshow =
          match what with
          | `Function_boundaries (wsfunction, wsboundaries, how, wshow) ->
              ( string "function"
                ^^ pp_ws `Nobreak wsfunction
                ^^ string "boundaries"
                ^^ pp_ws `Nobreak wsboundaries,
                (how :> Options.values),
                wshow )
          | `Type_boundaries (wstype, wsboundaries, how, wshow) ->
              ( string "type"
                ^^ pp_ws `Nobreak wstype
                ^^ string "boundaries"
                ^^ pp_ws `Nobreak wsboundaries,
                (how :> Options.values),
                wshow ) in
        let ws, rest = Whitespace.split wshow in
        ( Token.pp Option
          ^^ pp_ws `Nobreak wsoption
          ^^ opt
          ^^ Token.pp Coloneq
          ^^ pp_ws `Nobreak wscoloneq
          ^^ string (Options.to_string how)
          ^^ pp_ws `None ws,
          rest )
    | Section { wssection; prefix; wsprefix; wscoloneq } ->
        (* Since we pp a command *after* executing it, the indent is too large for the 'section' command. *)
        indent := !indent - 2;
        let ws, rest = Whitespace.split wscoloneq in
        ( Token.pp Section
          ^^ pp_ws `Nobreak wssection
          ^^ utf8string (String.concat "." prefix)
          ^^ pp_ws `Nobreak wsprefix
          ^^ Token.pp Coloneq
          ^^ pp_ws `None ws,
          rest )
    | End { wsend } ->
        let ws, rest = Whitespace.split wsend in
        (Token.pp End ^^ pp_ws `None ws, rest)
    | Quit ws -> (empty, ws)
    | Bof ws -> (empty, ws)
    | Eof -> (empty, [])
    (* These commands can't appear in a source file, and ProofGeneral doesn't need any reformatting info from them, so we display nothing.  In fact, in the case of Undo, PG uses this emptiness to determine that it should not replace any command in the buffer. *)
    | Show _ | Display _ | Undo _ -> (empty, []) in
  (* "nest" only has effect *after* linebreaks, so we have to separately indent the first line. *)
  (nest !indent (blank !indent ^^ doc), ws)<|MERGE_RESOLUTION|>--- conflicted
+++ resolved
@@ -673,13 +673,8 @@
   | _ -> Core.Reporter.fatal (Anomaly "interactive parse doesn't start with Bof")
 
 let show_hole err = function
-<<<<<<< HEAD
-  | Eternity.Find_number (m, { tm = `Undefined; termctx; ty; energy = _ }, { vars; _ }) ->
+  | Eternity.Find_number (m, { tm = `Undefined; termctx; ty; _ }, { vars; _ }) ->
       emit (Hole (Meta.name m, PHole (vars, termctx, ty)))
-=======
-  | Eternity.Find_number (m, { tm = `Undefined; termctx; ty; _ }, { vars; _ }) ->
-      emit (Hole (Meta.name m, Termctx.PHole (vars, termctx, ty)))
->>>>>>> 4f49f29c
   | _ -> fatal err
 
 let to_string : Command.t -> string = function
@@ -772,22 +767,7 @@
               let etm = Norm.eval_term (Emp D.zero) ctm in
               readback_at Ctx.empty etm ety
             else ctm in
-<<<<<<< HEAD
           let bty = readback_at Ctx.empty ety (Value.universe D.zero) in
-          let utm = unparse Names.empty btm Interval.entire Interval.entire in
-          let uty = unparse Names.empty bty Interval.entire Interval.entire in
-          let ppf = Format.std_formatter in
-          pp_open_vbox ppf 2;
-          pp_term `None ppf (Term utm);
-          pp_print_cut ppf ();
-          pp_tok ppf Colon;
-          pp_print_string ppf " ";
-          pp_term `None ppf (Term uty);
-          pp_close_box ppf ();
-          pp_print_newline ppf ();
-          pp_print_newline ppf ()
-=======
-          let bty = readback_at Ctx.empty ety (Syntax.universe D.zero) in
           let utm = unparse Names.empty btm No.Interval.entire No.Interval.entire in
           let uty = unparse Names.empty bty No.Interval.entire No.Interval.entire in
           ToChannel.pretty 1.0 (Display.columns ()) stdout
@@ -799,7 +779,6 @@
                ^^ pp_complete_term (Wrap uty) `None));
           print_newline ();
           print_newline ()
->>>>>>> 4f49f29c
       | _ -> fatal (Nonsynthesizing "argument of echo"))
   | Notation { fixity; name; loc; pattern; head; args; _ } ->
       History.do_command @@ fun () ->
