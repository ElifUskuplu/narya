--- conflicted
+++ resolved
@@ -695,18 +695,6 @@
           let bty = readback_at Ctx.empty ety (Syntax.universe D.zero) in
           let utm = unparse Names.empty btm No.Interval.entire No.Interval.entire in
           let uty = unparse Names.empty bty No.Interval.entire No.Interval.entire in
-<<<<<<< HEAD
-          let ppf = Format.std_formatter in
-          pp_open_vbox ppf 2;
-          pp_term `None ppf (Term utm);
-          pp_print_cut ppf ();
-          pp_tok ppf Colon;
-          pp_print_string ppf " ";
-          pp_term `None ppf (Term uty);
-          pp_close_box ppf ();
-          pp_print_newline ppf ();
-          pp_print_newline ppf ()
-=======
           ToChannel.pretty 1.0 (Display.columns ()) stdout
             (hang 2
                (pp_complete_term (Wrap utm) `None
@@ -716,7 +704,6 @@
                ^^ pp_complete_term (Wrap uty) `None));
           print_newline ();
           print_newline ()
->>>>>>> 70a4daef
       | _ -> fatal (Nonsynthesizing "argument of echo"))
   | Notation { fixity; name; loc; pattern; head; args; _ } ->
       History.do_command @@ fun () ->
@@ -797,37 +784,19 @@
       match metatm with
       | `Undefined ->
           History.run_with_scope ~init_visible:scope @@ fun () ->
-<<<<<<< HEAD
-          let (Term tm) = data.tm in
-          let ptm = process vars tm in
-          (* We set the hole location offset to the start of the *term*, so that ProofGeneral can create hole overlays in the right places when solving a hole and creating new holes. *)
-          Global.HolePos.modify (fun st ->
-              { st with offset = (fst (Asai.Range.split (Option.get ptm.loc))).offset });
-=======
           let (Wrap tm) = data.tm in
           let ptm = process vars tm in
           (* We set the hole location offset to the start of the *term*, so that ProofGeneral can create hole overlays in the right places when solving a hole and creating new holes. *)
           Global.HolePos.modify (fun st ->
               let tmloc = ptm.loc <|> Anomaly "missing location in Solve" in
               { st with offset = (fst (Asai.Range.split tmloc)).offset });
->>>>>>> 70a4daef
           let solve ctm =
             Eternity.solve m ctm;
             match (li, ri) with
             | Some (Interval li), Some (Interval ri) ->
                 let buf = Buffer.create 20 in
-<<<<<<< HEAD
-                let ppf = Format.formatter_of_buffer buf in
-                (Print.State.as_case @@ fun () -> pp_term `None ppf data.tm);
-                Format.pp_print_flush ppf ();
-                Reporter.try_with ~fatal:(fun _ ->
-                    (* data.tm <- Term (parenthesize tm) *)
-                    emit Needs_parentheses)
-                @@ fun () ->
-=======
                 ToBuffer.compact buf (pp_complete_term data.tm `None);
                 Reporter.try_with ~fatal:(fun _ -> data.tm <- Wrap (parenthesize tm)) @@ fun () ->
->>>>>>> 70a4daef
                 let _ =
                   TermParse.Term.parse ~li:(Interval li) ~ri:(Interval ri)
                     (`String { content = Buffer.contents buf; title = None }) in
