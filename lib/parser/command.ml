open Bwd
open Dim
open Util
open List_extra
open Core
open Readback
open Notation
open Postprocess
open Unparse
open Format
open Uuseg_string
open Print
open Reporter
open User
open Modifier
open Printable
module Trie = Yuujinchou.Trie

type def = {
  wsdef : Whitespace.t list;
  name : Trie.path;
  loc : Asai.Range.t option;
  wsname : Whitespace.t list;
  parameters : Parameter.t list;
  wscolon : Whitespace.t list;
  ty : observation option;
  wscoloneq : Whitespace.t list;
  tm : observation;
}

module Command = struct
  type t =
    | Axiom of {
        wsaxiom : Whitespace.t list;
        name : Trie.path;
        loc : Asai.Range.t option;
        wsname : Whitespace.t list;
        parameters : Parameter.t list;
        wscolon : Whitespace.t list;
        ty : observation;
      }
    | Def of def list
    (* "synth" is almost just like "echo", so we implement them as one command distinguished by an "eval" flag. *)
    | Echo of { wsecho : Whitespace.t list; tm : observation; eval : bool }
    | Notation : {
        fixity : ('left, 'tight, 'right) fixity;
        wsnotation : Whitespace.t list;
        wstight : Whitespace.t list; (* Empty for outfix *)
        wsellipsis : Whitespace.t list; (* Empty for non-associative *)
        name : Trie.path;
        loc : Asai.Range.t option;
        wsname : Whitespace.t list;
        wscolon : Whitespace.t list;
        pattern : ('left, 'right) User.Pattern.t;
        wscoloneq : Whitespace.t list;
        head : [ `Constr of string | `Constant of Trie.path ];
        wshead : Whitespace.t list;
        args : (string * Whitespace.t list) list;
      }
        -> t
    | Import of {
        wsimport : Whitespace.t list;
        export : bool;
        origin : [ `File of string | `Path of Trie.path ];
        wsorigin : Whitespace.t list;
        op : (Whitespace.t list * modifier) option;
      }
    | Solve of {
        wssolve : Whitespace.t list;
        number : int;
        wsnumber : Whitespace.t list;
        wscoloneq : Whitespace.t list;
        tm : observation;
      }
    | Show of {
        wsshow : Whitespace.t list;
        what : [ `Hole of Whitespace.t list * int | `Holes ];
        wswhat : Whitespace.t list;
      }
    | Display of {
        wsdisplay : Whitespace.t list;
        wscoloneq : Whitespace.t list;
        what :
          [ `Style of Whitespace.t list * Display.style * Whitespace.t list
          | `Chars of Whitespace.t list * Display.chars * Whitespace.t list
          | `Function_boundaries of
            Whitespace.t list * Whitespace.t list * Display.show * Whitespace.t list
          | `Type_boundaries of
            Whitespace.t list * Whitespace.t list * Display.show * Whitespace.t list ];
      }
    | Option of {
        wsoption : Whitespace.t list;
        wscoloneq : Whitespace.t list;
        what :
          [ `Function_boundaries of
            Whitespace.t list * Whitespace.t list * Options.implicitness * Whitespace.t list
          | `Type_boundaries of
            Whitespace.t list * Whitespace.t list * Options.implicitness * Whitespace.t list ];
      }
    | Undo of { wsundo : Whitespace.t list; count : int; wscount : Whitespace.t list }
    | Section of {
        wssection : Whitespace.t list;
        prefix : string list;
        wsprefix : Whitespace.t list;
        wscoloneq : Whitespace.t list;
      }
    | End of { wsend : Whitespace.t list }
    | Quit of Whitespace.t list
    | Bof of Whitespace.t list
    | Eof
end

include Command

module Parse = struct
  open Parse
  module C = Combinators (Command)
  open C.Basic

  let token x = step "" (fun state _ (tok, w) -> if tok = x then Some (w, state) else None)

  let ident =
    step "" (fun state _ (tok, w) ->
        match tok with
        | Ident name -> Some ((name, w), state)
        | _ -> None)

  let variable =
    step "" (fun state _ (tok, w) ->
        match tok with
        | Ident [ x ] -> Some ((Some x, w), state)
        | Ident xs -> fatal (Invalid_variable xs)
        | Underscore -> Some ((None, w), state)
        | _ -> None)

  let parameter =
    let* wslparen = token LParen in
    let* name, names = one_or_more variable in
    let names = name :: names in
    let* wscolon = token Colon in
    let* ty = C.term [ RParen ] in
    let* wsrparen = token RParen in
    return ({ wslparen; names; wscolon; ty; wsrparen } : Parameter.t)

  let axiom =
    let* wsaxiom = token Axiom in
    let* nameloc, (name, wsname) = located ident in
    let loc = Some (Range.convert nameloc) in
    let* parameters = zero_or_more parameter in
    let* wscolon = token Colon in
    let* ty = C.term [] in
    return (Command.Axiom { wsaxiom; name; loc; wsname; parameters; wscolon; ty })

  let def tok =
    let* wsdef = token tok in
    let* nameloc, (name, wsname) = located ident in
    let loc = Some (Range.convert nameloc) in
    let* parameters = zero_or_more parameter in
    let* wscolon, ty, wscoloneq, tm =
      (let* wscolon = token Colon in
       let* ty = C.term [ Coloneq ] in
       let* wscoloneq = token Coloneq in
       let* tm = C.term [] in
       return (wscolon, Some ty, wscoloneq, tm))
      </>
      let* wscoloneq = token Coloneq in
      let* tm = C.term [] in
      return ([], None, wscoloneq, tm) in
    return ({ wsdef; name; loc; wsname; parameters; wscolon; ty; wscoloneq; tm } : def)

  let def_and =
    let* first = def Def in
    let* rest = zero_or_more (def And) in
    return (Command.Def (first :: rest))

  let echo =
    let* wsecho = token Echo in
    let* tm = C.term [] in
    return (Command.Echo { wsecho; tm; eval = true })

  let synth =
    let* wsecho = token Synth in
    let* tm = C.term [] in
    return (Command.Echo { wsecho; tm; eval = false })

  let tightness_and_name :
      (No.wrapped option * Whitespace.t list * Trie.path * Asai.Range.t option * Whitespace.t list)
      t =
    let* tloc, tight_or_name = located ident in
    (let* nameloc, (name, wsname) = located ident in
     let loc = Some (Range.convert nameloc) in
     let tight, wstight = tight_or_name in
     let tight = String.concat "." tight in
     match No.of_rat (Q.of_string tight) with
     | Some tight -> return (Some tight, wstight, name, loc, wsname)
     | None | (exception Invalid_argument _) ->
         fatal ~loc:(Range.convert tloc) (Invalid_tightness tight))
    </>
    let name, wsname = tight_or_name in
    return (None, [], name, Some (Range.convert tloc), wsname)

  let pattern_token =
    step "" (fun state _ (tok, ws) ->
        match tok with
        | String str -> (
            match Lexer.single str with
            (* Currently we hard code a `Nobreak after each symbol in a notation. *)
            | Some tok -> Some (`Op (tok, `Nobreak, ws), state)
            | None -> fatal (Invalid_notation_symbol str))
        | _ -> None)

  let pattern_var =
    let* x, ws = ident in
    match x with
    (* Currently we hard code a `Break after each variable in a notation. *)
    | [ x ] -> return (`Var (x, `Break, ws))
    | _ -> fatal (Invalid_variable x)

  let pattern_ellipsis =
    let* ws = token Ellipsis in
    return (`Ellipsis ws)

  (* The function fixity_of_pattern "typechecks" a user notation pattern, verifying all the invariants and producing an element of User.Pattern.t in which those invariants are statically guaranteed.  It also interprets ellipses to produce a fixity: a starting ellipse before a variable means left-associative, an ending ellipse after a variable means right-associative, and any other use of ellipses is an error. *)

  type fixity_and_pattern =
    | Fix_pat :
        ('left, 'tight, 'right) fixity * ('left, 'right) User.Pattern.t
        -> fixity_and_pattern

  let fixity_of_pattern pat tight =
    let rec go :
        type left right.
        [ `Var of User.Pattern.var | `Op of User.Pattern.op | `Ellipsis of Whitespace.t list ] Bwd.t ->
        (left, right) User.Pattern.t ->
        right User.Pattern.right_t =
     fun bwd_pat new_pat ->
      match bwd_pat with
      | Emp -> Right new_pat
      | Snoc (bwd_pat, `Var v) -> go bwd_pat (User.Pattern.var v new_pat)
      | Snoc (bwd_pat, `Op v) -> go bwd_pat (Op (v, new_pat))
      | Snoc (_, `Ellipsis _) -> fatal (Unimplemented "internal ellipses in notation") in
    match pat with
    | [] -> fatal (Invalid_notation_pattern "empty")
    | [ `Ellipsis _ ] -> fatal (Invalid_notation_pattern "has no symbols")
    | `Ellipsis _ :: `Op _ :: _ ->
        fatal (Invalid_notation_pattern "prefix/outfix notation can't be left-associative")
    | `Ellipsis _ :: `Ellipsis _ :: _ -> fatal (Invalid_notation_pattern "too many ellipses")
    | `Op v :: pat -> (
        match Bwd.of_list pat with
        | Emp -> (Fix_pat (Outfix, Op_nil v), [])
        | Snoc (bwd_pat, `Op w) ->
            if Option.is_some tight then fatal Fixity_mismatch;
            let (Right new_pat) = go bwd_pat (Op_nil w) in
            (Fix_pat (Outfix, Op (v, new_pat)), [])
        | Snoc (Snoc (bwd_pat, `Op o), `Var w) ->
            let (No.Wrap tight) = tight <|> Fixity_mismatch in
            let (Right new_pat) = go bwd_pat (Var_nil (o, w)) in
            (Fix_pat (Prefix tight, Op (v, new_pat)), [])
        | Snoc (Emp, `Var w) ->
            let (No.Wrap tight) = tight <|> Fixity_mismatch in
            (Fix_pat (Prefix tight, Var_nil (v, w)), [])
        | Snoc (Snoc (_, `Var _), `Var _) ->
            fatal (Invalid_notation_pattern "missing symbol between variables")
        | Snoc (Snoc (_, `Ellipsis _), `Var _) ->
            fatal (Unimplemented "internal ellipses in notation")
        | Snoc (Snoc (Snoc (bwd_pat, `Op o), `Var w), `Ellipsis ws) ->
            let (No.Wrap tight) = tight <|> Fixity_mismatch in
            let (Right new_pat) = go bwd_pat (Var_nil (o, w)) in
            (Fix_pat (Prefixr tight, Op (v, new_pat)), ws)
        | Snoc (Snoc (_, `Op _), `Ellipsis _) | Snoc (_, `Ellipsis _) ->
            fatal (Invalid_notation_pattern "postfix/outfix notation can't be right-associative"))
    | `Var v :: pat -> (
        match Bwd.of_list pat with
        | Emp | Snoc (Emp, `Ellipsis _) -> fatal (Invalid_notation_pattern "has no symbols")
        | Snoc (bwd_pat, `Op w) ->
            let (No.Wrap tight) = tight <|> Fixity_mismatch in
            let (Right new_pat) = go bwd_pat (Op_nil w) in
            (Fix_pat (Postfix tight, User.Pattern.var v new_pat), [])
        | Snoc (Snoc (bwd_pat, `Op o), `Var w) ->
            let (No.Wrap tight) = tight <|> Fixity_mismatch in
            let (Right new_pat) = go bwd_pat (Var_nil (o, w)) in
            (Fix_pat (Infix tight, User.Pattern.var v new_pat), [])
        | Snoc (Snoc (Snoc (bwd_pat, `Op o), `Var w), `Ellipsis ws) ->
            let (No.Wrap tight) = tight <|> Fixity_mismatch in
            let (Right new_pat) = go bwd_pat (Var_nil (o, w)) in
            (Fix_pat (Infixr tight, User.Pattern.var v new_pat), ws)
        | Snoc (Snoc (_, `Var _), `Var _)
        | Snoc (Emp, `Var _)
        | Snoc (Snoc (Snoc (_, `Var _), `Var _), `Ellipsis _)
        | Snoc (Snoc (Emp, `Var _), `Ellipsis _) ->
            fatal (Invalid_notation_pattern "missing symbol between variables")
        | Snoc (Snoc (_, `Ellipsis _), `Var _)
        | Snoc (Snoc (Snoc (_, `Ellipsis _), `Var _), `Ellipsis _) ->
            fatal (Unimplemented "internal ellipses in notation")
        | Snoc (Snoc (_, `Op _), `Ellipsis _) ->
            fatal (Invalid_notation_pattern "postfix/outfix notation can't be right-associative")
        | Snoc (Snoc (_, `Ellipsis _), `Ellipsis _) ->
            fatal (Invalid_notation_pattern "too many ellipses"))
    | `Ellipsis ws :: `Var v :: pat -> (
        match Bwd.of_list pat with
        | Emp -> fatal (Invalid_notation_pattern "has no symbols")
        | Snoc (bwd_pat, `Op w) ->
            let (No.Wrap tight) = tight <|> Fixity_mismatch in
            let (Right new_pat) = go bwd_pat (Op_nil w) in
            (Fix_pat (Postfixl tight, User.Pattern.var v new_pat), ws)
        | Snoc (Snoc (bwd_pat, `Op o), `Var w) ->
            let (No.Wrap tight) = tight <|> Fixity_mismatch in
            let (Right new_pat) = go bwd_pat (Var_nil (o, w)) in
            (Fix_pat (Infixl tight, User.Pattern.var v new_pat), ws)
        | Snoc (Snoc (_, `Var _), `Var _) | Snoc (Emp, `Var _) ->
            fatal (Invalid_notation_pattern "missing symbol between variables")
        | Snoc (Snoc (_, `Ellipsis _), `Var _) ->
            fatal (Unimplemented "internal ellipses in notation")
        | Snoc (_, `Ellipsis _) ->
            fatal (Invalid_notation_pattern "can't be both right and left associative"))

  let notation_head =
    step "" (fun state _ (tok, ws) ->
        match tok with
        | Ident name -> Some ((`Constant name, ws), state)
        | Constr c -> Some ((`Constr c, ws), state)
        | _ -> None)

  let notation_var =
    let* x, ws = ident in
    match x with
    | [ x ] -> return (x, ws)
    | _ -> fatal (Invalid_variable x)

  let notation =
    let* wsnotation = token Notation in
    let* tight, wstight, name, loc, wsname = tightness_and_name in
    let* wscolon = token Colon in
    let* pat, pattern = one_or_more (pattern_token </> pattern_var </> pattern_ellipsis) in
    let pattern = pat :: pattern in
    let Fix_pat (fixity, pattern), wsellipsis = fixity_of_pattern pattern tight in
    let* wscoloneq = token Coloneq in
    let* head, wshead = notation_head in
    let* args = zero_or_more notation_var in
    return
      (Command.Notation
         {
           fixity;
           wsnotation;
           wstight;
           wsellipsis;
           name;
           loc;
           wsname;
           wscolon;
           pattern;
           wscoloneq;
           head;
           wshead;
           args;
         })

  let path =
    ident
    </> let* wsdot = token Dot in
        return ([], wsdot)

  let rec modifier () =
    let* m =
      step "" (fun state _ (tok, ws) ->
          match tok with
          | Ident [ "all" ] -> Some (`All ws, state)
          | Ident [ "id" ] -> Some (`Id ws, state)
          | Ident [ "only" ] -> Some (`Only ws, state)
          | In -> Some (`In ws, state)
          | Ident [ "none" ] -> Some (`None ws, state)
          | Ident [ "except" ] -> Some (`Except ws, state)
          | Ident [ "renaming" ] -> Some (`Renaming ws, state)
          | Ident [ "seq" ] -> Some (`Seq ws, state)
          | Ident [ "union" ] -> Some (`Union ws, state)
          | _ -> None) in
    match m with
    | `All wsall -> return (All { wsall })
    | `Id wsid -> return (Id { wsid })
    | `Only wsonly ->
        let* path, wspath = path in
        return (Only { wsonly; path; wspath })
    | `In wsin ->
        let* path, wspath = path in
        let* op = modifier () in
        return (In { wsin; path; wspath; op })
    | `None wsnone -> return (MNone { wsnone })
    | `Except wsexcept ->
        let* path, wspath = path in
        return (Except { wsexcept; path; wspath })
    | `Renaming wsrenaming ->
        let* source, wssource = path in
        let* target, wstarget = path in
        return (Renaming { wsrenaming; source; wssource; target; wstarget })
    | `Seq wsseq ->
        let* wslparen = token LParen in
        let* ops =
          zero_or_more_fold_left Bwd.Emp
            (fun x y -> return (Snoc (x, y)))
            (backtrack
               (let* op = modifier () in
                let* wssemi = token (Op ",") in
                return (op, wssemi))
               "") in
        let* lastop = optional (modifier ()) in
        let ops =
          Bwd.fold_right
            (fun x y -> x :: y)
            ops
            (Option.fold ~none:[] ~some:(fun x -> [ (x, []) ]) lastop) in
        let* wsrparen = token RParen in
        return (Seq { wsseq; wslparen; ops; wsrparen })
    | `Union wsunion ->
        let* wslparen = token LParen in
        let* ops =
          zero_or_more_fold_left Bwd.Emp
            (fun x y -> return (Snoc (x, y)))
            (backtrack
               (let* op = modifier () in
                let* wssemi = token (Op ",") in
                return (op, wssemi))
               "") in
        let* lastop = optional (modifier ()) in
        let ops =
          Bwd.fold_right
            (fun x y -> x :: y)
            ops
            (Option.fold ~none:[] ~some:(fun x -> [ (x, []) ]) lastop) in
        let* wsrparen = token RParen in
        return (Union { wsunion; wslparen; ops; wsrparen })

  let import =
    let* wsimport, export =
      (let* wsimport = token Import in
       return (wsimport, false))
      </> let* wsimport = token Export in
          return (wsimport, true) in
    let* origin, wsorigin =
      step "" (fun state _ (tok, ws) ->
          match tok with
          | String file -> Some ((`File file, ws), state)
          | Ident x -> Some ((`Path x, ws), state)
          | Dot -> Some ((`Path [], ws), state)
          | _ -> None) in
    let* op =
      optional
        (backtrack
           (let* wsbar = token (Op "|") in
            let* m = modifier () in
            return (wsbar, m))
           "") in
    return (Import { wsimport; export; origin; wsorigin; op })

  let integer =
    step "" (fun state _ (tok, ws) ->
        match tok with
        | Ident [ num ] -> Some ((int_of_string num, ws), state)
        | _ -> None)

  let solve =
    let* wssolve = token Solve in
    let* number, wsnumber = integer in
    let* wscoloneq = token Coloneq in
    let* tm = C.term [] in
    return (Solve { wssolve; number; wsnumber; wscoloneq; tm })

  let show =
    let* wsshow = token Show in
    let* what =
      step "" (fun state _ (tok, ws) ->
          match tok with
          | Ident [ "hole" ] -> Some (`Hole ws, state)
          | Ident [ "holes" ] -> Some (`Holes ws, state)
          | _ -> None) in
    let* what, wswhat =
      match what with
      | `Hole ws ->
          let* number, wsnumber = integer in
          return (`Hole (ws, number), wsnumber)
      | `Holes ws -> return (`Holes, ws) in
    return (Show { wsshow; what; wswhat })

  let style_of_token : Token.t -> Display.style option = function
    | Ident [ "compact" ] -> Some `Compact
    | Ident [ "noncompact" ] -> Some `Noncompact
    | _ -> None

  let chars_of_token : Token.t -> Display.chars option = function
    | Ident [ "unicode" ] -> Some `Unicode
    | Ident [ "ascii" ] -> Some `ASCII
    | _ -> None

  let show_of_token : Token.t -> Display.show option = function
    | Ident [ "on" ] -> Some `Show
    | Ident [ "off" ] -> Some `Hide
    | _ -> None

  let display =
    let* wsdisplay = token Display in
    let* what, wswhat =
      step "" (fun state _ (tok, ws) ->
          match tok with
          | Ident [ "style" ] -> Some ((`Style, ws), state)
          | Ident [ "chars" ] -> Some ((`Chars, ws), state)
          | Ident [ "function" ] -> Some ((`Function, ws), state)
          | Ident [ "type" ] -> Some ((`Type, ws), state)
          | _ -> None) in
    match what with
    | `Style ->
        let* wscoloneq = token Coloneq in
        step "" (fun state _ (tok, ws) ->
            let open Monad.Ops (Monad.Maybe) in
            let* style = style_of_token tok in
            return (Display { wsdisplay; wscoloneq; what = `Style (wswhat, style, ws) }, state))
    | `Chars ->
        let* wscoloneq = token Coloneq in
        step "" (fun state _ (tok, ws) ->
            let open Monad.Ops (Monad.Maybe) in
            let* chars = chars_of_token tok in
            return (Display { wsdisplay; wscoloneq; what = `Chars (wswhat, chars, ws) }, state))
    | `Function ->
        let* wsb = token (Ident [ "boundaries" ]) in
        let* wscoloneq = token Coloneq in
        step "" (fun state _ (tok, ws) ->
            let open Monad.Ops (Monad.Maybe) in
            let* show = show_of_token tok in
            return
              ( Display { wsdisplay; wscoloneq; what = `Function_boundaries (wswhat, wsb, show, ws) },
                state ))
    | `Type ->
        let* wsb = token (Ident [ "boundaries" ]) in
        let* wscoloneq = token Coloneq in
        step "" (fun state _ (tok, ws) ->
            let open Monad.Ops (Monad.Maybe) in
            let* show = show_of_token tok in
            return
              ( Display { wsdisplay; wscoloneq; what = `Type_boundaries (wswhat, wsb, show, ws) },
                state ))

  let implicit_of_token : Token.t -> Options.implicitness option = function
    | Ident [ "implicit" ] -> Some `Implicit
    | Ident [ "explicit" ] -> Some `Explicit
    | _ -> None

  let option =
    let* wsoption = token Option in
    let* what, wswhat =
      step "" (fun state _ (tok, ws) ->
          match tok with
          | Ident [ "function" ] -> Some ((`Function, ws), state)
          | Ident [ "type" ] -> Some ((`Type, ws), state)
          | _ -> None) in
    match what with
    | `Function ->
        let* wsb = token (Ident [ "boundaries" ]) in
        let* wscoloneq = token Coloneq in
        step "" (fun state _ (tok, ws) ->
            let open Monad.Ops (Monad.Maybe) in
            let* show = implicit_of_token tok in
            return
              ( Option { wsoption; wscoloneq; what = `Function_boundaries (wswhat, wsb, show, ws) },
                state ))
    | `Type ->
        let* wsb = token (Ident [ "boundaries" ]) in
        let* wscoloneq = token Coloneq in
        step "" (fun state _ (tok, ws) ->
            let open Monad.Ops (Monad.Maybe) in
            let* show = implicit_of_token tok in
            return
              ( Option { wsoption; wscoloneq; what = `Type_boundaries (wswhat, wsb, show, ws) },
                state ))

  let undo =
    let* wsundo = token Undo in
    let* count, wscount = integer in
    return (Command.Undo { wsundo; count; wscount })

  let section =
    let* wssection = token Section in
    let* prefix, wsprefix = ident in
    let* wscoloneq = token Coloneq in
    return (Command.Section { wssection; prefix; wsprefix; wscoloneq })

  let endcmd =
    let* wsend = token End in
    return (Command.End { wsend })

  let quit =
    let* wsquit = token Quit in
    return (Command.Quit wsquit)

  let bof =
    let* ws = C.bof in
    return (Command.Bof ws)

  let eof =
    let* () = expect_end () in
    return Command.Eof

  let command () =
    bof
    </> axiom
    </> def_and
    </> echo
    </> synth
    </> notation
    </> import
    </> solve
    </> show
    </> display
    </> option
    </> undo
    </> section
    </> endcmd
    </> quit
    </> eof

  let command_or_echo () =
    command ()
    </> let* tm = C.term [] in
        return (Command.Echo { wsecho = []; tm; eval = true })

  type open_source = Range.Data.t * [ `String of int * string | `File of In_channel.t ]

  let start_parse ?(or_echo = false) source : C.Lex_and_parse.t * open_source =
    let (env : Range.Data.t), run =
      match source with
      | `String src ->
          ( { source = `String src; length = Int64.of_int (String.length src.content) },
            fun p ->
              let n, p = C.Lex_and_parse.run_on_string_at 0 src.content p in
              (`String (n, src.content), p) )
      | `File name -> (
          try
            let ic = In_channel.open_text name in
            ( { source = `File name; length = In_channel.length ic },
              fun p -> (`File ic, C.Lex_and_parse.run_on_channel ic p) )
          with Sys_error _ -> fatal (No_such_file name)) in
    Range.run ~env @@ fun () ->
    let p =
      C.Lex_and_parse.make Lexer.Parser.start
        (C.Basic.make_partial () (if or_echo then command_or_echo () else command ())) in
    let out, p = run p in
    (C.ensure_success p, (env, out))

  let restart_parse ?(or_echo = false) (p : C.Lex_and_parse.t) ((env, source) : open_source) :
      C.Lex_and_parse.t * open_source =
    let run =
      match source with
      | `String (n, content) ->
          fun p ->
            let n, p = C.Lex_and_parse.run_on_string_at n content p in
            (`String (n, content), p)
      | `File ic -> fun p -> (`File ic, C.Lex_and_parse.run_on_channel ic p) in
    Range.run ~env @@ fun () ->
    let p =
      C.Lex_and_parse.make_next p
        (C.Basic.make_partial () (if or_echo then command_or_echo () else command ())) in
    let out, p = run p in
    (C.ensure_success p, (env, out))

  let final p = C.Lex_and_parse.final p
  let has_consumed_end p = C.Lex_and_parse.has_consumed_end p
end

let parse_single (content : string) : Whitespace.t list * Command.t option =
  let src : Asai.Range.source = `String { content; title = None } in
  let p, src = Parse.start_parse ~or_echo:true src in
  match Parse.final p with
  | Bof ws ->
      let p, src = Parse.restart_parse ~or_echo:true p src in
      let cmd = Parse.final p in
      if cmd <> Eof then
        let p, _ = Parse.restart_parse ~or_echo:true p src in
        let eof = Parse.final p in
        if eof = Eof then (ws, Some cmd) else Core.Reporter.fatal Too_many_commands
      else (ws, None)
  | _ -> Core.Reporter.fatal (Anomaly "interactive parse doesn't start with Bof")

let show_hole err = function
  | Eternity.Find_number (m, { tm = `Undefined; termctx; ty; energy = _ }, { vars; _ }) ->
      emit (Hole (Meta.name m, PHole (vars, termctx, ty)))
  | _ -> fatal err

let to_string : Command.t -> string = function
  | Axiom _ -> "axiom"
  | Def _ -> "def"
  | Echo { eval = true; _ } -> "echo"
  | Echo { eval = false; _ } -> "synth"
  | Notation _ -> "notation"
  | Import _ -> "import"
  | Solve _ -> "solve"
  | Show _ -> "show"
  | Display _ -> "display"
  | Option _ -> "option"
  | Quit _ -> "quit"
  | Undo _ -> "undo"
  | Section _ -> "section"
  | End _ -> "end"
  | Bof _ -> "bof"
  | Eof -> "eof"

(* Whether a command requires an interactive mode (i.e. not interactive mode and not ProofGeneral interaction). *)
let needs_interactive : Command.t -> bool = function
  | Solve _ | Show _ | Undo _ -> true
  | _ -> false

let allows_holes : Command.t -> (unit, string) Result.t = function
  | Axiom _ | Def _ | Solve _ -> Ok ()
  | cmd -> Error (to_string cmd)

(* Most execution of commands we can do here, but there are a couple things where we need to call out to the executable: noting when an effectual action like 'echo' is taken (for recording warnings in compiled files), and loading another file.  So this function takes a couple of callbacks as arguments. *)
let execute : action_taken:(unit -> unit) -> get_file:(string -> Scope.trie) -> Command.t -> unit =
 fun ~action_taken ~get_file cmd ->
  if needs_interactive cmd && not (Core.Command.Mode.read ()).interactive then
    fatal (Forbidden_interactive_command (to_string cmd));
  Global.with_holes (allows_holes cmd) @@ fun () ->
  match cmd with
  | Axiom { name; loc; parameters; ty = Term ty; _ } ->
      History.do_command @@ fun () ->
      Scope.check_name name loc;
      let const = Scope.define (Compunit.Current.read ()) ?loc name in
      Reporter.try_with ~fatal:(fun d ->
          Scope.modify_visible (Yuujinchou.Language.except name);
          Scope.modify_export (Yuujinchou.Language.except name);
          Reporter.fatal_diagnostic d)
      @@ fun () ->
      let (Processed_tel (params, ctx, _)) = process_tel Emp parameters in
      Core.Command.execute (Axiom (const, params, process ctx ty))
  | Def defs ->
      History.do_command @@ fun () ->
      let [ names; cdefs ] =
        Mlist.pmap
          (fun [ d ] ->
            Scope.check_name d.name d.loc;
            let c = Scope.define (Compunit.Current.read ()) ?loc:d.loc d.name in
            [ d.name; (c, d) ])
          [ defs ] (Cons (Cons Nil)) in
      Reporter.try_with ~fatal:(fun d ->
          List.iter
            (fun c ->
              Scope.modify_visible (Yuujinchou.Language.except c);
              Scope.modify_export (Yuujinchou.Language.except c))
            names;
          Reporter.fatal_diagnostic d)
      @@ fun () ->
      let defs =
        List.map
          (function
            | const, { parameters; ty; tm = Term tm; _ } -> (
                let (Processed_tel (params, ctx, _)) = process_tel Emp parameters in
                match ty with
                | Some (Term ty) ->
                    ( const,
                      Core.Command.Def_check { params; ty = process ctx ty; tm = process ctx tm } )
                | None -> (
                    match process ctx tm with
                    | { value = Synth tm; loc } ->
                        (const, Def_synth { params; tm = { value = tm; loc } })
                    | _ -> fatal (Nonsynthesizing "body of def without specified type"))))
          cdefs in
      Core.Command.execute (Def defs)
  | Echo { tm = Term tm; eval; _ } -> (
      let rtm = process Emp tm in
      action_taken ();
      match rtm.value with
      | Synth stm ->
          Readback.Displaying.run ~env:true @@ fun () ->
          let ctm, ety = Check.synth (Kinetic `Nolet) Ctx.empty { value = stm; loc = rtm.loc } in
          let btm =
            if eval then
              let etm = Norm.eval_term (Emp D.zero) ctm in
              readback_at Ctx.empty etm ety
            else ctm in
<<<<<<< HEAD
          let bty = Readback.readback_at Ctx.empty ety (Value.universe D.zero) in
=======
          let bty = readback_at Ctx.empty ety (Syntax.universe D.zero) in
>>>>>>> e185a756
          let utm = unparse Names.empty btm Interval.entire Interval.entire in
          let uty = unparse Names.empty bty Interval.entire Interval.entire in
          let ppf = Format.std_formatter in
          pp_open_vbox ppf 2;
          pp_term `None ppf (Term utm);
          pp_print_cut ppf ();
          pp_tok ppf Colon;
          pp_print_string ppf " ";
          pp_term `None ppf (Term uty);
          pp_close_box ppf ();
          pp_print_newline ppf ();
          pp_print_newline ppf ()
      | _ -> fatal (Nonsynthesizing "argument of echo"))
  | Notation { fixity; name; loc; pattern; head; args; _ } ->
      History.do_command @@ fun () ->
      let notation_name = "notations" :: name in
      Scope.check_name notation_name loc;
      let key =
        match head with
        | `Constr c -> `Constr (Constr.intern c, List.length args)
        | `Constant c -> (
            match Scope.lookup c with
            | Some c -> `Constant c
            | None -> fatal (Invalid_notation_head (String.concat "." c))) in
      (* Find the "unbound" variables, if any, in the notation definition. *)
      let rec unbounds :
          type left right.
          (string * Whitespace.t list) list ->
          string list ->
          (left, right) User.Pattern.t ->
          (string * Whitespace.t list) list =
       fun args seen pat ->
        let check_var x =
          if List.mem x seen then fatal (Duplicate_notation_variable x);
          let found, rest = List.partition (fun (y, _) -> x = y) args in
          match found with
          | [ _ ] -> rest
          | [] -> fatal (Unused_notation_variable x)
          | _ -> fatal (Notation_variable_used_twice x) in
        match pat with
        | User.Pattern.Var ((x, _, _), pat) ->
            let rest = check_var x in
            unbounds rest (x :: seen) pat
        | Op (_, pat) -> unbounds args seen pat
        | Op_nil _ -> args
        | Var_nil (_, (x, _, _)) -> check_var x in
      (match unbounds args [] pattern with
      | [] -> ()
      | _ :: _ as unbound -> fatal (Unbound_variable_in_notation (List.map fst unbound)));
      let user =
        User { name = String.concat "." name; fixity; pattern; key; val_vars = List.map fst args }
      in
      let notn, shadow = Situation.Current.add_user user in
      Scope.include_singleton (notation_name, ((`Notation (user, notn), loc), ()));
      (if shadow then
         let keyname =
           match notn.key with
           | `Constr (c, _) -> Constr.to_string c ^ "."
           | `Constant c -> String.concat "." (Scope.name_of c) in
         emit (Head_already_has_notation keyname));
      emit (Notation_defined (String.concat "." name))
  | Import { export; origin; op; _ } ->
      History.do_command @@ fun () ->
      let trie =
        match origin with
        | `File file ->
            if FilePath.check_extension file "ny" then emit (Library_has_extension file);
            let file = FilePath.add_extension file "ny" in
            get_file file
        | `Path path -> Trie.find_subtree path (Scope.get_visible ()) in
      let trie =
        match op with
        | Some (_, op) -> Scope.Mod.modify (process_modifier op) trie
        | None -> trie in
      if export then Scope.include_subtree ([], trie) else Scope.import_subtree ([], trie);
      Seq.iter
        (fun (_, ((data, _), _)) ->
          match data with
          | `Notation (user, _) ->
              let _ = Situation.Current.add_user user in
              ()
          | _ -> ())
        (Trie.to_seq (Trie.find_subtree [ "notations" ] trie))
  | Solve { number; tm = Term tm; _ } -> (
      (* Solve does NOT create a new history entry because it is NOT undoable. *)
      let (Find_number
            (m, { tm = metatm; termctx; ty; energy = _ }, { global; scope; status; vars; options }))
          =
        Eternity.find_number number in
      match metatm with
      | `Undefined ->
          History.run_with_scope ~init_visible:scope ~options @@ fun () ->
          let tm = process vars tm in
          (* We set the hole location offset to the start of the *term*, so that ProofGeneral can create hole overlays in the right places when solving a hole and creating new holes. *)
          Global.HolePos.modify (fun st ->
              { st with offset = (fst (Asai.Range.split (Option.get tm.loc))).offset });
          Core.Command.execute (Solve (global, status, termctx, tm, ty, Eternity.solve m))
      | `Defined _ | `Axiom ->
          (* Yes, this is an anomaly and not a user error, because find_number should only be looking at the unsolved holes. *)
          fatal (Anomaly "hole already defined"))
  | Show { what; _ } -> (
      action_taken ();
      match what with
      | `Hole (_, number) -> show_hole (No_such_hole number) (Eternity.find_number number)
      | `Holes -> (
          match Eternity.all_holes () with
          | [] -> emit No_open_holes
          | holes -> List.iter (show_hole (Anomaly "defined hole in undefined list")) holes))
  | Display { what; _ } -> (
      match what with
      | `Style (_, style, _) ->
          Display.modify (fun s -> { s with style });
          emit (Display_set ("style", Display.to_string (style :> Display.values)))
      | `Chars (_, chars, _) ->
          Display.modify (fun s -> { s with chars });
          emit (Display_set ("chars", Display.to_string (chars :> Display.values)))
      | `Function_boundaries (_, _, function_boundaries, _) ->
          Display.modify (fun s -> { s with function_boundaries });
          emit
            (Display_set
               ("function boundaries", Display.to_string (function_boundaries :> Display.values)))
      | `Type_boundaries (_, _, type_boundaries, _) ->
          Display.modify (fun s -> { s with type_boundaries });
          emit
            (Display_set ("type boundaries", Display.to_string (type_boundaries :> Display.values)))
      )
  | Option { what; _ } -> (
      History.do_command @@ fun () ->
      match what with
      | `Function_boundaries (_, _, function_boundaries, _) ->
          Scope.modify_options (fun opt -> { opt with function_boundaries });
          emit (Option_set ("function boundaries", Options.to_string function_boundaries))
      | `Type_boundaries (_, _, type_boundaries, _) ->
          Scope.modify_options (fun opt -> { opt with type_boundaries });
          emit (Option_set ("type boundaries", Options.to_string type_boundaries)))
  | Undo { count; _ } ->
      History.undo count;
      emit (Commands_undone count)
  | Section { prefix; _ } ->
      History.do_command @@ fun () ->
      Scope.start_section prefix;
      emit (Section_opened prefix)
  | End _ -> (
      History.do_command @@ fun () ->
      match Scope.end_section () with
      | Some prefix -> emit (Section_closed prefix)
      | None -> fatal No_such_section)
  | Quit _ -> fatal (Quit None)
  | Bof _ -> ()
  | Eof -> fatal (Anomaly "EOF cannot be executed")

let tightness_of_fixity : type left tight right. (left, tight, right) fixity -> string option =
  function
  | Infix tight
  | Infixl tight
  | Infixr tight
  | Prefix tight
  | Prefixr tight
  | Postfix tight
  | Postfixl tight -> Some (No.to_string tight)
  | Outfix -> None

let pp_parameter : formatter -> Parameter.t -> unit =
 fun ppf { wslparen; names; wscolon; ty; wsrparen } ->
  pp_tok ppf LParen;
  pp_ws `None ppf wslparen;
  List.iter
    (fun (name, wsname) ->
      pp_var ppf name;
      pp_ws `Break ppf wsname)
    names;
  pp_tok ppf Colon;
  pp_ws `Nobreak ppf wscolon;
  pp_term `None ppf ty;
  pp_tok ppf RParen;
  pp_ws `Break ppf wsrparen

let rec pp_defs : formatter -> Token.t -> Whitespace.t list -> def list -> Whitespace.t list =
 fun ppf tok ws defs ->
  match defs with
  | [] -> ws
  | { wsdef; name; loc = _; wsname; parameters; wscolon; ty; wscoloneq; tm = Term tm } :: defs ->
      pp_ws `None ppf ws;
      pp_open_hvbox ppf 2;
      pp_tok ppf tok;
      pp_ws `Nobreak ppf wsdef;
      pp_utf_8 ppf (String.concat "." name);
      pp_ws `Break ppf wsname;
      List.iter (pp_parameter ppf) parameters;
      (match ty with
      | Some ty ->
          pp_tok ppf Colon;
          pp_ws `Nobreak ppf wscolon;
          pp_term `Break ppf ty
      | None -> ());
      pp_tok ppf Coloneq;
      pp_ws `Nobreak ppf wscoloneq;
      let tm, rest = split_ending_whitespace tm in
      pp_term `None ppf (Term tm);
      pp_close_box ppf ();
      pp_defs ppf And rest defs

let pp_command : formatter -> t -> Whitespace.t list =
 fun ppf cmd ->
  match cmd with
  | Axiom { wsaxiom; name; loc = _; wsname; parameters; wscolon; ty = Term ty } ->
      pp_open_hvbox ppf 2;
      pp_tok ppf Axiom;
      pp_ws `Nobreak ppf wsaxiom;
      pp_utf_8 ppf (String.concat "." name);
      pp_ws `Break ppf wsname;
      List.iter (pp_parameter ppf) parameters;
      pp_tok ppf Colon;
      pp_ws `Nobreak ppf wscolon;
      let ty, rest = split_ending_whitespace ty in
      pp_term `None ppf (Term ty);
      pp_close_box ppf ();
      rest
  | Def defs -> pp_defs ppf Def [] defs
  | Echo { wsecho; tm = Term tm; eval } ->
      pp_open_hvbox ppf 2;
      pp_tok ppf (if eval then Echo else Synth);
      pp_ws `Nobreak ppf wsecho;
      let tm, rest = split_ending_whitespace tm in
      pp_term `None ppf (Term tm);
      pp_close_box ppf ();
      rest
  | Notation
      {
        fixity;
        wsnotation;
        wstight;
        wsellipsis;
        name;
        loc = _;
        wsname;
        wscolon;
        pattern;
        wscoloneq;
        head;
        wshead;
        args;
      } ->
      pp_open_hvbox ppf 2;
      pp_tok ppf Notation;
      pp_ws `Nobreak ppf wsnotation;
      (match tightness_of_fixity fixity with
      | Some str -> pp_print_string ppf str
      | None -> ());
      pp_ws `Nobreak ppf wstight;
      pp_utf_8 ppf (String.concat "." name);
      pp_ws `Break ppf wsname;
      pp_tok ppf Colon;
      pp_ws `Nobreak ppf wscolon;
      (match fixity with
      | Infixl _ | Postfixl _ ->
          pp_tok ppf Ellipsis;
          pp_ws `Break ppf wsellipsis
      | _ -> ());
      User.pp_pattern ppf pattern;
      (match fixity with
      | Infixr _ | Prefixr _ ->
          pp_tok ppf Ellipsis;
          pp_ws `Break ppf wsellipsis
      | _ -> ());
      pp_tok ppf Coloneq;
      pp_ws `Nobreak ppf wscoloneq;
      (match head with
      | `Constr c -> pp_constr ppf c
      | `Constant c -> pp_utf_8 ppf (String.concat "." c));
      let rest =
        match split_last args with
        | None ->
            let wshead, rest = Whitespace.split wshead in
            pp_ws `None ppf wshead;
            rest
        | Some (args, (last, wslast)) ->
            List.iter
              (fun (arg, wsarg) ->
                pp_utf_8 ppf arg;
                pp_ws `Break ppf wsarg)
              args;
            pp_utf_8 ppf last;
            let wslast, rest = Whitespace.split wslast in
            pp_ws `None ppf wslast;
            rest in
      pp_close_box ppf ();
      rest
  | Import { wsimport; export; origin; wsorigin; op } -> (
      pp_open_hvbox ppf 2;
      pp_tok ppf (if export then Export else Import);
      pp_ws `Nobreak ppf wsimport;
      (match origin with
      | `File file ->
          pp_print_string ppf "\"";
          pp_print_string ppf file;
          pp_print_string ppf "\""
      | `Path [] -> pp_tok ppf Dot
      | `Path path -> pp_utf_8 ppf (String.concat "." path));
      match op with
      | None ->
          let ws, rest = Whitespace.split wsorigin in
          pp_ws `None ppf ws;
          pp_close_box ppf ();
          rest
      | Some (wsbar, op) ->
          pp_ws `Break ppf wsorigin;
          pp_tok ppf (Op "|");
          pp_ws `Nobreak ppf wsbar;
          let ws, rest = Whitespace.split (pp_modifier ppf op) in
          pp_ws `None ppf ws;
          pp_close_box ppf ();
          rest)
  | Solve { wssolve; number; wsnumber; wscoloneq; tm = Term tm } ->
      pp_open_hvbox ppf 2;
      pp_tok ppf Solve;
      pp_ws `Nobreak ppf wssolve;
      pp_print_int ppf number;
      pp_ws `Break ppf wsnumber;
      pp_tok ppf Coloneq;
      pp_ws `Nobreak ppf wscoloneq;
      let tm, rest = split_ending_whitespace tm in
      pp_term `None ppf (Term tm);
      pp_close_box ppf ();
      rest
  | Show { wsshow; what; wswhat } ->
      pp_open_hvbox ppf 2;
      pp_tok ppf Show;
      pp_ws `Nobreak ppf wsshow;
      (match what with
      | `Hole (ws, number) ->
          pp_print_string ppf "hole";
          pp_ws `Nobreak ppf ws;
          pp_print_int ppf number
      | `Holes -> pp_print_string ppf "holes");
      let ws, rest = Whitespace.split wswhat in
      pp_ws `None ppf ws;
      pp_close_box ppf ();
      rest
  | Display { wsdisplay; wscoloneq; what } ->
      pp_tok ppf Display;
      pp_ws `Nobreak ppf wsdisplay;
      let how, wshow =
        match what with
        | `Style (wswhat, how, wshow) ->
            pp_print_string ppf "style";
            pp_ws `Nobreak ppf wswhat;
            ((how :> Display.values), wshow)
        | `Chars (wswhat, how, wshow) ->
            pp_print_string ppf "chars";
            pp_ws `Nobreak ppf wswhat;
            ((how :> Display.values), wshow)
        | `Function_boundaries (wsfunction, wsboundaries, how, wshow) ->
            pp_print_string ppf "function";
            pp_ws `Nobreak ppf wsfunction;
            pp_print_string ppf "boundaries";
            pp_ws `Nobreak ppf wsboundaries;
            ((how :> Display.values), wshow)
        | `Type_boundaries (wstype, wsboundaries, how, wshow) ->
            pp_print_string ppf "type";
            pp_ws `Nobreak ppf wstype;
            pp_print_string ppf "boundaries";
            pp_ws `Nobreak ppf wsboundaries;
            ((how :> Display.values), wshow) in
      pp_tok ppf Coloneq;
      pp_ws `Nobreak ppf wscoloneq;
      pp_print_string ppf (Display.to_string how);
      let ws, rest = Whitespace.split wshow in
      pp_ws `None ppf ws;
      rest
  | Option { wsoption; wscoloneq; what } ->
      pp_tok ppf Option;
      pp_ws `Nobreak ppf wsoption;
      let how, wshow =
        match what with
        | `Function_boundaries (wsfunction, wsboundaries, how, wshow) ->
            pp_print_string ppf "function";
            pp_ws `Nobreak ppf wsfunction;
            pp_print_string ppf "boundaries";
            pp_ws `Nobreak ppf wsboundaries;
            ((how :> Options.values), wshow)
        | `Type_boundaries (wstype, wsboundaries, how, wshow) ->
            pp_print_string ppf "type";
            pp_ws `Nobreak ppf wstype;
            pp_print_string ppf "boundaries";
            pp_ws `Nobreak ppf wsboundaries;
            ((how :> Options.values), wshow) in
      pp_tok ppf Coloneq;
      pp_ws `Nobreak ppf wscoloneq;
      pp_print_string ppf (Options.to_string how);
      let ws, rest = Whitespace.split wshow in
      pp_ws `None ppf ws;
      rest
  | Undo { wsundo; count; wscount } ->
      pp_tok ppf Undo;
      pp_ws `Nobreak ppf wsundo;
      pp_print_int ppf count;
      let ws, rest = Whitespace.split wscount in
      pp_ws `None ppf ws;
      rest
  | Section { wssection; prefix; wsprefix; wscoloneq } ->
      pp_tok ppf Section;
      pp_ws `Nobreak ppf wssection;
      pp_utf_8 ppf (String.concat "." prefix);
      pp_ws `Nobreak ppf wsprefix;
      let ws, rest = Whitespace.split wscoloneq in
      pp_tok ppf Coloneq;
      pp_open_vbox ppf 2;
      pp_ws `None ppf ws;
      rest
  | End { wsend } ->
      pp_close_box ppf ();
      pp_tok ppf End;
      let ws, rest = Whitespace.split wsend in
      pp_ws `None ppf ws;
      rest
  | Quit ws -> ws
  | Bof ws -> ws
  | Eof -> []<|MERGE_RESOLUTION|>--- conflicted
+++ resolved
@@ -772,11 +772,7 @@
               let etm = Norm.eval_term (Emp D.zero) ctm in
               readback_at Ctx.empty etm ety
             else ctm in
-<<<<<<< HEAD
-          let bty = Readback.readback_at Ctx.empty ety (Value.universe D.zero) in
-=======
-          let bty = readback_at Ctx.empty ety (Syntax.universe D.zero) in
->>>>>>> e185a756
+          let bty = readback_at Ctx.empty ety (Value.universe D.zero) in
           let utm = unparse Names.empty btm Interval.entire Interval.entire in
           let uty = unparse Names.empty bty Interval.entire Interval.entire in
           let ppf = Format.std_formatter in
