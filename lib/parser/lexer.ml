--- conflicted
+++ resolved
@@ -212,7 +212,7 @@
     ((let* tok = quoted_string </> onechar_op </> ascii_op </> other in
       let* ws = whitespace in
       return (tok, ws))
-    </> expect_end "end of input" (Eof, []))
+    </> expect_end (Eof, []))
 
 (* This means we need a separate combinator to parse any initial Whitespace.t.  We re-use the EOF token as a "BOF" token for this. *)
 let wstoken : Located_token.t t =
@@ -223,18 +223,6 @@
   include Basic.Parser
 
   (* This is how we make the lexer to plug into the parser. *)
-<<<<<<< HEAD
-  let start : t = make_partial Position.start () token
+  let start : t = make_partial Position.start () wstoken
   let restart (lex : t) : t = make_partial (position lex) () token |> transfer_lookahead lex
-
-  (* But occasionally we may also just want to parse a specific string into a single token. *)
-  let single (str : string) : Token.t option =
-    let p =
-      run_on_string str (make () (located (quoted_string </> onechar_op </> ascii_op </> other)))
-    in
-    if has_succeeded p then Some (snd (final p)) else None
-=======
-  let init : t = make_partial () wstoken
-  let restart (lex : t) : t = restart_partial token lex
->>>>>>> b4fd6a4b
 end