open Util
open Bwd
open Core.Reporter
open Fmlib_parse
open Notation
module TokMap = Map.Make (Token)

(* Sometimes we want to parse only a single term, other times we want to parse and execute a sequence of commands.  Since these two processes return different results, they have to be based on different instances of Token_parser.Make.  But they share all the code of the combinators for parsing terms, so we make those instances of a functor as well. *)

(* Parsing a term outputs a parse tree (which is then postprocessed in a context of local variables). *)
module ParseTree = struct
  type t = observation
end

(* We misuse Fmlib's "semantic" errors for a special class of errors that are really syntactic, but which we don't detect until after the relevant tokens have already been "successfully" parsed, and for which we want to report more structured error information than just an "expected" string. *)
module SemanticError = struct
  type t =
    (* These strings are the names of notations.  Arguably we should display their *namespaced* names, which would mean calling out to Yuujinchou.  It would also mean some special-casing, because applications are implemented specially in the parser and not as an actual Notation. *)
    | No_relative_precedence of Asai.Range.t * string * string
end

(* The functor that defines all the term-parsing combinators. *)
module Combinators (Final : Fmlib_std.Interfaces.ANY) = struct
  module Basic = Token_parser.Make (Unit) (Lexer.Token_whitespace) (Final) (SemanticError)
  open Basic

  (* We aren't using Fmlib's error reporting, so there's no point in supplying it nonempty "expect" strings. *)
  let step f = step "" f
  let followed_by f = followed_by f ""

  (* Similarly, we want locations reported using Asai ranges rather than Fmlib ones. *)
  let located c =
    let* rng, x = located c in
    return (Range.convert rng, x)

  let locate (loc : Asai.Range.t) (value : 'a) : 'a Asai.Range.located = { value; loc = Some loc }

  let rec tree :
      type tight strict.
      (tight, strict) tree ->
      observation Bwd.t ->
      Whitespace.t list Bwd.t ->
      (observation Bwd.t * Whitespace.t list Bwd.t * (tight, strict) notation_in_interval) t =
   fun t obs ws ->
    match t with
    | Inner ({ term; _ } as br) -> (
        match term with
        | Some e -> (
            inner_nonterm br obs ws
            </>
            (* This is an *interior* term, so it has no tightness restrictions on what notations can occur inside, and is ended by the specified ending tokens. *)
            let* subterm = lclosed Interval.entire e in
            match subterm.get Interval.entire with
            | Ok tm -> tree_op e (Snoc (obs, Term tm)) ws
            | Error n -> fatal (Anomaly (Printf.sprintf "Interior term failed on notation %s" n)))
        | None -> inner_nonterm br obs ws)
    | Done_open (lt, n) -> return (obs, ws, Open_in_interval (lt, n))
    | Done_closed n -> return (obs, ws, Closed_in_interval n)
    | Lazy (lazy t) -> tree t obs ws

  (* Parse an inner branch of a tree except for the possibility of a term. *)
  and inner_nonterm :
      type tight strict.
      (tight, strict) branch ->
      observation Bwd.t ->
      Whitespace.t list Bwd.t ->
      (observation Bwd.t * Whitespace.t list Bwd.t * (tight, strict) notation_in_interval) t =
   fun { ops; field; term = _ } obs ws ->
<<<<<<< HEAD
    let* loc, (br, w, x) =
      located
        (step (fun state _ (tok, w) ->
             match TokMap.find_opt tok ops with
             | Some br -> Some ((br, [ w ], None), state)
             | None -> (
                 (* Field names have already been validated by the lexer. *)
                 match (field, tok) with
                 | Some br, Field x -> Some ((br, [], Some (Field (x, w))), state)
                 | _ -> None))) in
    let x =
      match x with
      | None -> []
      | Some x -> [ Term (locate loc x) ] in
=======
    let* br, x, w =
      step (fun state _ (tok, w) ->
          match TokMap.find_opt tok ops with
          | Some br -> Some ((br, ([] : observation list), [ w ]), state)
          | None -> (
              (* Field names have already been validated by the lexer. *)
              match (field, tok) with
              | Some br, Field x -> Some ((br, [ Term (Field (x, w)) ], []), state)
              | _ -> None)) in
>>>>>>> 5aced0f4
    tree br (Bwd.append obs x) (Bwd.append ws w)

  and tree_op :
      type tight strict.
      (tight, strict) tree TokMap.t ->
      observation Bwd.t ->
      Whitespace.t list Bwd.t ->
      (observation Bwd.t * Whitespace.t list Bwd.t * (tight, strict) notation_in_interval) t =
   fun ops obs ws ->
    let* optree, w =
      step (fun state _ (tok, w) ->
          match TokMap.find_opt tok ops with
          | Some br -> Some ((br, w), state)
          | None -> None) in
    tree optree obs (Snoc (ws, w))

  and entry :
      type tight strict.
      (tight, strict) tree TokMap.t ->
      (observation Bwd.t * Whitespace.t list Bwd.t * (tight, strict) notation_in_interval) t =
   fun e -> tree_op e Emp Emp

  (* "lclosed" is passed an upper tightness interval and an additional set of ending ops (stored as a map, since that's how they occur naturally, but here we ignore the values and look only at the keys).  It parses an arbitrary left-closed tree (pre-merged).  The interior terms are calls to "lclosed" with the next ops passed as the ending ones. *)
  and lclosed :
      type lt ls rt rs.
      (lt, ls) Interval.tt -> (rt, rs) tree TokMap.t -> (lt, ls) right_wrapped_parse t =
   fun tight stop ->
    let* res =
      (let* inner_loc, (inner, ws, notn) = located (entry (State.left_closeds ())) in
       let ws = Bwd.to_list ws in
       match notn with
       | Open_in_interval (lt, _) -> No.plusomega_nlt lt
       | Closed_in_interval notn -> (
           match right notn with
           | Closed -> return { get = (fun _ -> Ok (locate inner_loc (outfix ~notn ~ws ~inner))) }
           | Open _ ->
               (* If the parse ended right-open, we call "lclosed" again, with the right-side upper tightness interval of the just-parsed notation, to pick up the open argument.  Since the tightness here is that of the notation n, not the "tight" from the surrounding one that called lclosed, if while parsing a right-open argument of some operator X we see a left-closed, right-open notation Z of *lower* tightness than X, we allow it, and it does not end if we encounter the start of a left-open notation Y of tightness in between X and Z, only if we see something of lower tightness than Z, or a stop-token from an *enclosing* notation (otherwise we wouldn't be able to delimit right-open operators by parentheses). *)
               let* last_arg = lclosed (interval_right notn) stop in
               return
                 {
                   get =
                     (* Both the notation and anything in its right-open argument must be allowed in a right-tightness interval. *)
                     (fun ivl ->
                       match Interval.contains ivl (tightness notn) with
                       | None -> Error (name notn)
                       | Some right_ok -> (
                           match last_arg.get ivl with
                           | Ok last ->
                               Ok
                                 {
                                   value = prefix ~notn ~ws ~inner ~last ~right_ok;
                                   loc = Range.merge_opt (Some inner_loc) last.loc;
                                 }
                           | Error e -> Error e));
                 }))
      (* Otherwise, we parse a single ident or constructor. *)
      </> let* loc, (tm, w) =
            located
              (step (fun state _ (tok, w) ->
                   match tok with
                   | Ident x -> Some ((`Ident x, w), state)
                   (* Constructor names have already been validated by the lexer. *)
                   | Constr x -> Some ((`Constr x, w), state)
                   | Underscore -> Some ((`Placeholder, w), state)
                   | _ -> None)) in
          return
            {
              get =
                (fun _ ->
                  Ok
                    (locate loc
                       (match tm with
                       | `Ident x -> Ident (x, w)
                       | `Constr x -> Constr (x, w)
                       | `Placeholder -> Placeholder w)));
            } in
    (* Then "lclosed" ends by calling "lopen" with its interval and ending ops, and also its own result (with extra argument added if necessary).  Note that we don't incorporate d.tightness here; it is only used to find the delimiter of the right-hand argument if the notation we parsed was right-open.  In particular, therefore, a right-closed notation can be followed by anything, even a left-open notation that binds tighter than it does; the only restriction is if we're inside the right-hand argument of some containing right-open notation, so we inherit a "tight" from there.  *)
    lopen tight stop res

  (* "lopen" is passed an upper tightness interval and a set of ending ops, plus a parsed result for the left open argument and the tightness of the outermost notation in that argument if it is right-open. *)
  and lopen :
      type lt ls rt rs.
      (lt, ls) Interval.tt ->
      (rt, rs) tree TokMap.t ->
      (lt, ls) right_wrapped_parse ->
      (lt, ls) right_wrapped_parse t =
   fun tight stop first_arg ->
    match Interval.contains tight No.plus_omega with
    (* If the left tightness interval is the empty one (+ω,+ω], we aren't allowed to go on at all.  Otherwise, we need to get a witness of nonemptiness of that interval, for the case when we end up with an application. *)
    | None -> succeed first_arg
    | Some nontrivial ->
        (* Now we start by looking ahead one token.  If we see one of the specified ending ops, or the initial op of a left-open tree with looser tightness than the lower endpoint of the current interval (with strictness determined by the tree in question), we return the result argument without parsing any more.  Note that the order matters, in case the next token could have more than one role.  Ending ops are tested first, which means that if a certain operator could end an "inner term" in an outer containing notation, it always does, even if it could also be interpreted as some infix notation inside that inner term.  If a certain token could be the initial op of more than one left-open, we stop here if *any* of those is looser; we don't backtrack and try other possibilities.  So the rule is that if multiple notations start with the same token, the looser one is used preferentially in cases when it matters.  (In cases where it doesn't matter, i.e. they would both be allowed at the same grouping relative to other notations, we can proceed to parse a merged tree containing both of them and decide later which one it is.)  *)
        followed_by
          (step (fun state _ (tok, _) ->
               if TokMap.mem tok stop then Some (first_arg, state)
               else
                 let open Monad.Ops (Monad.Maybe) in
                 let* (Interval ivl) = State.left_opens tok in
                 let t = tight.endpoint in
                 let* _ = Interval.contains ivl t in
                 return (first_arg, state)))
        (* Otherwise, we parse either an arbitrary left-closed tree (applying the given result to it as a function) or an arbitrary left-open tree with tightness in the given interval (passing the given result as the starting open argument).  Interior terms are treated as in "lclosed".  *)
        </> (let* res =
               (let* inner_loc, (inner, ws, notn) = located (entry (State.tighters tight)) in
                let ws = Bwd.to_list ws in
                match notn with
                | Open_in_interval (left_ok, notn) -> (
                    match (first_arg.get (interval_left notn), right notn) with
                    | Error e, _ -> fail (No_relative_precedence (inner_loc, e, name notn))
                    | Ok first, Closed ->
                        return
                          {
                            get =
                              (fun _ ->
                                Ok
                                  {
                                    value = postfix ~notn ~ws ~first ~inner ~left_ok;
                                    loc = Range.merge_opt first.loc (Some inner_loc);
                                  });
                          }
                    | Ok first, Open _ ->
                        let* last_arg = lclosed (interval_right notn) stop in
                        return
                          {
                            get =
                              (fun ivl ->
                                match
                                  (last_arg.get ivl, Interval.contains ivl (tightness notn))
                                with
                                | Ok last, Some right_ok ->
                                    Ok
                                      {
                                        value =
                                          infix ~notn ~ws ~first ~inner ~last ~left_ok ~right_ok;
                                        loc = Range.merge_opt3 first.loc (Some inner_loc) last.loc;
                                      }
                                | Error e, _ -> Error e
                                | _, None -> Error (name notn));
                          })
                | Closed_in_interval notn -> (
                    match (first_arg.get Interval.plus_omega_only, right notn) with
                    | Error e, _ -> fail (No_relative_precedence (inner_loc, e, "application"))
                    | Ok fn, Closed ->
                        return
                          {
                            get =
                              (fun ivl ->
                                match Interval.contains ivl No.plus_omega with
                                | None -> Error "application"
                                | Some right_ok ->
                                    let value =
                                      App
                                        {
                                          fn;
                                          arg = locate inner_loc (outfix ~notn ~ws ~inner);
                                          left_ok = nontrivial;
                                          right_ok;
                                        } in
                                    let loc = Range.merge_opt fn.loc (Some inner_loc) in
                                    Ok { value; loc });
                          }
                    | Ok fn, Open _ ->
                        let* last_arg = lclosed (interval_right notn) stop in
                        return
                          {
                            get =
                              (fun ivl ->
                                match
                                  ( last_arg.get ivl,
                                    Interval.contains ivl (tightness notn),
                                    Interval.contains ivl No.plus_omega )
                                with
                                | Ok last, Some right_ok, Some right_app ->
                                    let arg_loc = Range.merge_opt (Some inner_loc) last.loc in
                                    Ok
                                      {
                                        value =
                                          App
                                            {
                                              fn;
                                              arg =
                                                {
                                                  value = prefix ~notn ~ws ~inner ~last ~right_ok;
                                                  loc = arg_loc;
                                                };
                                              left_ok = nontrivial;
                                              right_ok = right_app;
                                            };
                                        loc = Range.merge_opt fn.loc arg_loc;
                                      }
                                | Error e, _, _ -> Error e
                                | _, None, _ -> Error (name notn)
                                | _, _, None -> Error "application");
                          }))
               (* If this fails, we can parse a single variable name, constr, or field projection and apply the first term to it.  Constructors are allowed here because they might have no arguments. *)
               </> let* arg_loc, (arg, w) =
                     located
                       (step (fun state _ (tok, w) ->
                            match tok with
                            | Ident x -> Some ((`Ident x, w), state)
                            (* Constructor and field names have already been validated by the lexer. *)
                            | Constr x -> Some ((`Constr x, w), state)
                            | Underscore -> Some ((`Placeholder, w), state)
                            | Field x -> Some ((`Field x, w), state)
                            | _ -> None)) in
                   match first_arg.get Interval.plus_omega_only with
                   | Error e -> fail (No_relative_precedence (arg_loc, e, "application"))
                   | Ok fn ->
                       return
                         {
                           get =
                             (fun ivl ->
                               match Interval.contains ivl No.plus_omega with
                               | Some right_ok ->
                                   let arg =
                                     locate arg_loc
                                       (match arg with
                                       | `Ident x -> Ident (x, w)
                                       | `Constr x -> Constr (x, w)
                                       | `Placeholder -> Placeholder w
                                       | `Field x -> Field (x, w)) in
                                   Ok
                                     {
                                       value = App { fn; arg; left_ok = nontrivial; right_ok };
                                       loc = Range.merge_opt fn.loc (Some arg_loc);
                                     }
                               | None -> Error "application");
                         } in
             (* Same comment here about carrying over "tight" as in lclosed. *)
             lopen tight stop res)
        (* If that also fails, another possibility is that we're at the end of the term with no more operators to parse, so we can just return the supplied "first argument". *)
        </> succeed first_arg

  (* The master term-parsing combinator parses an lclosed of arbitrary tightness, with no ending tokens (so it must take up the entire input string). *)
  let term () =
    let* tm = lclosed Interval.entire TokMap.empty in
    match tm.get Interval.entire with
    | Ok tm -> return (Term tm)
    | Error _ -> fatal (Anomaly "Outer term failed")

  (* We have to strip off the initial Eof token attached to initial comments and whitespace. *)
  let ws_then c () =
    let* () = step (fun state _ (tok, _) -> if tok = Eof then Some (state, ()) else None) in
    c ()
end

(* Sometimes we want to parse just one term, other times a sequence of commands.  But the parsing functor has to be instantiated differently depending on the goal type, and the error-wrapping around it is the same in both cases, so we make it into another functor. *)

module type Goal = sig
  module Final : Fmlib_std.Interfaces.ANY
  module C : module type of Combinators (Final)

  val final : unit -> Final.t C.Basic.t
  val eof : unit -> Final.t
end

module Parse_goal (Final : Fmlib_std.Interfaces.ANY) (G : Goal with module Final = Final) = struct
  include G.C.Basic.Parser

  module Lex_and_parse =
    Parse_with_lexer.Make (Unit) (Lexer.Token_whitespace) (Final) (SemanticError) (Lexer.Parser)
      (G.C.Basic.Parser)

  open Lex_and_parse

  type open_source = Range.Data.t * [ `String of int * string | `File of In_channel.t ]

  (* Parse the given 'source', raising appropriate Asai errors as 'fatal'.  If this returns normally, then the parse succeeded, and the functions below can be used to extract the result.  The first argument says whether EOF is expected at the end, whether it can be restarted, or whether it is itself a restart of another parser. *)
  let parse
      (action :
        [ `New of [ `Full | `Partial ] * Asai.Range.source
        | `Restart of Lex_and_parse.t * open_source ]) : Lex_and_parse.t * open_source =
    let env, run =
      match action with
      | `New (partial, `String src) -> (
          let (env : Range.Data.t) =
            { source = `String src; length = Int64.of_int (String.length src.content) } in
          match partial with
          | `Full -> (env, fun p -> (`String (0, src.content), run_on_string src.content p))
          | `Partial ->
              ( env,
                fun p ->
                  let n, p = run_on_string_at 0 src.content p in
                  (`String (n, src.content), p) ))
      | `New (_, `File name) ->
          let ic = In_channel.open_text name in
          ( { source = `File name; length = In_channel.length ic },
            fun p -> (`File ic, run_on_channel ic p) )
      | `Restart (_, (env, `String (n, content))) ->
          ( env,
            fun p ->
              let n, p = run_on_string_at n content p in
              (`String (n, content), p) )
      | `Restart (_, (env, `File ic)) -> (env, fun p -> (`File ic, run_on_channel ic p)) in
    let final =
      match action with
      | `New (`Full, _) -> G.C.ws_then G.final ()
      | `New (`Partial, _) | `Restart _ ->
          G.C.Basic.(
            G.C.ws_then G.final ()
            </> let* () = expect_end () in
                return (G.eof ())) in
    let lexer =
      match action with
      | `New _ -> Lexer.Parser.start
      | `Restart (p, _) -> Lex_and_parse.lex p in
    let token_make =
      match action with
      | `New (`Full, _) -> G.C.Basic.make ()
      | `New (`Partial, _) -> G.C.Basic.make_partial ()
      | `Restart (p, _) ->
          fun c ->
            G.C.Basic.make_partial () c
            |> G.C.Basic.Parser.transfer_lookahead (Lex_and_parse.parse p) in
    Range.run ~env @@ fun () ->
    let p = Lex_and_parse.make lexer (token_make final) in
    let ic, p = run p in
    (* Fmlib_parse has its own built-in error reporting with locations.  However, we instead use Asai's error reporting, so that we have a common "look" for parse errors and typechecking errors. *)
    if has_failed_syntax p then
      (* It should be possible to report more detailed error information from the parser than just the location.  Fmlib supplies "failed_expectations", but I haven't been able to figure out how to make that useful with this parsing algorithm. *)
      fatal ~loc:(Range.convert (range p)) Parse_error
    else if has_failed_semantic p then
      match failed_semantic p with
      | No_relative_precedence (loc, n1, n2) -> fatal ~loc (No_relative_precedence (n1, n2))
    else if has_succeeded p then (p, (env, ic))
    else if needs_more p then fatal (Anomaly "parser needs more")
    else fatal (Anomaly "what")

  let final (p : Lex_and_parse.t) : Final.t = final p
  let has_consumed_end (p : Lex_and_parse.t) : bool = has_consumed_end p
end

(* To parse single terms, we instantiate this to output a parse tree. *)
module Term_goal = struct
  module Final = ParseTree
  module C = Combinators (Final)

  let final : unit -> observation C.Basic.t = C.term

  let eof : unit -> observation =
   fun () -> fatal (Anomaly "partial parsing of individual terms not allowed")
end

module Parse_term = Parse_goal (ParseTree) (Term_goal)

module Command_goal = struct
  module Final = Command
  module C = Combinators (Final)
  open C.Basic

  let token x = step "" (fun state _ (tok, _) -> if tok = x then Some ((), state) else None)

  let ident =
    step "" (fun state _ (tok, _) ->
        match tok with
        | Ident name -> Some (name, state)
        | _ -> None)

  let axiom =
    let* () = token Axiom in
    let* name = ident in
    let* () = token Colon in
    let* ty = C.term () in
    return (Command.Axiom (name, ty))

  let def =
    let* () = token Def in
    let* name = ident in
    let* () = token Colon in
    let* ty = C.term () in
    let* () = token Coloneq in
    let* tm = C.term () in
    return (Command.Def (name, ty, tm))

  let echo =
    let* () = token Echo in
    let* tm = C.term () in
    return (Command.Echo tm)

  let final : unit -> Command.t C.Basic.t = fun () -> axiom </> def </> echo
  let eof : unit -> Command.t = fun () -> Eof
end

module Parse_command = Parse_goal (Command) (Command_goal)

module Command_or_echo_goal = struct
  module Final = Command
  module C = Command_goal.C
  open C.Basic

  let final : unit -> Final.t C.Basic.t =
   fun () ->
    Command_goal.final ()
    </> let* tm = C.term () in
        return (Command.Echo tm)

  let eof () = Command_goal.eof ()
end

module Parse_command_or_echo = Parse_goal (Command) (Command_or_echo_goal)<|MERGE_RESOLUTION|>--- conflicted
+++ resolved
@@ -66,32 +66,20 @@
       Whitespace.t list Bwd.t ->
       (observation Bwd.t * Whitespace.t list Bwd.t * (tight, strict) notation_in_interval) t =
    fun { ops; field; term = _ } obs ws ->
-<<<<<<< HEAD
-    let* loc, (br, w, x) =
+    let* loc, (br, x, w) =
       located
         (step (fun state _ (tok, w) ->
              match TokMap.find_opt tok ops with
-             | Some br -> Some ((br, [ w ], None), state)
+             | Some br -> Some ((br, None, [ w ]), state)
              | None -> (
                  (* Field names have already been validated by the lexer. *)
                  match (field, tok) with
-                 | Some br, Field x -> Some ((br, [], Some (Field (x, w))), state)
+                 | Some br, Field x -> Some ((br, Some (Field (x, w)), []), state)
                  | _ -> None))) in
     let x =
       match x with
       | None -> []
       | Some x -> [ Term (locate loc x) ] in
-=======
-    let* br, x, w =
-      step (fun state _ (tok, w) ->
-          match TokMap.find_opt tok ops with
-          | Some br -> Some ((br, ([] : observation list), [ w ]), state)
-          | None -> (
-              (* Field names have already been validated by the lexer. *)
-              match (field, tok) with
-              | Some br, Field x -> Some ((br, [ Term (Field (x, w)) ], []), state)
-              | _ -> None)) in
->>>>>>> 5aced0f4
     tree br (Bwd.append obs x) (Bwd.append ws w)
 
   and tree_op :
@@ -442,6 +430,7 @@
   module C = Combinators (Final)
   open C.Basic
 
+  (* TODO: Save the whitespace! *)
   let token x = step "" (fun state _ (tok, _) -> if tok = x then Some ((), state) else None)
 
   let ident =
