open Util
open Bwd
<<<<<<< HEAD
open Core.Reporter
=======
open Bwd.Infix
open Core
open Reporter
>>>>>>> 84fa0699
open Fmlib_parse
open Notation
module TokMap = Map.Make (Token)

(* Sometimes we want to parse only a single term, other times we want to parse and execute a sequence of commands.  Since these two processes return different results, they have to be based on different instances of Token_parser.Make.  But they share all the code of the combinators for parsing terms, so we make those instances of a functor as well. *)

(* Parsing a term outputs a parse tree (which is then postprocessed in a context of local variables). *)
module ParseTree = struct
  type t = observation
end

(* We misuse Fmlib's "semantic" errors for a special class of errors that are really syntactic, but which we don't detect until after the relevant tokens have already been "successfully" parsed, and for which we want to report more structured error information than just an "expected" string. *)
module SemanticError = struct
  type t =
    (* These strings are the names of notations.  Arguably we should display their *namespaced* names, which would mean calling out to Yuujinchou.  It would also mean some special-casing, because applications are implemented specially in the parser and not as an actual Notation. *)
    | No_relative_precedence of Asai.Range.t * string * string
end

(* The functor that defines all the term-parsing combinators. *)
module Combinators (Final : Fmlib_std.Interfaces.ANY) = struct
  module Basic = Token_parser.Make (Unit) (Lexer.Token_whitespace) (Final) (SemanticError)
  open Basic

  (* We aren't using Fmlib's error reporting, so there's no point in supplying it nonempty "expect" strings. *)
  let step f = step "" f
  let followed_by f = followed_by f ""

  (* Similarly, we want locations reported using Asai ranges rather than Fmlib ones. *)
  let located c =
    let* rng, x = located c in
    return (Range.convert rng, x)

  let locate (loc : Asai.Range.t) (value : 'a) : 'a Asai.Range.located = { value; loc = Some loc }

  let rec tree :
      type tight strict.
      (tight, strict) tree ->
      observation Bwd.t ->
      Whitespace.t list Bwd.t ->
      (observation Bwd.t * Whitespace.t list Bwd.t * (tight, strict) notation_in_interval) t =
   fun t obs ws ->
    match t with
    | Inner ({ term; _ } as br) -> (
        match term with
        | Some e -> (
            inner_nonterm br obs ws
            </>
            (* This is an *interior* term, so it has no tightness restrictions on what notations can occur inside, and is ended by the specified ending tokens. *)
            let* subterm = lclosed Interval.entire e in
            match subterm.get Interval.entire with
            | Ok tm -> tree_op e (Snoc (obs, Term tm)) ws
            | Error n -> fatal (Anomaly (Printf.sprintf "Interior term failed on notation %s" n)))
        | None -> inner_nonterm br obs ws)
    | Done_open (lt, n) -> return (obs, ws, Open_in_interval (lt, n))
    | Done_closed n -> return (obs, ws, Closed_in_interval n)
    | Lazy (lazy t) -> tree t obs ws

  (* Parse an inner branch of a tree except for the possibility of a term. *)
  and inner_nonterm :
      type tight strict.
      (tight, strict) branch ->
      observation Bwd.t ->
<<<<<<< HEAD
      (observation Bwd.t * (tight, strict) notation_in_interval) t =
   fun { ops; field; term = _ } obs ->
    let* loc, (br, x) =
      located
        (step (fun state _ (tok, _) ->
             match TokMap.find_opt tok ops with
             | Some br -> Some ((br, None), state)
             | None -> (
                 (* Field names have already been validated by the lexer. *)
                 match (field, tok) with
                 | Some br, Field x -> Some ((br, Some (Field x)), state)
                 | _ -> None))) in
    let x =
      match x with
      | None -> []
      | Some x -> [ Term (locate loc x) ] in
    tree br (Bwd.append obs x)
=======
      Whitespace.t list Bwd.t ->
      (observation Bwd.t * Whitespace.t list Bwd.t * (tight, strict) notation_in_interval) t =
   fun { ops; field; term = _ } obs ws ->
    let* br, w, x =
      step (fun state _ (tok, w) ->
          match TokMap.find_opt tok ops with
          | Some br -> Some ((br, [ w ], ([] : observation list)), state)
          | None -> (
              (* Field names have already been validated by the lexer. *)
              match (field, tok) with
              | Some br, Field x -> Some ((br, [], [ Term (Field (x, w)) ]), state)
              | _ -> None)) in
    tree br (Bwd.append obs x) (Bwd.append ws w)
>>>>>>> 84fa0699

  and tree_op :
      type tight strict.
      (tight, strict) tree TokMap.t ->
      observation Bwd.t ->
      Whitespace.t list Bwd.t ->
      (observation Bwd.t * Whitespace.t list Bwd.t * (tight, strict) notation_in_interval) t =
   fun ops obs ws ->
    let* optree, w =
      step (fun state _ (tok, w) ->
          match TokMap.find_opt tok ops with
          | Some br -> Some ((br, w), state)
          | None -> None) in
    tree optree obs (ws <: w)

  and entry :
      type tight strict.
      (tight, strict) tree TokMap.t ->
      (observation Bwd.t * Whitespace.t list Bwd.t * (tight, strict) notation_in_interval) t =
   fun e -> tree_op e Emp Emp

  (* "lclosed" is passed an upper tightness interval and an additional set of ending ops (stored as a map, since that's how they occur naturally, but here we ignore the values and look only at the keys).  It parses an arbitrary left-closed tree (pre-merged).  The interior terms are calls to "lclosed" with the next ops passed as the ending ones. *)
  and lclosed :
      type lt ls rt rs.
      (lt, ls) Interval.tt -> (rt, rs) tree TokMap.t -> (lt, ls) right_wrapped_parse t =
   fun tight stop ->
    let* res =
<<<<<<< HEAD
      (let* inner_loc, (inner, notn) = located (entry (State.left_closeds ())) in
=======
      (let* inner, ws, notn = entry (State.left_closeds ()) in
       let ws = Bwd.to_list ws in
>>>>>>> 84fa0699
       match notn with
       | Open_in_interval (lt, _) -> No.plusomega_nlt lt
       | Closed_in_interval notn -> (
           match right notn with
<<<<<<< HEAD
           | Closed -> return { get = (fun _ -> Ok (locate inner_loc (outfix ~notn ~inner))) }
=======
           | Closed -> return { get = (fun _ -> Ok (outfix ~notn ~ws ~inner)) }
>>>>>>> 84fa0699
           | Open _ ->
               (* If the parse ended right-open, we call "lclosed" again, with the right-side upper tightness interval of the just-parsed notation, to pick up the open argument.  Since the tightness here is that of the notation n, not the "tight" from the surrounding one that called lclosed, if while parsing a right-open argument of some operator X we see a left-closed, right-open notation Z of *lower* tightness than X, we allow it, and it does not end if we encounter the start of a left-open notation Y of tightness in between X and Z, only if we see something of lower tightness than Z, or a stop-token from an *enclosing* notation (otherwise we wouldn't be able to delimit right-open operators by parentheses). *)
               let* last_arg = lclosed (interval_right notn) stop in
               return
                 {
                   get =
                     (* Both the notation and anything in its right-open argument must be allowed in a right-tightness interval. *)
                     (fun ivl ->
                       match Interval.contains ivl (tightness notn) with
                       | None -> Error (name notn)
                       | Some right_ok -> (
                           match last_arg.get ivl with
<<<<<<< HEAD
                           | Ok last ->
                               Ok
                                 {
                                   value = prefix ~notn ~inner ~last ~right_ok;
                                   loc = Range.merge_opt (Some inner_loc) last.loc;
                                 }
                           | Error e -> Error e));
                 }))
      (* Otherwise, we parse a single ident or constructor. *)
      </> let* loc, tm =
            located
              (step (fun state _ (tok, _) ->
                   match tok with
                   | Ident x -> Some (`Ident x, state)
                   (* Constructor names have already been validated by the lexer. *)
                   | Constr x -> Some (`Constr x, state)
                   | Underscore -> Some (`Placeholder, state)
                   | _ -> None)) in
          return
            {
              get =
                (fun _ ->
                  Ok
                    (locate loc
                       (match tm with
                       | `Ident x -> Ident x
                       | `Constr x -> Constr x
                       | `Placeholder -> Placeholder)));
            } in
=======
                           | Ok last -> Ok (prefix ~notn ~ws ~inner ~last ~right_ok)
                           | Error e -> Error e));
                 }))
      (* Otherwise, we parse a single ident or constructor. *)
      </> step (fun state _ (tok, w) ->
              match tok with
              | Ident x -> Some ({ get = (fun _ -> Ok (Ident (x, w))) }, state)
              (* Constructor names have already been validated by the lexer. *)
              | Constr x -> Some ({ get = (fun _ -> Ok (Constr (x, w))) }, state)
              | Underscore -> Some ({ get = (fun _ -> Ok (Placeholder w)) }, state)
              | _ -> None) in
>>>>>>> 84fa0699
    (* Then "lclosed" ends by calling "lopen" with its interval and ending ops, and also its own result (with extra argument added if necessary).  Note that we don't incorporate d.tightness here; it is only used to find the delimiter of the right-hand argument if the notation we parsed was right-open.  In particular, therefore, a right-closed notation can be followed by anything, even a left-open notation that binds tighter than it does; the only restriction is if we're inside the right-hand argument of some containing right-open notation, so we inherit a "tight" from there.  *)
    lopen tight stop res

  (* "lopen" is passed an upper tightness interval and a set of ending ops, plus a parsed result for the left open argument and the tightness of the outermost notation in that argument if it is right-open. *)
  and lopen :
      type lt ls rt rs.
      (lt, ls) Interval.tt ->
      (rt, rs) tree TokMap.t ->
      (lt, ls) right_wrapped_parse ->
      (lt, ls) right_wrapped_parse t =
   fun tight stop first_arg ->
    match Interval.contains tight No.plus_omega with
    (* If the left tightness interval is the empty one (+ω,+ω], we aren't allowed to go on at all.  Otherwise, we need to get a witness of nonemptiness of that interval, for the case when we end up with an application. *)
    | None -> succeed first_arg
    | Some nontrivial ->
        (* Now we start by looking ahead one token.  If we see one of the specified ending ops, or the initial op of a left-open tree with looser tightness than the lower endpoint of the current interval (with strictness determined by the tree in question), we return the result argument without parsing any more.  Note that the order matters, in case the next token could have more than one role.  Ending ops are tested first, which means that if a certain operator could end an "inner term" in an outer containing notation, it always does, even if it could also be interpreted as some infix notation inside that inner term.  If a certain token could be the initial op of more than one left-open, we stop here if *any* of those is looser; we don't backtrack and try other possibilities.  So the rule is that if multiple notations start with the same token, the looser one is used preferentially in cases when it matters.  (In cases where it doesn't matter, i.e. they would both be allowed at the same grouping relative to other notations, we can proceed to parse a merged tree containing both of them and decide later which one it is.)  *)
        followed_by
          (step (fun state _ (tok, _) ->
               if TokMap.mem tok stop then Some (first_arg, state)
               else
                 let open Monad.Ops (Monad.Maybe) in
                 let* (Interval ivl) = State.left_opens tok in
                 let t = tight.endpoint in
                 let* _ = Interval.contains ivl t in
                 return (first_arg, state)))
        (* Otherwise, we parse either an arbitrary left-closed tree (applying the given result to it as a function) or an arbitrary left-open tree with tightness in the given interval (passing the given result as the starting open argument).  Interior terms are treated as in "lclosed".  *)
        </> (let* res =
<<<<<<< HEAD
               (let* inner_loc, (inner, notn) = located (entry (State.tighters tight)) in
                match notn with
                | Open_in_interval (left_ok, notn) -> (
                    match (first_arg.get (interval_left notn), right notn) with
                    | Error e, _ -> fail (No_relative_precedence (inner_loc, e, name notn))
                    | Ok first, Closed ->
                        return
                          {
                            get =
                              (fun _ ->
                                Ok
                                  {
                                    value = postfix ~notn ~first ~inner ~left_ok;
                                    loc = Range.merge_opt first.loc (Some inner_loc);
                                  });
                          }
                    | Ok first, Open _ ->
                        let* last_arg = lclosed (interval_right notn) stop in
                        return
                          {
                            get =
                              (fun ivl ->
                                match
                                  (last_arg.get ivl, Interval.contains ivl (tightness notn))
                                with
                                | Ok last, Some right_ok ->
                                    Ok
                                      {
                                        value = infix ~notn ~first ~inner ~last ~left_ok ~right_ok;
                                        loc = Range.merge_opt3 first.loc (Some inner_loc) last.loc;
                                      }
                                | Error e, _ -> Error e
                                | _, None -> Error (name notn));
                          })
                | Closed_in_interval notn -> (
                    match (first_arg.get Interval.plus_omega_only, right notn) with
                    | Error e, _ -> fail (No_relative_precedence (inner_loc, e, "application"))
                    | Ok fn, Closed ->
                        return
                          {
                            get =
                              (fun ivl ->
                                match Interval.contains ivl No.plus_omega with
                                | None -> Error "application"
                                | Some right_ok ->
                                    let value =
                                      App
                                        {
                                          fn;
                                          arg = locate inner_loc (outfix ~notn ~inner);
                                          left_ok = nontrivial;
                                          right_ok;
                                        } in
                                    let loc = Range.merge_opt fn.loc (Some inner_loc) in
                                    Ok { value; loc });
                          }
                    | Ok fn, Open _ ->
                        let* last_arg = lclosed (interval_right notn) stop in
                        return
                          {
                            get =
                              (fun ivl ->
                                match
                                  ( last_arg.get ivl,
                                    Interval.contains ivl (tightness notn),
                                    Interval.contains ivl No.plus_omega )
                                with
                                | Ok last, Some right_ok, Some right_app ->
                                    let arg_loc = Range.merge_opt (Some inner_loc) last.loc in
                                    Ok
                                      {
                                        value =
                                          App
                                            {
                                              fn;
                                              arg =
                                                {
                                                  value = prefix ~notn ~inner ~last ~right_ok;
                                                  loc = arg_loc;
                                                };
                                              left_ok = nontrivial;
                                              right_ok = right_app;
                                            };
                                        loc = Range.merge_opt fn.loc arg_loc;
                                      }
                                | Error e, _, _ -> Error e
                                | _, None, _ -> Error (name notn)
                                | _, _, None -> Error "application");
                          }))
=======
               (let* rng, (inner, ws, notn) = located (entry (State.tighters tight)) in
                let ws = Bwd.to_list ws in
                match notn with
                | Open_in_interval (left_ok, notn) -> (
                    match first_arg.get (interval_left notn) with
                    | Error e -> fail (No_relative_precedence (rng, e, name notn))
                    | Ok first -> (
                        match right notn with
                        | Closed ->
                            return
                              { get = (fun _ -> Ok (postfix ~notn ~ws ~first ~inner ~left_ok)) }
                        | Open _ ->
                            let* last_arg = lclosed (interval_right notn) stop in
                            return
                              {
                                get =
                                  (fun ivl ->
                                    match
                                      (last_arg.get ivl, Interval.contains ivl (tightness notn))
                                    with
                                    | Ok last, Some right_ok ->
                                        Ok (infix ~notn ~ws ~first ~inner ~last ~left_ok ~right_ok)
                                    | Error e, _ -> Error e
                                    | _, None -> Error (name notn));
                              }))
                | Closed_in_interval notn -> (
                    match first_arg.get Interval.plus_omega_only with
                    | Error e -> fail (No_relative_precedence (rng, e, "application"))
                    | Ok fn -> (
                        match right notn with
                        | Closed ->
                            return
                              {
                                get =
                                  (fun ivl ->
                                    match Interval.contains ivl No.plus_omega with
                                    | None -> Error "application"
                                    | Some right_ok ->
                                        Ok
                                          (App
                                             {
                                               fn;
                                               arg = outfix ~notn ~ws ~inner;
                                               left_ok = nontrivial;
                                               right_ok;
                                             }));
                              }
                        | Open _ ->
                            let* last_arg = lclosed (interval_right notn) stop in
                            return
                              {
                                get =
                                  (fun ivl ->
                                    match
                                      ( last_arg.get ivl,
                                        Interval.contains ivl (tightness notn),
                                        Interval.contains ivl No.plus_omega )
                                    with
                                    | Ok last, Some right_ok, Some right_app ->
                                        Ok
                                          (App
                                             {
                                               fn;
                                               arg = prefix ~notn ~ws ~inner ~last ~right_ok;
                                               left_ok = nontrivial;
                                               right_ok = right_app;
                                             })
                                    | Error e, _, _ -> Error e
                                    | _, None, _ -> Error (name notn)
                                    | _, _, None -> Error "application");
                              })))
>>>>>>> 84fa0699
               (* If this fails, we can parse a single variable name, constr, or field projection and apply the first term to it.  Constructors are allowed here because they might have no arguments. *)
               </> let* arg_loc, arg =
                     located
                       (step (fun state _ (tok, w) ->
                            match tok with
<<<<<<< HEAD
                            | Ident x -> Some (`Ident x, state)
                            (* Constructor and field names have already been validated by the lexer. *)
                            | Constr x -> Some (`Constr x, state)
                            | Underscore -> Some (`Placeholder, state)
                            | Field x -> Some (`Field x, state)
=======
                            | Ident x -> Some ({ get = (fun _ -> Ok (Ident (x, w))) }, state)
                            (* Constructor and field names have already been validated by the lexer. *)
                            | Constr x -> Some ({ get = (fun _ -> Ok (Constr (x, w))) }, state)
                            | Underscore -> Some ({ get = (fun _ -> Ok (Placeholder w)) }, state)
                            | Field x -> Some ({ get = (fun _ -> Ok (Field (x, w))) }, state)
>>>>>>> 84fa0699
                            | _ -> None)) in
                   match first_arg.get Interval.plus_omega_only with
                   | Error e -> fail (No_relative_precedence (arg_loc, e, "application"))
                   | Ok fn ->
                       return
                         {
                           get =
                             (fun ivl ->
                               match Interval.contains ivl No.plus_omega with
                               | Some right_ok ->
                                   let arg =
                                     locate arg_loc
                                       (match arg with
                                       | `Ident x -> Ident x
                                       | `Constr x -> Constr x
                                       | `Placeholder -> Placeholder
                                       | `Field x -> Field x) in
                                   Ok
                                     {
                                       value = App { fn; arg; left_ok = nontrivial; right_ok };
                                       loc = Range.merge_opt fn.loc (Some arg_loc);
                                     }
                               | None -> Error "application");
                         } in
             (* Same comment here about carrying over "tight" as in lclosed. *)
             lopen tight stop res)
        (* If that also fails, another possibility is that we're at the end of the term with no more operators to parse, so we can just return the supplied "first argument". *)
        </> succeed first_arg

  (* The master term-parsing combinator parses an lclosed of arbitrary tightness, with no ending tokens (so it must take up the entire input string). *)
  let term () =
    let* tm = lclosed Interval.entire TokMap.empty in
    match tm.get Interval.entire with
    | Ok tm -> return (Term tm)
    | Error _ -> fatal (Anomaly "Outer term failed")

  (* We have to strip off the initial Eof token attached to initial comments and whitespace. *)
  let ws_then c () =
    let* () = step (fun state _ (tok, _) -> if tok = Eof then Some (state, ()) else None) in
    c ()
end

(* Sometimes we want to parse just one term, other times a sequence of commands.  But the parsing functor has to be instantiated differently depending on the goal type, and the error-wrapping around it is the same in both cases, so we make it into another functor. *)

module type Goal = sig
  module Final : Fmlib_std.Interfaces.ANY
  module C : module type of Combinators (Final)

  val final : unit -> Final.t C.Basic.t
  val eof : unit -> Final.t
end

module Parse_goal (Final : Fmlib_std.Interfaces.ANY) (G : Goal with module Final = Final) = struct
  include G.C.Basic.Parser

  module Lex_and_parse =
    Parse_with_lexer.Make (Unit) (Lexer.Token_whitespace) (Final) (SemanticError) (Lexer.Parser)
      (G.C.Basic.Parser)

  open Lex_and_parse

  type open_source = Range.Data.t * [ `String of int * string | `File of In_channel.t ]

  (* Parse the given 'source', raising appropriate Asai errors as 'fatal'.  If this returns normally, then the parse succeeded, and the functions below can be used to extract the result.  The first argument says whether EOF is expected at the end, whether it can be restarted, or whether it is itself a restart of another parser. *)
  let parse
      (action :
        [ `New of [ `Full | `Partial ] * Asai.Range.source
        | `Restart of Lex_and_parse.t * open_source ]) : Lex_and_parse.t * open_source =
    let env, run =
      match action with
      | `New (partial, `String src) -> (
          let (env : Range.Data.t) =
            { source = `String src; length = Int64.of_int (String.length src.content) } in
          match partial with
          | `Full -> (env, fun p -> (`String (0, src.content), run_on_string src.content p))
          | `Partial ->
              ( env,
                fun p ->
                  let n, p = run_on_string_at 0 src.content p in
                  (`String (n, src.content), p) ))
      | `New (_, `File name) ->
          let ic = In_channel.open_text name in
          ( { source = `File name; length = In_channel.length ic },
            fun p -> (`File ic, run_on_channel ic p) )
      | `Restart (_, (env, `String (n, content))) ->
          ( env,
            fun p ->
              let n, p = run_on_string_at n content p in
              (`String (n, content), p) )
      | `Restart (_, (env, `File ic)) -> (env, fun p -> (`File ic, run_on_channel ic p)) in
    let final =
      match action with
      | `New (`Full, _) -> G.C.ws_then G.final ()
      | `New (`Partial, _) | `Restart _ ->
          G.C.Basic.(
            G.C.ws_then G.final ()
            </> let* () = expect_end () in
                return (G.eof ())) in
    let lexer =
      match action with
      | `New _ -> Lexer.Parser.start
      | `Restart (p, _) -> Lex_and_parse.lex p in
    let token_make =
      match action with
      | `New (`Full, _) -> G.C.Basic.make ()
      | `New (`Partial, _) -> G.C.Basic.make_partial ()
      | `Restart (p, _) ->
          fun c ->
            G.C.Basic.make_partial () c
            |> G.C.Basic.Parser.transfer_lookahead (Lex_and_parse.parse p) in
    Range.run ~env @@ fun () ->
    let p = Lex_and_parse.make lexer (token_make final) in
    let ic, p = run p in
    (* Fmlib_parse has its own built-in error reporting with locations.  However, we instead use Asai's error reporting, so that we have a common "look" for parse errors and typechecking errors. *)
    if has_failed_syntax p then
      (* It should be possible to report more detailed error information from the parser than just the location.  Fmlib supplies "failed_expectations", but I haven't been able to figure out how to make that useful with this parsing algorithm. *)
      fatal ~loc:(Range.convert (range p)) Parse_error
    else if has_failed_semantic p then
      match failed_semantic p with
      | No_relative_precedence (loc, n1, n2) -> fatal ~loc (No_relative_precedence (n1, n2))
    else if has_succeeded p then (p, (env, ic))
    else if needs_more p then fatal (Anomaly "parser needs more")
    else fatal (Anomaly "what")

  let final (p : Lex_and_parse.t) : Final.t = final p
  let has_consumed_end (p : Lex_and_parse.t) : bool = has_consumed_end p
end

(* To parse single terms, we instantiate this to output a parse tree. *)
module Term_goal = struct
  module Final = ParseTree
  module C = Combinators (Final)

  let final : unit -> observation C.Basic.t = C.term

  let eof : unit -> observation =
   fun () -> fatal (Anomaly "partial parsing of individual terms not allowed")
end

module Parse_term = Parse_goal (ParseTree) (Term_goal)

module Command_goal = struct
  module Final = Command
  module C = Combinators (Final)
  open C.Basic

  let token x = step "" (fun state _ (tok, _) -> if tok = x then Some ((), state) else None)

  let ident =
    step "" (fun state _ (tok, _) ->
        match tok with
        | Ident name -> Some (name, state)
        | _ -> None)

  let axiom =
    let* () = token Axiom in
    let* name = ident in
    let* () = token Colon in
    let* ty = C.term () in
    return (Command.Axiom (name, ty))

  let def =
    let* () = token Def in
    let* name = ident in
    let* () = token Colon in
    let* ty = C.term () in
    let* () = token Coloneq in
    let* tm = C.term () in
    return (Command.Def (name, ty, tm))

  let echo =
    let* () = token Echo in
    let* tm = C.term () in
    return (Command.Echo tm)

  let final : unit -> Command.t C.Basic.t = fun () -> axiom </> def </> echo
  let eof : unit -> Command.t = fun () -> Eof
end

module Parse_command = Parse_goal (Command) (Command_goal)

module Command_or_echo_goal = struct
  module Final = Command
  module C = Command_goal.C
  open C.Basic

  let final : unit -> Final.t C.Basic.t =
   fun () ->
    Command_goal.final ()
    </> let* tm = C.term () in
        return (Command.Echo tm)

  let eof () = Command_goal.eof ()
end

module Parse_command_or_echo = Parse_goal (Command) (Command_or_echo_goal)<|MERGE_RESOLUTION|>--- conflicted
+++ resolved
@@ -1,12 +1,6 @@
 open Util
 open Bwd
-<<<<<<< HEAD
 open Core.Reporter
-=======
-open Bwd.Infix
-open Core
-open Reporter
->>>>>>> 84fa0699
 open Fmlib_parse
 open Notation
 module TokMap = Map.Make (Token)
@@ -69,39 +63,24 @@
       type tight strict.
       (tight, strict) branch ->
       observation Bwd.t ->
-<<<<<<< HEAD
-      (observation Bwd.t * (tight, strict) notation_in_interval) t =
-   fun { ops; field; term = _ } obs ->
-    let* loc, (br, x) =
+      Whitespace.t list Bwd.t ->
+      (observation Bwd.t * Whitespace.t list Bwd.t * (tight, strict) notation_in_interval) t =
+   fun { ops; field; term = _ } obs ws ->
+    let* loc, (br, w, x) =
       located
-        (step (fun state _ (tok, _) ->
+        (step (fun state _ (tok, w) ->
              match TokMap.find_opt tok ops with
-             | Some br -> Some ((br, None), state)
+             | Some br -> Some ((br, [ w ], None), state)
              | None -> (
                  (* Field names have already been validated by the lexer. *)
                  match (field, tok) with
-                 | Some br, Field x -> Some ((br, Some (Field x)), state)
+                 | Some br, Field x -> Some ((br, [], Some (Field (x, w))), state)
                  | _ -> None))) in
     let x =
       match x with
       | None -> []
       | Some x -> [ Term (locate loc x) ] in
-    tree br (Bwd.append obs x)
-=======
-      Whitespace.t list Bwd.t ->
-      (observation Bwd.t * Whitespace.t list Bwd.t * (tight, strict) notation_in_interval) t =
-   fun { ops; field; term = _ } obs ws ->
-    let* br, w, x =
-      step (fun state _ (tok, w) ->
-          match TokMap.find_opt tok ops with
-          | Some br -> Some ((br, [ w ], ([] : observation list)), state)
-          | None -> (
-              (* Field names have already been validated by the lexer. *)
-              match (field, tok) with
-              | Some br, Field x -> Some ((br, [], [ Term (Field (x, w)) ]), state)
-              | _ -> None)) in
     tree br (Bwd.append obs x) (Bwd.append ws w)
->>>>>>> 84fa0699
 
   and tree_op :
       type tight strict.
@@ -115,7 +94,7 @@
           match TokMap.find_opt tok ops with
           | Some br -> Some ((br, w), state)
           | None -> None) in
-    tree optree obs (ws <: w)
+    tree optree obs (Snoc (ws, w))
 
   and entry :
       type tight strict.
@@ -129,21 +108,13 @@
       (lt, ls) Interval.tt -> (rt, rs) tree TokMap.t -> (lt, ls) right_wrapped_parse t =
    fun tight stop ->
     let* res =
-<<<<<<< HEAD
-      (let* inner_loc, (inner, notn) = located (entry (State.left_closeds ())) in
-=======
-      (let* inner, ws, notn = entry (State.left_closeds ()) in
+      (let* inner_loc, (inner, ws, notn) = located (entry (State.left_closeds ())) in
        let ws = Bwd.to_list ws in
->>>>>>> 84fa0699
        match notn with
        | Open_in_interval (lt, _) -> No.plusomega_nlt lt
        | Closed_in_interval notn -> (
            match right notn with
-<<<<<<< HEAD
-           | Closed -> return { get = (fun _ -> Ok (locate inner_loc (outfix ~notn ~inner))) }
-=======
-           | Closed -> return { get = (fun _ -> Ok (outfix ~notn ~ws ~inner)) }
->>>>>>> 84fa0699
+           | Closed -> return { get = (fun _ -> Ok (locate inner_loc (outfix ~notn ~ws ~inner))) }
            | Open _ ->
                (* If the parse ended right-open, we call "lclosed" again, with the right-side upper tightness interval of the just-parsed notation, to pick up the open argument.  Since the tightness here is that of the notation n, not the "tight" from the surrounding one that called lclosed, if while parsing a right-open argument of some operator X we see a left-closed, right-open notation Z of *lower* tightness than X, we allow it, and it does not end if we encounter the start of a left-open notation Y of tightness in between X and Z, only if we see something of lower tightness than Z, or a stop-token from an *enclosing* notation (otherwise we wouldn't be able to delimit right-open operators by parentheses). *)
                let* last_arg = lclosed (interval_right notn) stop in
@@ -156,24 +127,23 @@
                        | None -> Error (name notn)
                        | Some right_ok -> (
                            match last_arg.get ivl with
-<<<<<<< HEAD
                            | Ok last ->
                                Ok
                                  {
-                                   value = prefix ~notn ~inner ~last ~right_ok;
+                                   value = prefix ~notn ~ws ~inner ~last ~right_ok;
                                    loc = Range.merge_opt (Some inner_loc) last.loc;
                                  }
                            | Error e -> Error e));
                  }))
       (* Otherwise, we parse a single ident or constructor. *)
-      </> let* loc, tm =
+      </> let* loc, (tm, w) =
             located
-              (step (fun state _ (tok, _) ->
+              (step (fun state _ (tok, w) ->
                    match tok with
-                   | Ident x -> Some (`Ident x, state)
+                   | Ident x -> Some ((`Ident x, w), state)
                    (* Constructor names have already been validated by the lexer. *)
-                   | Constr x -> Some (`Constr x, state)
-                   | Underscore -> Some (`Placeholder, state)
+                   | Constr x -> Some ((`Constr x, w), state)
+                   | Underscore -> Some ((`Placeholder, w), state)
                    | _ -> None)) in
           return
             {
@@ -182,23 +152,10 @@
                   Ok
                     (locate loc
                        (match tm with
-                       | `Ident x -> Ident x
-                       | `Constr x -> Constr x
-                       | `Placeholder -> Placeholder)));
+                       | `Ident x -> Ident (x, w)
+                       | `Constr x -> Constr (x, w)
+                       | `Placeholder -> Placeholder w)));
             } in
-=======
-                           | Ok last -> Ok (prefix ~notn ~ws ~inner ~last ~right_ok)
-                           | Error e -> Error e));
-                 }))
-      (* Otherwise, we parse a single ident or constructor. *)
-      </> step (fun state _ (tok, w) ->
-              match tok with
-              | Ident x -> Some ({ get = (fun _ -> Ok (Ident (x, w))) }, state)
-              (* Constructor names have already been validated by the lexer. *)
-              | Constr x -> Some ({ get = (fun _ -> Ok (Constr (x, w))) }, state)
-              | Underscore -> Some ({ get = (fun _ -> Ok (Placeholder w)) }, state)
-              | _ -> None) in
->>>>>>> 84fa0699
     (* Then "lclosed" ends by calling "lopen" with its interval and ending ops, and also its own result (with extra argument added if necessary).  Note that we don't incorporate d.tightness here; it is only used to find the delimiter of the right-hand argument if the notation we parsed was right-open.  In particular, therefore, a right-closed notation can be followed by anything, even a left-open notation that binds tighter than it does; the only restriction is if we're inside the right-hand argument of some containing right-open notation, so we inherit a "tight" from there.  *)
     lopen tight stop res
 
@@ -226,8 +183,8 @@
                  return (first_arg, state)))
         (* Otherwise, we parse either an arbitrary left-closed tree (applying the given result to it as a function) or an arbitrary left-open tree with tightness in the given interval (passing the given result as the starting open argument).  Interior terms are treated as in "lclosed".  *)
         </> (let* res =
-<<<<<<< HEAD
-               (let* inner_loc, (inner, notn) = located (entry (State.tighters tight)) in
+               (let* inner_loc, (inner, ws, notn) = located (entry (State.tighters tight)) in
+                let ws = Bwd.to_list ws in
                 match notn with
                 | Open_in_interval (left_ok, notn) -> (
                     match (first_arg.get (interval_left notn), right notn) with
@@ -239,7 +196,7 @@
                               (fun _ ->
                                 Ok
                                   {
-                                    value = postfix ~notn ~first ~inner ~left_ok;
+                                    value = postfix ~notn ~ws ~first ~inner ~left_ok;
                                     loc = Range.merge_opt first.loc (Some inner_loc);
                                   });
                           }
@@ -255,7 +212,8 @@
                                 | Ok last, Some right_ok ->
                                     Ok
                                       {
-                                        value = infix ~notn ~first ~inner ~last ~left_ok ~right_ok;
+                                        value =
+                                          infix ~notn ~ws ~first ~inner ~last ~left_ok ~right_ok;
                                         loc = Range.merge_opt3 first.loc (Some inner_loc) last.loc;
                                       }
                                 | Error e, _ -> Error e
@@ -276,7 +234,7 @@
                                       App
                                         {
                                           fn;
-                                          arg = locate inner_loc (outfix ~notn ~inner);
+                                          arg = locate inner_loc (outfix ~notn ~ws ~inner);
                                           left_ok = nontrivial;
                                           right_ok;
                                         } in
@@ -304,7 +262,7 @@
                                               fn;
                                               arg =
                                                 {
-                                                  value = prefix ~notn ~inner ~last ~right_ok;
+                                                  value = prefix ~notn ~ws ~inner ~last ~right_ok;
                                                   loc = arg_loc;
                                                 };
                                               left_ok = nontrivial;
@@ -316,97 +274,16 @@
                                 | _, None, _ -> Error (name notn)
                                 | _, _, None -> Error "application");
                           }))
-=======
-               (let* rng, (inner, ws, notn) = located (entry (State.tighters tight)) in
-                let ws = Bwd.to_list ws in
-                match notn with
-                | Open_in_interval (left_ok, notn) -> (
-                    match first_arg.get (interval_left notn) with
-                    | Error e -> fail (No_relative_precedence (rng, e, name notn))
-                    | Ok first -> (
-                        match right notn with
-                        | Closed ->
-                            return
-                              { get = (fun _ -> Ok (postfix ~notn ~ws ~first ~inner ~left_ok)) }
-                        | Open _ ->
-                            let* last_arg = lclosed (interval_right notn) stop in
-                            return
-                              {
-                                get =
-                                  (fun ivl ->
-                                    match
-                                      (last_arg.get ivl, Interval.contains ivl (tightness notn))
-                                    with
-                                    | Ok last, Some right_ok ->
-                                        Ok (infix ~notn ~ws ~first ~inner ~last ~left_ok ~right_ok)
-                                    | Error e, _ -> Error e
-                                    | _, None -> Error (name notn));
-                              }))
-                | Closed_in_interval notn -> (
-                    match first_arg.get Interval.plus_omega_only with
-                    | Error e -> fail (No_relative_precedence (rng, e, "application"))
-                    | Ok fn -> (
-                        match right notn with
-                        | Closed ->
-                            return
-                              {
-                                get =
-                                  (fun ivl ->
-                                    match Interval.contains ivl No.plus_omega with
-                                    | None -> Error "application"
-                                    | Some right_ok ->
-                                        Ok
-                                          (App
-                                             {
-                                               fn;
-                                               arg = outfix ~notn ~ws ~inner;
-                                               left_ok = nontrivial;
-                                               right_ok;
-                                             }));
-                              }
-                        | Open _ ->
-                            let* last_arg = lclosed (interval_right notn) stop in
-                            return
-                              {
-                                get =
-                                  (fun ivl ->
-                                    match
-                                      ( last_arg.get ivl,
-                                        Interval.contains ivl (tightness notn),
-                                        Interval.contains ivl No.plus_omega )
-                                    with
-                                    | Ok last, Some right_ok, Some right_app ->
-                                        Ok
-                                          (App
-                                             {
-                                               fn;
-                                               arg = prefix ~notn ~ws ~inner ~last ~right_ok;
-                                               left_ok = nontrivial;
-                                               right_ok = right_app;
-                                             })
-                                    | Error e, _, _ -> Error e
-                                    | _, None, _ -> Error (name notn)
-                                    | _, _, None -> Error "application");
-                              })))
->>>>>>> 84fa0699
                (* If this fails, we can parse a single variable name, constr, or field projection and apply the first term to it.  Constructors are allowed here because they might have no arguments. *)
-               </> let* arg_loc, arg =
+               </> let* arg_loc, (arg, w) =
                      located
                        (step (fun state _ (tok, w) ->
                             match tok with
-<<<<<<< HEAD
-                            | Ident x -> Some (`Ident x, state)
+                            | Ident x -> Some ((`Ident x, w), state)
                             (* Constructor and field names have already been validated by the lexer. *)
-                            | Constr x -> Some (`Constr x, state)
-                            | Underscore -> Some (`Placeholder, state)
-                            | Field x -> Some (`Field x, state)
-=======
-                            | Ident x -> Some ({ get = (fun _ -> Ok (Ident (x, w))) }, state)
-                            (* Constructor and field names have already been validated by the lexer. *)
-                            | Constr x -> Some ({ get = (fun _ -> Ok (Constr (x, w))) }, state)
-                            | Underscore -> Some ({ get = (fun _ -> Ok (Placeholder w)) }, state)
-                            | Field x -> Some ({ get = (fun _ -> Ok (Field (x, w))) }, state)
->>>>>>> 84fa0699
+                            | Constr x -> Some ((`Constr x, w), state)
+                            | Underscore -> Some ((`Placeholder, w), state)
+                            | Field x -> Some ((`Field x, w), state)
                             | _ -> None)) in
                    match first_arg.get Interval.plus_omega_only with
                    | Error e -> fail (No_relative_precedence (arg_loc, e, "application"))
@@ -420,10 +297,10 @@
                                    let arg =
                                      locate arg_loc
                                        (match arg with
-                                       | `Ident x -> Ident x
-                                       | `Constr x -> Constr x
-                                       | `Placeholder -> Placeholder
-                                       | `Field x -> Field x) in
+                                       | `Ident x -> Ident (x, w)
+                                       | `Constr x -> Constr (x, w)
+                                       | `Placeholder -> Placeholder w
+                                       | `Field x -> Field (x, w)) in
                                    Ok
                                      {
                                        value = App { fn; arg; left_ok = nontrivial; right_ok };
