--- conflicted
+++ resolved
@@ -70,11 +70,7 @@
              | None -> (
                  (* Field names have already been validated by the lexer. *)
                  match (field, tok) with
-<<<<<<< HEAD
-                 | Some br, Field (x, p) -> Some ((br, Some (Field (x, p, w)), []), state)
-=======
-                 | Some br, Field x -> Some ((br, `Term (Field (x, w))), state)
->>>>>>> 4f49f29c
+                 | Some br, Field (x, p) -> Some ((br, `Term (Field (x, p, w))), state)
                  | _ -> None))) in
     match x with
     | `Token (tok, w) -> tree br (Observations.snoc_tok obs (tok, w))
@@ -331,12 +327,8 @@
                             (* Constructor and field names have already been validated by the lexer. *)
                             | Constr x -> Some ((`Constr x, w), state)
                             | Underscore -> Some ((`Placeholder, w), state)
-<<<<<<< HEAD
                             | Field (x, p) -> Some ((`Field (x, p), w), state)
-=======
-                            | Field x -> Some ((`Field x, w), state)
                             | Query -> Some ((`Hole, w), state)
->>>>>>> 4f49f29c
                             | _ -> None)) in
                    let* sups = supers in
                    match first_arg.get No.Interval.plus_omega_only with
@@ -359,10 +351,7 @@
                                                   | `Ident x -> Ident (x, w)
                                                   | `Constr x -> Constr (x, w)
                                                   | `Placeholder -> Placeholder w
-<<<<<<< HEAD
-                                                  | `Field (x, p) -> Field (x, p, w))));
-=======
-                                                  | `Field x -> Field (x, w)
+                                                  | `Field (x, p) -> Field (x, p, w)
                                                   | `Hole ->
                                                       Hole
                                                         {
@@ -371,7 +360,6 @@
                                                           ws = w;
                                                           num = ref 0;
                                                         })));
->>>>>>> 4f49f29c
                                        }
                                        sups in
                                    match arg.get ivl with
