--- conflicted
+++ resolved
@@ -72,12 +72,11 @@
       * (tight, strict) notation_in_interval)
       t =
    fun { ops; field; term = _ } obs ws ->
-<<<<<<< HEAD
     let* loc, (br, x, w) =
       located
         (step (fun state _ (tok, w) ->
              match TokMap.find_opt tok ops with
-             | Some br -> Some ((br, None, [ w ]), state)
+             | Some br -> Some ((br, None, [ (tok, w) ]), state)
              | None -> (
                  (* Field names have already been validated by the lexer. *)
                  match (field, tok) with
@@ -87,17 +86,6 @@
       match x with
       | None -> []
       | Some x -> [ Term (locate loc x) ] in
-=======
-    let* br, x, w =
-      step (fun state _ (tok, w) ->
-          match TokMap.find_opt tok ops with
-          | Some br -> Some ((br, ([] : observation list), [ (tok, w) ]), state)
-          | None -> (
-              (* Field names have already been validated by the lexer. *)
-              match (field, tok) with
-              | Some br, Field x -> Some ((br, [ Term (Field (x, w)) ], []), state)
-              | _ -> None)) in
->>>>>>> 541321ab
     tree br (Bwd.append obs x) (Bwd.append ws w)
 
   and tree_op :
