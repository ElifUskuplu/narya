--- conflicted
+++ resolved
@@ -48,11 +48,7 @@
         (* This is an *interior* term, so it has no tightness restrictions on what notations can occur inside, and is ended by the specified ending tokens. *)
         let* subterm = lclosed No.Interval.entire e in
         match subterm.get No.Interval.entire with
-<<<<<<< HEAD
-        | Ok tm -> tree_op e (Snoc (obs, Term tm)) ws
-=======
         | Ok tm -> tree_op e (Observations.snoc_term obs tm)
->>>>>>> 70a4daef
         | Error n -> fatal (Anomaly (Printf.sprintf "Interior term failed on notation %s" n)))
     | Inner ({ term = None; _ } as br) -> inner_nonterm br obs
     | Done_open (lt, n) -> return (obs, Open_in_interval (lt, n))
@@ -155,11 +151,7 @@
                        | `Ident x -> Ident (x, w)
                        | `Constr x -> Constr (x, w)
                        | `Placeholder -> Placeholder w
-<<<<<<< HEAD
-                       | `Hole -> Hole (tight, ri, w))));
-=======
                        | `Hole -> Hole { li = tight; ri; ws = w; num = ref 0 })));
->>>>>>> 70a4daef
             } in
     (* Then "lclosed" ends by calling "lopen" with its interval and ending ops, and also its own result (with extra argument added if necessary).  Note that we don't incorporate d.tightness here; it is only used to find the delimiter of the right-hand argument if the notation we parsed was right-open.  In particular, therefore, a right-closed notation can be followed by anything, even a left-open notation that binds tighter than it does; the only restriction is if we're inside the right-hand argument of some containing right-open notation, so we inherit a "tight" from there.  *)
     lopen tight stop res
@@ -360,9 +352,6 @@
                                                   | `Constr x -> Constr (x, w)
                                                   | `Placeholder -> Placeholder w
                                                   | `Field x -> Field (x, w)
-<<<<<<< HEAD
-                                                  | `Hole -> Hole (No.Interval.empty, ri, w))));
-=======
                                                   | `Hole ->
                                                       Hole
                                                         {
@@ -371,7 +360,6 @@
                                                           ws = w;
                                                           num = ref 0;
                                                         })));
->>>>>>> 70a4daef
                                        }
                                        sups in
                                    match arg.get ivl with
@@ -390,12 +378,8 @@
         </> succeed first_arg
 
   (* The master term-parsing combinator parses an lclosed of arbitrary tightness, with specified ending tokens.  If the ending tokens are empty, it must extend until the next token that can't be part of a term (like a command name or EOF).  It does NOT parse the initial Bof token, since it can also appear as part of a command. *)
-<<<<<<< HEAD
-  let term ?(li = No.Interval No.Interval.entire) ?(ri = No.Interval No.Interval.entire) toks =
-=======
   let term ?(li = No.Interval No.Interval.entire) ?(ri = No.Interval No.Interval.entire) toks :
       wrapped_parse t =
->>>>>>> 70a4daef
     let Interval li, Interval ri = (li, ri) in
     let tokmap =
       List.fold_left
@@ -404,11 +388,7 @@
         TokMap.empty toks in
     let* tm = lclosed li tokmap in
     match tm.get ri with
-<<<<<<< HEAD
-    | Ok tm -> return (Term tm)
-=======
     | Ok tm -> return (Wrap tm)
->>>>>>> 70a4daef
     | Error e -> fatal (Anomaly ("Outer term failed: " ^ e))
 
   module Lex_and_parse =
