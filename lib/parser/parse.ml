--- conflicted
+++ resolved
@@ -248,7 +248,7 @@
         </> succeed first_arg
 
   (* The master term-parsing combinator parses an lclosed of arbitrary tightness, with no ending tokens (so it must take up the entire input string). *)
-  let term =
+  let term () =
     let* tm = lclosed Interval.entire TokMap.empty in
     match tm.get Interval.entire with
     | Ok tm -> return (Term tm)
@@ -261,41 +261,31 @@
   module Final : Fmlib_std.Interfaces.ANY
   module C : module type of Combinators (Final)
 
-<<<<<<< HEAD
-  val final : Final.t C.Basic.t
+  val final : unit -> Final.t C.Basic.t
 end
 
 module Parse_goal (Final : Fmlib_std.Interfaces.ANY) (G : Goal with module Final = Final) = struct
   include G.C.Basic.Parser
 
   module Lex_and_parse =
-    Parse_with_lexer.Make (State) (Token) (Final) (SemanticError) (Lexer.Parser) (G.C.Basic.Parser)
+    Parse_with_lexer.Make (Unit) (Token) (Final) (SemanticError) (Lexer.Parser) (G.C.Basic.Parser)
 
   open Lex_and_parse
-=======
-  let term : unit -> t = fun () -> TermCombinators.Basic.make () (TermCombinators.term ())
-end
-
-(* Then we connect it up with the lexer. *)
-module Lex_and_parse_term =
-  Parse_with_lexer.Make (Unit) (Token) (ParseTree) (SemanticError) (Lexer.Parser) (Parse_term)
->>>>>>> eb4b9935
 
   type new_source = [ `String of string | `File of string ]
   type open_source = Range.Data.t * [ `String of int * string | `File of In_channel.t ]
 
-<<<<<<< HEAD
   (* Parse the given 'source', raising appropriate Asai errors as 'fatal'.  If this returns normally, then the parse succeeded, and the functions below can be used to extract the result.  The first argument says whether EOF is expected at the end, whether it can be restarted, or whether it is itself a restart of another parser. *)
   let parse
       (action :
-        [ `New of [ `Full | `Partial ] * State.t * new_source
-        | `Restart of State.t * Lex_and_parse.t * open_source ]) : Lex_and_parse.t * open_source =
+        [ `New of [ `Full | `Partial ] * new_source | `Restart of Lex_and_parse.t * open_source ]) :
+      Lex_and_parse.t * open_source =
     let env, run =
       match action with
-      | `New (partial, _, `String content) -> (
+      | `New (partial, `String content) -> (
           let (env : Range.Data.t) =
             {
-              source = `String { content; title = Some "user-supplied string" };
+              source = `String { content; title = Some "user-supplied term" };
               length = Int64.of_int (String.length content);
             } in
           match partial with
@@ -305,51 +295,38 @@
                 fun p ->
                   let n, p = run_on_string_at 0 content p in
                   (`String (n, content), p) ))
-      | `New (_, _, `File name) ->
+      | `New (_, `File name) ->
           let ic = In_channel.open_text name in
           ( { source = `File name; length = In_channel.length ic },
             fun p -> (`File ic, run_on_channel ic p) )
-      | `Restart (_, _, (env, `String (n, content))) ->
+      | `Restart (_, (env, `String (n, content))) ->
           ( env,
             fun p ->
               let n, p = run_on_string_at n content p in
               (`String (n, content), p) )
-      | `Restart (_, _, (env, `File ic)) -> (env, fun p -> (`File ic, run_on_channel ic p)) in
+      | `Restart (_, (env, `File ic)) -> (env, fun p -> (`File ic, run_on_channel ic p)) in
     let final =
       match action with
-      | `New (`Full, _, _) -> G.final
-      | `New (`Partial, _, _) | `Restart _ ->
+      | `New (`Full, _) -> G.final ()
+      | `New (`Partial, _) | `Restart _ ->
           G.C.Basic.(
-            let* x = G.final in
+            let* x = G.final () in
             expect_end x </> return x) in
     let lex =
       match action with
       | `New _ -> Lexer.Parser.start
-      | `Restart (_, p, _) -> Lex_and_parse.lex p in
+      | `Restart (p, _) -> Lex_and_parse.lex p in
     let token_make =
       match action with
-      | `New (`Full, s, _) -> G.C.Basic.make s
-      | `New (`Partial, s, _) -> G.C.Basic.make_partial s
-      | `Restart (s, p, _) ->
+      | `New (`Full, _) -> G.C.Basic.make ()
+      | `New (`Partial, _) -> G.C.Basic.make_partial ()
+      | `Restart (p, _) ->
           fun c ->
-            G.C.Basic.make_partial s c
+            G.C.Basic.make_partial () c
             |> G.C.Basic.Parser.transfer_lookahead (Lex_and_parse.parse p) in
     Range.run ~env @@ fun () ->
     let p = Lex_and_parse.make lex (token_make final) in
     let ic, p = run p in
-=======
-let term (source : Asai.Range.source) : observation =
-  let length, run =
-    match source with
-    | `String { content; _ } -> (Int64.of_int (String.length content), run_on_string content)
-    | `File name ->
-        let ic = In_channel.open_text name in
-        (In_channel.length ic, run_on_channel ic) in
-  let env : Range.Data.t = { source; length } in
-  Range.run ~env @@ fun () ->
-  let p = run (make Lexer.Parser.init (Parse_term.term ())) in
-  if has_succeeded p then final p
->>>>>>> eb4b9935
     (* Fmlib_parse has its own built-in error reporting with locations.  However, we instead use Asai's error reporting, so that we have a common "look" for parse errors and typechecking errors. *)
     if has_failed_syntax p then
       (* It should be possible to report more detailed error information from the parser than just the location.  Fmlib supplies "failed_expectations", but I haven't been able to figure out how to make that useful with this parsing algorithm. *)
@@ -371,7 +348,7 @@
   module Final = ParseTree
   module C = Combinators (Final)
 
-  let final : observation C.Basic.t = C.term
+  let final : unit -> observation C.Basic.t = C.term
 end
 
 module Term = Parse_goal (ParseTree) (Term_goal)
@@ -393,19 +370,19 @@
     let* () = token Axiom in
     let* name = ident in
     let* () = token Colon in
-    let* ty = C.term in
+    let* ty = C.term () in
     return (Command.Axiom (name, ty))
 
   let def =
     let* () = token Def in
     let* name = ident in
     let* () = token Colon in
-    let* ty = C.term in
+    let* ty = C.term () in
     let* () = token Coloneq in
-    let* tm = C.term in
+    let* tm = C.term () in
     return (Command.Def (name, ty, tm))
 
-  let final : Command.t C.Basic.t = axiom </> def
+  let final : unit -> Command.t C.Basic.t = fun () -> axiom </> def
 end
 
 module Command = Parse_goal (Command) (Command_goal)