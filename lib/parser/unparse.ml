--- conflicted
+++ resolved
@@ -346,60 +346,38 @@
       unlocated
         (outfix ~notn:parens
            ~inner:
-<<<<<<< HEAD
-             (Bwd.fold_left
-                (fun acc
-                     (Term.StructfieldAbwd.Entry (type i)
-                       ((fld, structfield) : i Field.t * (i, m * n * s * et) Structfield.t)) ->
-                  match structfield with
-                  | Lower (fldtm, lbl) ->
-                      let fldtm = unparse vars fldtm Interval.entire Interval.entire in
-                      Snoc
-                        ( acc,
-                          Term
-                            (match lbl with
-                            | `Labeled ->
-                                unlocated
-                                  (infix ~notn:coloneq ~ws:[]
-                                     ~first:(unlocated (Ident ([ Field.to_string fld ], [])))
-                                     ~inner:Emp ~last:fldtm ~left_ok:(No.le_refl No.minus_omega)
-                                     ~right_ok:(No.le_refl No.minus_omega))
-                            (* An unlabeled 1-tuple is currently unparsed as (_ := M). *)
-                            | `Unlabeled when Bwd.length fields = 1 ->
-                                unlocated
-                                  (infix ~notn:coloneq ~ws:[] ~first:(unlocated (Placeholder []))
-                                     ~inner:Emp ~last:fldtm ~left_ok:(No.le_refl No.minus_omega)
-                                     ~right_ok:(No.le_refl No.minus_omega))
-                            | `Unlabeled -> fldtm) ))
-                Emp fields))
-=======
              (Multiple
                 ( (LParen, []),
                   Bwd_extra.intersperse
                     (Token (Op ",", []))
-                    (Bwd.map
-                       (fun (fld, (tm, l)) ->
-                         let tm = unparse vars tm No.Interval.entire No.Interval.entire in
-                         Term
-                           (match l with
-                           | `Labeled ->
-                               unlocated
-                                 (infix ~notn:coloneq
-                                    ~first:(unlocated (Ident ([ Field.to_string fld ], [])))
-                                    ~inner:(Single (Coloneq, []))
-                                    ~last:tm ~left_ok:(No.le_refl No.minus_omega)
-                                    ~right_ok:(No.le_refl No.minus_omega))
-                           (* We unparse unlabeled 1-tuples as (_ := M) (although we could also do (M,)). *)
-                           | `Unlabeled when Bwd.length fields = 1 ->
-                               unlocated
-                                 (infix ~notn:coloneq ~first:(unlocated (Placeholder []))
-                                    ~inner:(Single (Coloneq, []))
-                                    ~last:tm ~left_ok:(No.le_refl No.minus_omega)
-                                    ~right_ok:(No.le_refl No.minus_omega))
-                           | `Unlabeled -> tm))
-                       fields),
+                    (Bwd.fold_left
+                       (fun acc
+                            (Term.StructfieldAbwd.Entry (type i)
+                              ((fld, structfield) : i Field.t * (i, m * n * s * et) Structfield.t)) ->
+                         match structfield with
+                         | Lower (fldtm, lbl) ->
+                             let fldtm = unparse vars fldtm No.Interval.entire No.Interval.entire in
+                             Snoc
+                               ( acc,
+                                 Term
+                                   (match lbl with
+                                   | `Labeled ->
+                                       unlocated
+                                         (infix ~notn:coloneq
+                                            ~first:(unlocated (Ident ([ Field.to_string fld ], [])))
+                                            ~inner:(Single (Coloneq, []))
+                                            ~last:fldtm ~left_ok:(No.le_refl No.minus_omega)
+                                            ~right_ok:(No.le_refl No.minus_omega))
+                                   (* An unlabeled 1-tuple is currently unparsed as (_ := M). *)
+                                   | `Unlabeled when Bwd.length fields = 1 ->
+                                       unlocated
+                                         (infix ~notn:coloneq ~first:(unlocated (Placeholder []))
+                                            ~inner:(Single (Coloneq, []))
+                                            ~last:fldtm ~left_ok:(No.le_refl No.minus_omega)
+                                            ~right_ok:(No.le_refl No.minus_omega))
+                                   | `Unlabeled -> fldtm) ))
+                       Emp fields),
                   (RParen, []) )))
->>>>>>> 4f49f29c
   | Constr (c, _, args) -> (
       (* TODO: This doesn't print the dimension.  This is correct since constructors don't have to (and in fact *can't* be) written with their dimension, but it could also be somewhat confusing, e.g. printing "refl (0:N)" yields just "0", and similarly "refl (nil. : List N)" yields "nil.". *)
       match unparse_numeral tm with
@@ -494,16 +472,10 @@
     type n lt ls rt rs i.
     n Names.t ->
     (n, kinetic) term ->
-<<<<<<< HEAD
     string ->
     int list ->
-    (lt, ls) Interval.tt ->
-    (rt, rs) Interval.tt ->
-=======
-    Field.t ->
     (lt, ls) No.iinterval ->
     (rt, rs) No.iinterval ->
->>>>>>> 4f49f29c
     (lt, ls, rt, rs) parse located =
  fun vars tm fld ins li ri ->
   match unparse_field_var vars tm fld with
@@ -511,21 +483,12 @@
   | None -> (
       match (No.Interval.contains li No.plus_omega, No.Interval.contains ri No.plus_omega) with
       | Some left_ok, Some right_ok ->
-<<<<<<< HEAD
-          let fn = unparse vars tm li Interval.plus_omega_only in
+          let fn = unparse vars tm li No.Interval.plus_omega_only in
           let arg = unlocated (Field (fld, List.map string_of_int ins, [])) in
           unlocated (App { fn; arg; left_ok; right_ok })
       | _ ->
-          let fn = unparse vars tm Interval.plus_omega_only Interval.plus_omega_only in
+          let fn = unparse vars tm No.Interval.plus_omega_only No.Interval.plus_omega_only in
           let arg = unlocated (Field (fld, List.map string_of_int ins, [])) in
-=======
-          let fn = unparse vars tm li No.Interval.plus_omega_only in
-          let arg = unlocated (Field (Field.to_string fld, [])) in
-          unlocated (App { fn; arg; left_ok; right_ok })
-      | _ ->
-          let fn = unparse vars tm No.Interval.plus_omega_only No.Interval.plus_omega_only in
-          let arg = unlocated (Field (Field.to_string fld, [])) in
->>>>>>> 4f49f29c
           let left_ok = No.le_refl No.plus_omega in
           let right_ok = No.le_refl No.plus_omega in
           parenthesize (unlocated (App { fn; arg; left_ok; right_ok })))
@@ -809,13 +772,8 @@
       | Invis bindings ->
           (* We treat an invisible binding as consisting of all nameless variables, and autogenerate names for them all. *)
           let x, names = Names.add_cube_autogen (CubeOf.dim bindings) names in
-<<<<<<< HEAD
           let do_binding (b : b binding) (res : S.t) : unit * S.t =
-            let ty = Term (unparse names b.ty Interval.entire Interval.entire) in
-=======
-          let do_binding (b : b Termctx.binding) (res : S.t) : unit * S.t =
             let ty = Wrap (unparse names b.ty No.Interval.entire No.Interval.entire) in
->>>>>>> 4f49f29c
             let tm =
               Option.map
                 (fun t -> Wrap (unparse names t No.Interval.entire No.Interval.entire))
@@ -920,32 +878,6 @@
                   No.Interval.entire))
             `None
       | PUninst (ctx, tm) ->
-<<<<<<< HEAD
-          Printed
-            ( Print.pp_term `None,
-              Term
-                (unparse (Names.of_ctx ctx) (readback_uninst ctx tm) Interval.entire Interval.entire)
-            )
-      | PConstant name ->
-          Printed
-            ((fun ppf x -> Uuseg_string.pp_utf_8 ppf (String.concat "." x)), Scope.name_of name)
-      | PMeta v -> Printed (Uuseg_string.pp_utf_8, Meta.name v)
-      | PHole (vars, Permute (p, ctx), ty) ->
-          Printed
-            ( (fun ppf (ctx, ty) -> Print.pp_hole ppf ctx ty),
-              let vars, names = Names.uniquify_vars vars in
-              let names, ctx = unparse_ctx names `Unlocked (Bwv.permute vars p) ctx in
-              let ty = unparse names ty Interval.entire Interval.entire in
-              (ctx, Term ty) )
-      | Dump.Val tm -> Printed (Dump.value, tm)
-      | Dump.DeepVal (tm, n) -> Printed (Dump.dvalue n, tm)
-      | Dump.Uninst tm -> Printed (Dump.uninst, tm)
-      | Dump.Head h -> Printed (Dump.head, h)
-      | Dump.Binder b -> Printed (Dump.binder, b)
-      | Dump.Term tm -> Printed (Dump.term, tm)
-      | Dump.Env e -> Printed (Dump.env, e)
-      | Dump.Check e -> Printed (Dump.check, e)
-=======
           pp_complete_term
             (Wrap
                (unparse (Names.of_ctx ctx) (readback_uninst ctx tm) No.Interval.entire
@@ -953,19 +885,19 @@
             `None
       | PConstant name -> utf8string (String.concat "." (Scope.name_of name))
       | PMeta v -> utf8string (Meta.name v)
-      | Termctx.PHole (vars, Permute (p, ctx), ty) ->
+      | PHole (vars, Permute (p, ctx), ty) ->
           let vars, names = Names.uniquify_vars vars in
           let names, ctx = unparse_ctx names `Unlocked (Bwv.permute vars p) ctx in
           let ty = unparse names ty No.Interval.entire No.Interval.entire in
           pp_hole ctx (Wrap ty)
       | Dump.Val tm -> Dump.value tm
+      | Dump.DeepVal (tm, n) -> Dump.dvalue n tm
       | Dump.Uninst tm -> Dump.uninst tm
       | Dump.Head h -> Dump.head h
       | Dump.Binder b -> Dump.binder b
       | Dump.Term tm -> Dump.term tm
       | Dump.Env e -> Dump.env e
       | Dump.Check e -> Dump.check e
->>>>>>> 4f49f29c
       | _ -> fatal (Anomaly "unknown printable")
 
 (* Hack to ensure the above code is executed. *)
