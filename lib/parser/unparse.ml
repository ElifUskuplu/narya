--- conflicted
+++ resolved
@@ -357,34 +357,8 @@
                        (fun acc
                             (Term.StructfieldAbwd.Entry
                                (type i)
-<<<<<<< HEAD
                                ((fld, structfield) : i Field.t * (i, m * n * s * et) Structfield.t))
                           ->
-                         match structfield with
-                         | Lower (fldtm, lbl) ->
-                             let fldtm = unparse vars fldtm No.Interval.entire No.Interval.entire in
-                             Snoc
-                               ( acc,
-                                 Term
-                                   (match lbl with
-                                   | `Labeled ->
-                                       unlocated
-                                         (infix ~notn:coloneq
-                                            ~first:(unlocated (Ident ([ Field.to_string fld ], [])))
-                                            ~inner:(Single (Coloneq, []))
-                                            ~last:fldtm ~left_ok:(No.le_refl No.minus_omega)
-                                            ~right_ok:(No.le_refl No.minus_omega))
-                                   (* An unlabeled 1-tuple is currently unparsed as (_ := M). *)
-                                   | `Unlabeled when Bwd.length fields = 1 ->
-                                       unlocated
-                                         (infix ~notn:coloneq ~first:(unlocated (Placeholder []))
-                                            ~inner:(Single (Coloneq, []))
-                                            ~last:fldtm ~left_ok:(No.le_refl No.minus_omega)
-                                            ~right_ok:(No.le_refl No.minus_omega))
-                                   | `Unlabeled -> fldtm) ))
-=======
-                               ((fld, structfield) :
-                                 i Field.t * (i, m * n * s * et * none) Structfield.t)) ->
                          let (Lower (fldtm, lbl)) = structfield in
                          let fldtm = unparse vars fldtm No.Interval.entire No.Interval.entire in
                          Snoc
@@ -406,7 +380,6 @@
                                         ~last:fldtm ~left_ok:(No.le_refl No.minus_omega)
                                         ~right_ok:(No.le_refl No.minus_omega))
                                | `Unlabeled -> fldtm) ))
->>>>>>> 2cca3d77
                        Emp fields),
                   (RParen, (None, [])) )))
   | Constr (c, _, args) -> (
