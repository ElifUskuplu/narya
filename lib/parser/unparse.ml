open Bwd
open Bwd.Infix
open Util
open Tbwd
open Bwd_extra
open Dim
open Core
open Term
open Notation
open Builtins
open Reporter
open Printable
open Range
open Readback
module StringMap = Map.Make (String)

let mktok (tok : Token.t) = Token (tok, ([], None))
let wstok (tok : Token.t) = Either.Left (tok, ([], None))
let sstok (tok : Token.t) (ss : string) = Either.Right ((tok, ([], None)), [ (None, ss, []) ])

(* If the head of an application spine is a constant or constructor, and it has an associated notation, and there are enough of the supplied arguments to instantiate the notation, split off that many arguments and return the notation, those arguments permuted to match the order of the pattern variables in the notation, the symbols to intersperse with them, and the remaining arguments. *)
let get_notation head args =
  let open Monad.Ops (Monad.Maybe) in
  let* { keys = _; notn; pat_vars; val_vars; inner_symbols } =
    match head with
    | `Term (Const c) -> Scope.Situation.unparse (`Constant c)
    | `Constr c -> Scope.Situation.unparse (`Constr (c, Bwd.length args))
    (* TODO: Can we associate notations to Fields too? *)
    | _ -> None in
  (* There's probably a more efficient way to do this that doesn't involve converting to and from forwards lists, but this way is more natural and easier to understand, and I think this is unlikely to be a performance bottleneck. *)
  let rec take_labeled labels elts acc =
    match (labels, elts) with
    | [], _ -> return (acc, elts)
    | _ :: _, [] -> None
    | k :: labels, x :: elts -> take_labeled labels elts (acc |> StringMap.add k x) in
  let* first, rest = take_labeled val_vars (Bwd.to_list args) StringMap.empty in
  let first =
    List.map (fun k -> StringMap.find_opt k first <|> Anomaly "not found in get_notation") pat_vars
  in
  (* Constructors don't belong to a function-type, so their notation can't be applied to "more arguments" as a function.  Thus, if there are more arguments leftover, it means that the constructor is being used at a different datatype that takes a different number of arguments, and so the notation shouldn't be applied at all (just as if there were too few arguments). *)
  match (head, rest) with
  | `Constr _, _ :: _ -> None
  | _ -> return (notn, first, inner_symbols, Bwd.of_list rest)

(* Put parentheses around a term. *)
let parenthesize tm =
  unlocated
    (outfix ~notn:parens ~inner:(Multiple (wstok LParen, Snoc (Emp, Term tm), wstok RParen)))

let braceize tm =
  unlocated
    (outfix ~notn:Postprocess.braces
       ~inner:(Multiple (wstok LBrace, Snoc (Emp, Term tm), wstok RBrace)))

(* Put them only if they aren't there already *)
let parenthesize_maybe (tm : ('lt, 'ls, 'rt, 'rs) parse located) =
  match tm.value with
  | Notn ((Parens, _), _) -> tm
  | _ -> parenthesize tm

(* A "delayed" result of unparsing that needs only to know the tightness intervals to produce a result. *)
type unparser = {
  unparse :
    'lt 'ls 'rt 'rs.
    ('lt, 'ls) No.iinterval -> ('rt, 'rs) No.iinterval -> ('lt, 'ls, 'rt, 'rs) parse located;
}

let observations_of_symbols :
    unparser list ->
    [ `Single of Token.t | `Multiple of Token.t * Token.t option list * Token.t ] ->
    observations =
 fun args inner_symbols ->
  match inner_symbols with
  | `Single tok -> Single (wstok tok)
  | `Multiple (first, inner, last) ->
      Multiple
        ( wstok first,
          fst
            (List.fold_left
               (fun (acc, args) symbol ->
                 match (symbol, args) with
                 | Some tok, _ -> (Snoc (acc, mktok tok), args)
                 | None, tm :: args ->
                     (Snoc (acc, Term (tm.unparse No.Interval.entire No.Interval.entire)), args)
                 | None, [] -> fatal (Anomaly "missing argument in observations_of_symbols"))
               (Emp, args) inner),
          wstok last )

(* Unparse a notation together with all its arguments. *)
let unparse_notation : type left tight right lt ls rt rs.
    (left, tight, right) notation ->
    unparser list ->
    [ `Single of Token.t | `Multiple of Token.t * Token.t option list * Token.t ] ->
    (lt, ls) No.iinterval ->
    (rt, rs) No.iinterval ->
    (lt, ls, rt, rs) parse located =
 fun notn args inner_symbols li ri ->
  let t = tightness notn in
  (* Based on the fixity of the notation, we have to extract the first and/or last argument to treat differently.  In each case except for outfix, we also have to test whether the notation fits in the given tightness interval, and if not, parenthesize it. *)
  match (left notn, right notn) with
  | Open _, Open _ -> (
      match List_extra.split_last args with
      | Some (first :: inner, last) -> (
          let inner = observations_of_symbols inner inner_symbols in
          match (No.Interval.contains li t, No.Interval.contains ri t) with
          | Some left_ok, Some right_ok ->
              let first = first.unparse li (interval_left notn) in
              let last = last.unparse (interval_right notn) ri in
              unlocated (infix ~notn ~first ~inner ~last ~left_ok ~right_ok)
          | _ ->
              let first = first.unparse No.Interval.entire (interval_left notn) in
              let last = last.unparse (interval_right notn) No.Interval.entire in
              let left_ok = No.minusomega_le t in
              let right_ok = No.minusomega_le t in
              parenthesize (unlocated (infix ~notn ~first ~inner ~last ~left_ok ~right_ok)))
      | _ -> fatal (Anomaly "missing arguments unparsing infix"))
  | Closed, Open _ -> (
      match List_extra.split_last args with
      | Some (inner, last) -> (
          let inner = observations_of_symbols inner inner_symbols in
          match No.Interval.contains ri t with
          | Some right_ok ->
              let last = last.unparse (interval_right notn) ri in
              unlocated (prefix ~notn ~inner ~last ~right_ok)
          | _ ->
              let last = last.unparse (interval_right notn) No.Interval.entire in
              let right_ok = No.minusomega_le t in
              parenthesize (unlocated (prefix ~notn ~inner ~last ~right_ok)))
      | _ -> fatal (Anomaly "missing argument unparsing prefix"))
  | Open _, Closed -> (
      match args with
      | first :: inner -> (
          let inner = observations_of_symbols inner inner_symbols in
          match No.Interval.contains li t with
          | Some left_ok ->
              let first = first.unparse li (interval_left notn) in
              unlocated (postfix ~notn ~first ~inner ~left_ok)
          | _ ->
              let first = first.unparse No.Interval.entire (interval_left notn) in
              let left_ok = No.minusomega_le t in
              parenthesize (unlocated (postfix ~notn ~first ~inner ~left_ok)))
      | _ -> fatal (Anomaly "missing argument unparsing postfix"))
  | Closed, Closed ->
      let inner = observations_of_symbols args inner_symbols in
      unlocated (outfix ~notn ~inner)

(* Unparse a variable name, possibly anonymous. *)
let unparse_var : type lt ls rt rs. string option -> (lt, ls, rt, rs) parse located = function
  | Some x -> unlocated (Ident ([ x ], []))
  | None -> unlocated (Placeholder [])

let unparse_var_with_implicitness : type lt ls rt rs.
    string option * [ `Explicit | `Implicit ] -> (lt, ls, rt, rs) parse located = function
  | Some x, `Explicit -> unlocated (Ident ([ x ], []))
  | None, `Explicit -> unlocated (Placeholder [])
  | Some x, `Implicit -> braceize (unlocated (Ident ([ x ], [])))
  | None, `Implicit -> braceize (unlocated (Placeholder []))

(* Unparse a Bwd of variables to occur in an iterated abstraction.  If there is more than one variable, the result is an "application spine".  Can occur in any tightness interval that contains +ω. *)
let rec unparse_abs : type li ls ri rs.
    (string option * [ `Explicit | `Implicit ]) Bwd.t ->
    (li, ls) No.iinterval ->
    (li, ls, No.plus_omega) No.lt ->
    (ri, rs, No.plus_omega) No.lt ->
    (li, ls, ri, rs) parse located =
 fun xs li left_ok right_ok ->
  match xs with
  | Emp -> fatal (Anomaly "missing abstractions")
  | Snoc (Emp, x) -> unparse_var_with_implicitness x
  | Snoc (xs, x) ->
      let fn = unparse_abs xs li left_ok (No.le_refl No.plus_omega) in
      let arg = unparse_var_with_implicitness x in
      unlocated (App { fn; arg; left_ok; right_ok })

(* If a term is a natural number numeral (a bunch of 'suc' constructors applied to a 'zero' constructor), unparse it as that numeral; otherwise return None. *)
let unparse_numeral : type n li ls ri rs. (n, kinetic) term -> (li, ls, ri, rs) parse option =
 fun tm ->
  (* As in parsing, it would be better not to hardcode these constructor names. *)
  let zero = Constr.intern "zero" in
  let one = Constr.intern "one" in
  let suc = Constr.intern "suc" in
  let rec getsucs tm k =
    match tm with
    | Term.Constr (c, _, []) when c = zero -> Some (Ident ([ string_of_int k ], []))
    | Term.Constr (c, _, []) when c = one -> Some (Ident ([ string_of_int (k + 1) ], []))
    | Constr (c, _, [ arg ]) when c = suc -> getsucs (CubeOf.find_top arg) (k + 1)
    | _ -> None in
  getsucs tm 0

let rec get_list : type n.
    (n, kinetic) term -> (n, kinetic) term Bwd.t -> (n, kinetic) term Bwd.t option =
 fun tm elts ->
  match tm with
  | Term.Constr (c, _, []) when c = Constr.intern "nil" -> Some elts
  | Constr (c, _, [ car; cdr ]) when c = Constr.intern "cons" ->
      get_list (CubeOf.find_top cdr) (Snoc (elts, CubeOf.find_top car))
  | _ -> None

let rec get_bwd : type n.
    (n, kinetic) term -> (n, kinetic) term list -> (n, kinetic) term Bwd.t option =
 fun tm elts ->
  match tm with
  | Term.Constr (c, _, []) when c = Constr.intern "emp" -> Some (Bwd.of_list elts)
  | Constr (c, _, [ rdc; rac ]) when c = Constr.intern "snoc" ->
      get_bwd (CubeOf.find_top rdc) (CubeOf.find_top rac :: elts)
  | _ -> None

let rec synths : type n. (n, kinetic) term -> bool = function
  | Var _ | Const _
  | Meta (_, _)
  | MetaEnv (_, _)
  | Field (_, _, _)
  | UU _
  | Inst (_, _)
  | Pi (_, _, _)
  | App (_, _)
  | Act (_, _, _)
  | Let (_, _, _) -> true
  | Constr (_, _, _) | Lam (_, _) | Struct _ -> false
  | Unshift (_, _, tm) -> synths tm
  | Unact (_, tm) -> synths tm
  | Shift (_, _, tm) -> synths tm
  | Weaken tm -> synths tm

(* If the insertion on a field is (1,0,1), we omit the numeric annotation. *)
let show_ins : type nk n k. (nk, n, k) insertion -> int list =
 fun ins ->
  match (D.compare_zero (cod_left_ins ins), D.compare_zero (cod_right_ins ins)) with
  | Zero, Pos i' -> (
      let (Is_suc (ipred, _, _)) = suc_pos i' in
      match D.compare_zero ipred with
      | Zero -> []
      | Pos _ -> ints_of_ins ins)
  | _ -> ints_of_ins ins

(* Given a term, extract its head and arguments as an application spine.  If the spine contains a field projection, stop there and return only the arguments after it, noting the field name and what it is applied to (which itself be another spine). *)
let rec get_spine : type n.
    (n, kinetic) term ->
    [ `App of (n, kinetic) term * ((n, kinetic) term * [ `Implicit | `Explicit ]) Bwd.t
    | `Field of
      (n, kinetic) term * string * int list * ((n, kinetic) term * [ `Implicit | `Explicit ]) Bwd.t
    ] =
 fun tm ->
  match tm with
  | App (fn, arg) -> (
      let module M = CubeOf.Monadic (Monad.State (struct
        type t = ((n, kinetic) term * [ `Implicit | `Explicit ]) Bwd.t
      end)) in
      (* To append the entries in a cube to a Bwd, we iterate through it with a Bwd state. *)
      let append_bwd args =
        let all_args = not (synths (CubeOf.find_top arg)) in
        snd
          (M.miterM
             {
               it =
                 (fun fa [ x ] s ->
                   match (Display.function_boundaries (), is_id_sface fa, all_args) with
                   | `Hide, None, false -> ((), s)
                   | _, None, _ -> ((), Snoc (s, (x, `Implicit)))
                   | _ -> ((), Snoc (s, (x, `Explicit))));
             }
             [ arg ] args) in
      match get_spine fn with
      | `App (head, args) -> `App (head, append_bwd args)
      | `Field (head, fld, ins, args) -> `Field (head, fld, ins, append_bwd args))
  | Field (head, fld, ins) -> `Field (head, Field.to_string fld, show_ins ins, Emp)
  (* We have to look through identity degeneracies here. *)
  | Act (body, s, _) -> (
      match is_id_deg s with
      | Some _ -> get_spine body
      | None -> `App (tm, Emp))
  | tm -> `App (tm, Emp)

(* The primary unparsing function.  Given the variable names, unparse a term into given tightness intervals. *)
let rec unparse : type n lt ls rt rs s.
    n Names.t ->
    (n, s) term ->
    (lt, ls) No.iinterval ->
    (rt, rs) No.iinterval ->
    (lt, ls, rt, rs) parse located =
 fun vars tm li ri ->
  match tm with
  | Var x -> unlocated (Ident (Names.lookup vars x, []))
  | Const c -> (
      match Scope.Situation.unparse (`Constant c) with
      | Some { keys = _; notn = Wrap notn; pat_vars = []; val_vars = []; inner_symbols } ->
          unparse_notation notn [] inner_symbols li ri
      | _ -> unlocated (Ident (Scope.name_of c, [])))
  | Meta (v, _) ->
      unlocated (Ident ([ (if Display.metas () == `Numbered then Meta.name v else "?") ], []))
  (* NB: We don't currently print the arguments of a metavariable. *)
  | MetaEnv (v, _) ->
      unlocated
        (Ident ([ (if Display.metas () == `Numbered then Meta.name v ^ "{…}" else "?") ], []))
  | Field (tm, fld, ins) ->
      unparse_spine vars (`Field (tm, Field.to_string fld, show_ins ins)) Emp li ri
  | UU n ->
      unparse_act ~sort:(`Type, `Canonical) vars
        {
          unparse =
            (fun _ _ ->
              unlocated (outfix ~notn:universe ~inner:(Single (wstok (Ident [ "Type" ])))));
        }
        (deg_zero n) li ri
  | Inst (ty, tyargs) -> unparse_inst vars ty vars tyargs li ri
  | Pi (_, doms, _) ->
      let dim, notn =
        match D.compare_zero (CubeOf.dim doms) with
        | Zero -> (`Arrow, arrow)
        | Pos _ -> (`DblArrow, dblarrow) in
      unparse_pis dim notn vars Emp tm li ri
  | App _ -> (
      match get_spine tm with
      | `App (fn, args) ->
          unparse_spine vars (`Term fn) (Bwd.map (make_unparser_implicit vars) args) li ri
      | `Field (head, fld, ins, args) ->
          unparse_spine vars
            (`Field (head, fld, ins))
            (Bwd.map (make_unparser_implicit vars) args)
            li ri)
  | Act (tm, s, sort) ->
      unparse_act ~sort vars { unparse = (fun li ri -> unparse vars tm li ri) } s li ri
  | Let (x, tm, body) -> (
      let tm = unparse vars tm No.Interval.entire No.Interval.entire in
      (* If a let-in doesn't fit in its interval, we have to parenthesize it. *)
      let x, vars = Names.add_cube D.zero vars x in
      match No.Interval.contains ri No.minus_omega with
      | Some right_ok ->
          let body = unparse vars body No.Interval.entire ri in
          unlocated
            (prefix ~notn:letin
               ~inner:
                 (Multiple
                    (wstok Let, Emp <: Term (unparse_var x) <: mktok Coloneq <: Term tm, wstok In))
               ~last:body ~right_ok)
      | None ->
          let body = unparse vars body No.Interval.entire No.Interval.entire in
          let right_ok = No.le_refl No.minus_omega in
          parenthesize
            (unlocated
               (prefix ~notn:letin
                  ~inner:
                    (Multiple
                       (wstok Let, Emp <: Term (unparse_var x) <: mktok Coloneq <: Term tm, wstok In))
                  ~last:body ~right_ok)))
  | Lam (Variables (m, _, _), _) ->
      let cube =
        match D.compare m D.zero with
        | Eq -> `Normal
        | Neq -> `Cube in
      unparse_lam cube vars Emp tm li ri
  | Struct (type m et) ({ eta = Eta; fields; dim = _; energy = _ } : (m, n, s, et) struct_args) ->
      unlocated
        (outfix ~notn:parens
           ~inner:
             (Multiple
                ( wstok LParen,
                  Bwd_extra.intersperse (mktok (Op ","))
                    (Bwd.fold_left
                       (fun acc
                            (Term.StructfieldAbwd.Entry
                               (type i)
                               ((fld, structfield) : i Field.t * (i, m * n * s * et) Structfield.t))
                          ->
                         let (Lower (fldtm, lbl)) = structfield in
                         let fldtm = unparse vars fldtm No.Interval.entire No.Interval.entire in
                         Snoc
                           ( acc,
                             Term
                               (match lbl with
                               | `Labeled ->
                                   unlocated
                                     (infix ~notn:coloneq
                                        ~first:(unlocated (Ident ([ Field.to_string fld ], [])))
                                        ~inner:(Single (wstok Coloneq))
                                        ~last:fldtm ~left_ok:(No.le_refl No.minus_omega)
                                        ~right_ok:(No.le_refl No.minus_omega))
                               (* An unlabeled 1-tuple is currently unparsed as (_ := M). *)
                               | `Unlabeled when Bwd.length fields = 1 ->
                                   unlocated
                                     (infix ~notn:coloneq ~first:(unlocated (Placeholder []))
                                        ~inner:(Single (wstok Coloneq))
                                        ~last:fldtm ~left_ok:(No.le_refl No.minus_omega)
                                        ~right_ok:(No.le_refl No.minus_omega))
                               | `Unlabeled -> fldtm) ))
                       Emp fields),
                  wstok RParen )))
  | Constr (c, _, args) -> (
      (* TODO: This doesn't print the dimension.  This is correct since constructors don't have to (and in fact *can't* be) written with their dimension, but it could also be somewhat confusing, e.g. printing "refl (0:N)" yields just "0", and similarly "refl (nil. : List N)" yields "nil.". *)
      match unparse_numeral tm with
      | Some tm -> unlocated tm
      | None ->
          let args = of_list_map (fun x -> make_unparser vars (CubeOf.find_top x)) args in
          unparse_spine vars (`Constr c) args li ri)
  | Realize tm -> unparse vars tm li ri
  | Canonical _ -> fatal (Unimplemented "unparsing canonical types")
  | Struct { eta = Noeta; _ } -> fatal (Unimplemented "unparsing comatches")
  | Match _ -> fatal (Unimplemented "unparsing matches")
  | Unshift _ -> fatal (Unimplemented "unparsing unshifts")
  | Unact _ -> fatal (Unimplemented "unparsing unacts")
  | Shift _ -> fatal (Unimplemented "unparsing shifts")
  | Weaken tm -> unparse (Names.remove vars Now) tm li ri

(* The master unparsing function can easily be delayed. *)
and make_unparser : type n. n Names.t -> (n, kinetic) term -> unparser =
 fun vars tm -> { unparse = (fun li ri -> unparse vars tm li ri) }

(* A version that wraps implicit arguments in braces. *)
and make_unparser_implicit : type n.
    n Names.t -> (n, kinetic) term * [ `Implicit | `Explicit ] -> unparser =
 fun vars (tm, i) ->
  match i with
  | `Explicit -> { unparse = (fun li ri -> unparse vars tm li ri) }
  | `Implicit ->
      {
        unparse =
          (fun _ _ ->
            let tm = unparse vars tm No.Interval.entire No.Interval.entire in
            braceize tm);
      }

(* Unparse a spine with its arguments whose head could be many things: an as-yet-not-unparsed term, a constructor, a field projection, a degeneracy, or a general delayed unparsing. *)
and unparse_spine : type n lt ls rt rs.
    n Names.t ->
    [ `Term of (n, kinetic) term
    | `Constr of Constr.t
    | `Field of (n, kinetic) term * string * int list
    | `Degen of string
    | `Unparser of unparser ] ->
    unparser Bwd.t ->
    (lt, ls) No.iinterval ->
    (rt, rs) No.iinterval ->
    (lt, ls, rt, rs) parse located =
 fun vars head args li ri ->
  (* First we check whether the head is a term with an associated notation, and if so whether it is applied to enough arguments to instantiate that notation. *)
  match get_notation head args with
  (* If it's applied to exactly the right number of arguments, we unparse it as that notation. *)
  | Some (Wrap notn, args, inner_symbols, Emp) -> unparse_notation notn args inner_symbols li ri
  (* Otherwise, the unparsed notation has to be applied to the rest of the arguments as a spine. *)
  | Some (Wrap notn, args, inner_symbols, (Snoc _ as rest)) ->
      unparse_spine vars
        (`Unparser { unparse = (fun li ri -> unparse_notation notn args inner_symbols li ri) })
        rest li ri
  (* If not, we proceed to unparse it as an application spine, recursively. *)
  | None -> (
      match args with
      | Emp -> (
          match head with
          | `Term tm -> unparse vars tm li ri
          | `Constr c -> unlocated (Constr (Constr.to_string c, []))
          | `Field (tm, fld, ins) -> unparse_field vars tm fld ins li ri
          | `Degen s -> unlocated (Ident ([ s ], []))
          | `Unparser tm -> tm.unparse li ri)
      | Snoc (args, arg) -> (
          (* As before, if the application doesn't fit in its tightness interval, we have to parenthesize it. *)
          match (No.Interval.contains li No.plus_omega, No.Interval.contains ri No.plus_omega) with
          | Some left_ok, Some right_ok ->
              let fn = unparse_spine vars head args li No.Interval.plus_omega_only in
              let arg = arg.unparse No.Interval.empty ri in
              (* We parenthesize the argument if the style dictates and it doesn't already have parentheses. *)
              let arg =
                match Display.argstyle () with
                | `Spaces -> arg
                | `Parens -> parenthesize_maybe arg in
              unlocated (App { fn; arg; left_ok; right_ok })
          | _ ->
              let fn =
                unparse_spine vars head args No.Interval.plus_omega_only No.Interval.plus_omega_only
              in
              let arg = arg.unparse No.Interval.empty No.Interval.plus_omega_only in
              let arg =
                match Display.argstyle () with
                | `Spaces -> arg
                | `Parens -> parenthesize_maybe arg in
              let left_ok = No.le_refl No.plus_omega in
              let right_ok = No.le_refl No.plus_omega in
              parenthesize (unlocated (App { fn; arg; left_ok; right_ok }))))

and unparse_field : type n lt ls rt rs.
    n Names.t ->
    (n, kinetic) term ->
    string ->
    int list ->
    (lt, ls) No.iinterval ->
    (rt, rs) No.iinterval ->
    (lt, ls, rt, rs) parse located =
 fun vars tm fld ins li ri ->
  match unparse_field_var vars tm fld with
  | Some res -> res
  | None -> (
      match (No.Interval.contains li No.plus_omega, No.Interval.contains ri No.plus_omega) with
      | Some left_ok, Some right_ok ->
          let fn = unparse vars tm li No.Interval.plus_omega_only in
          let arg = unlocated (Field (fld, List.map string_of_int ins, [])) in
          unlocated (App { fn; arg; left_ok; right_ok })
      | _ ->
          let fn = unparse vars tm No.Interval.plus_omega_only No.Interval.plus_omega_only in
          let arg = unlocated (Field (fld, List.map string_of_int ins, [])) in
          let left_ok = No.le_refl No.plus_omega in
          let right_ok = No.le_refl No.plus_omega in
          parenthesize (unlocated (App { fn; arg; left_ok; right_ok })))

and unparse_field_var : type n lt ls rt rs.
    n Names.t -> (n, kinetic) term -> string -> (lt, ls, rt, rs) parse located option =
 fun vars tm fld ->
  match tm with
  | Var x -> (
      match Names.lookup_field vars x fld with
      (* If the field got used up by the lookup, we just return the variable. *)
      | Some name -> Some (unlocated (Ident (name, [])))
      (* If the field is still leftover after the lookup, we unparse it as a field. *)
      | None -> None)
  | Act (tm, deg, _) -> (
      match is_id_deg deg with
      | Some _ -> unparse_field_var vars tm fld
      | None -> None)
  | _ -> None

(* For unparsing an iterated abstraction, we group together the fully-normal variables and at-least-partially-cube variables, since they have different notations.  There is no notation for partially-cube variables, so we make them fully cube.  We recursively descend through the structure of the term, storing in 'cube' which kind of variable we are picking up and continuing until we find either a non-abstraction or an abstraction of the wrong type.  *)
and unparse_lam : type n lt ls rt rs s.
    [ `Cube | `Normal ] ->
    n Names.t ->
    (string option * [ `Explicit | `Implicit ]) Bwd.t ->
    (n, s) term ->
    (lt, ls) No.iinterval ->
    (rt, rs) No.iinterval ->
    (lt, ls, rt, rs) parse located =
 fun cube vars xs body li ri ->
  match body with
  | Lam ((Variables (m, _, _) as boundvars), inner) -> (
      match (cube, D.compare m D.zero) with
      | `Normal, Eq | `Cube, Neq ->
          let Variables (_, _, x), vars = Names.add vars boundvars in
          let module Fold = NICubeOf.Traverse (struct
            type 'acc t = (string option * [ `Explicit | `Implicit ]) Bwd.t
          end) in
          (* Apparently we need to define the folding function explicitly with a type to make it come out sufficiently polymorphic. *)
          let folder : type left k m.
              (k, m) sface ->
              (string option * [ `Explicit | `Implicit ]) Bwd.t ->
              (left, k, string option) NFamOf.t ->
              (left, k, unit) NFamOf.t * (string option * [ `Explicit | `Implicit ]) Bwd.t =
           fun s acc (NFamOf x) ->
            let implicit =
              match is_id_sface s with
              | None -> `Implicit
              | Some _ -> `Explicit in
            (NFamOf (), Snoc (acc, (x, implicit))) in
          unparse_lam cube vars
            (snd (Fold.fold_map_left { foldmap = (fun s acc x -> folder s acc x) } xs x))
            inner li ri
      | _ -> unparse_lam_done cube vars xs body li ri)
  | _ -> unparse_lam_done cube vars xs body li ri

(* Once we hit either a non-abstraction or a different kind of abstraction, we pick the appropriate notation to use for the abstraction, depending on the kind of variables.  Note that both are (un)parsed as binary operators whose left-hand argument is an "application spine" of variables, produced here by unparse_abs. *)
and unparse_lam_done : type n lt ls rt rs s.
    [ `Cube | `Normal ] ->
    n Names.t ->
    (string option * [ `Explicit | `Implicit ]) Bwd.t ->
    (n, s) term ->
    (lt, ls) No.iinterval ->
    (rt, rs) No.iinterval ->
    (lt, ls, rt, rs) parse located =
 fun cube vars xs body li ri ->
  let notn, mapsto =
    match cube with
    | `Cube -> (cubeabs, Token.DblMapsto)
    | `Normal -> (abs, Mapsto) in
  (* Of course, if we don't fit in the tightness interval, we have to parenthesize. *)
  match (No.Interval.contains li No.minus_omega, No.Interval.contains ri No.minus_omega) with
  | Some left_ok, Some right_ok ->
      let li_ok = No.lt_trans Any_strict left_ok No.minusomega_lt_plusomega in
      let first = unparse_abs xs li li_ok No.minusomega_lt_plusomega in
      let last = unparse vars body No.Interval.entire ri in
      unlocated (infix ~notn ~first ~inner:(Single (wstok mapsto)) ~last ~left_ok ~right_ok)
  | _ ->
      let first =
        unparse_abs xs No.Interval.entire (No.le_plusomega No.minus_omega)
          No.minusomega_lt_plusomega in
      let last = unparse vars body No.Interval.entire No.Interval.entire in
      let left_ok = No.le_refl No.minus_omega in
      let right_ok = No.le_refl No.minus_omega in
      parenthesize
        (unlocated (infix ~notn ~first ~inner:(Single (wstok mapsto)) ~last ~left_ok ~right_ok))

and unparse_act : type n lt ls rt rs a b.
    sort:[ `Type | `Function | `Other ] * [ `Canonical | `Other ] ->
    n Names.t ->
    unparser ->
    (a, b) deg ->
    (lt, ls) No.iinterval ->
    (rt, rs) No.iinterval ->
    (lt, ls, rt, rs) parse located =
 fun ~sort vars tm s li ri ->
  match is_id_deg s with
  | Some _ -> tm.unparse li ri
  | None -> (
      match name_of_deg ~sort s with
      | Some str -> unparse_spine vars (`Degen str) (Snoc (Emp, tm)) li ri
      | None ->
          unlocated (Superscript (Some (tm.unparse li No.Interval.empty), string_of_deg s, [])))

(* We unparse instantiations like application spines, since that is how they are represented in user syntax.
   TODO: How can we allow special notations for some instantiations, like x=y for Id A x y? *)
and unparse_inst : type n n' lt ls rt rs m k mk.
    (* We allow the type and its instantiation arguments to be in different contexts, for use in unparse_higher_pi. *)
    n Names.t ->
    (n, kinetic) term ->
    n' Names.t ->
    (m, k, mk, (n', kinetic) term) TubeOf.t ->
    (lt, ls) No.iinterval ->
    (rt, rs) No.iinterval ->
    (lt, ls, rt, rs) parse located =
 fun vars ty argvars tyargs li ri ->
  match (D.compare_zero (TubeOf.uninst tyargs), D.compare_zero (TubeOf.inst tyargs), ty) with
  (* A fully instantiated higher pi-type we can unparse prettily. *)
  | Zero, Pos _, Pi (x, doms, cods) -> (
      match D.compare (TubeOf.inst tyargs) (CubeOf.dim doms) with
      | Eq ->
          let Eq = D.plus_uniq (TubeOf.plus tyargs) (D.zero_plus (TubeOf.inst tyargs)) in
          let tyargs = TubeOf.mmap { map = (fun _ [ x ] -> Names.Named (argvars, x)) } [ tyargs ] in
          unparse_higher_pi vars Emp x doms cods tyargs li ri
      | Neq ->
          fatal (Dimension_mismatch ("unparsing higher pi", TubeOf.inst tyargs, CubeOf.dim doms)))
  | _ ->
      let tyargs = TubeOf.mmap { map = (fun _ [ x ] -> Names.Named (argvars, x)) } [ tyargs ] in
      unparse_named_inst vars ty tyargs li ri

and unparse_named_inst : type n lt ls rt rs m k mk.
    n Names.t ->
    (n, kinetic) term ->
    (m, k, mk, Names.named_term) TubeOf.t ->
    (lt, ls) No.iinterval ->
    (rt, rs) No.iinterval ->
    (lt, ls, rt, rs) parse located =
 fun vars ty tyargs li ri ->
  let module M = TubeOf.Monadic (Monad.State (struct
    type t = unparser Bwd.t
  end)) in
  (* To append the entries in a tube to a Bwd, we iterate through it with a Bwd state. *)
  let (), args =
    M.miterM
      {
        it =
          (fun fa [ Names.Named (xvars, x) ] s ->
            (* We include the argument explicitly if it is codimension-1. *)
            match is_codim1 fa with
            | Some () -> ((), Snoc (s, make_unparser_implicit xvars (x, `Explicit)))
            | None -> (
                (* We include it implicitly if display of type boundaries is on. *)
                match Display.type_boundaries () with
                | `Show -> ((), Snoc (s, make_unparser_implicit xvars (x, `Implicit)))
                | `Hide ->
                    (* We also include it implicitly if its codimension-1 envelope is non-synthesizing *)
                    let (Tface_of fa1) = codim1_envelope fa in
                    let (Named (_, x1)) = TubeOf.find tyargs fa1 in
                    if synths x1 then ((), s)
                    else ((), Snoc (s, make_unparser_implicit xvars (x, `Implicit)))));
      }
      [ tyargs ] Emp in
  unparse_spine vars (`Term ty) args li ri

(* We group together all the 0-dimensional or non-instantiated higher dependent pi-types in a notation, so we recursively descend through the term picking those up until we find a non-pi-type, a higher-dimensional pi-type, or a non-dependent pi-type, in which case we pass it off to unparse_pis_final. *)
and unparse_pis : type n lt ls rt rs.
    [ `Arrow | `DblArrow ] ->
    (No.strict opn, No.zero, No.nonstrict opn) notation ->
    n Names.t ->
    unparser Bwd.t ->
    (n, kinetic) term ->
    (lt, ls) No.iinterval ->
    (rt, rs) No.iinterval ->
    (lt, ls, rt, rs) parse located =
 fun dim notn vars accum tm li ri ->
  match tm with
  | Pi (x, doms, cods) -> (
<<<<<<< HEAD
      match (D.compare_zero (CubeOf.dim doms), dim) with
      | Zero, `Arrow | Pos _, `DblArrow -> (
          match top_variable x with
          | Some x ->
              (* dependent pi-type *)
              let Variables (_, _, x), newvars =
                Names.add vars (singleton_variables (CubeOf.dim doms) (Some x)) in
              unparse_pis dim notn newvars
                (Snoc
                   ( accum,
                     {
                       unparse =
                         (fun _ _ ->
                           unparse_pi_dom
                             (NICubeOf.find_top x <|> Anomaly "missing top in unparse_pis")
                             (unparse vars (CubeOf.find_top doms) (interval_right asc)
                                No.Interval.entire));
                     } ))
                (CodCube.find_top cods) li ri
          | None ->
              (* non-dependent pi-type *)
              let _, newvars = Names.add vars (singleton_variables (CubeOf.dim doms) None) in
              let dim =
                match dim with
                | `Arrow -> `Arrow None
                | `DblArrow -> `DblArrow in
              unparse_pis_final dim notn vars accum
                {
                  unparse =
                    (fun li ri ->
                      unparse_arrow dim notn
                        (make_unparser vars (CubeOf.find_top doms))
                        (make_unparser newvars (CodCube.find_top cods))
                        li ri);
                }
                li ri)
      | _ ->
          let dim =
            match dim with
            | `Arrow -> `Arrow None
            | `DblArrow -> `DblArrow in
          unparse_pis_final dim notn vars accum (make_unparser vars tm) li ri)
  | _ ->
      let dim =
        match dim with
        | `Arrow -> `Arrow None
        | `DblArrow -> `DblArrow in
      unparse_pis_final dim notn vars accum (make_unparser vars tm) li ri
=======
      match (top_variable x, D.compare (CubeOf.dim doms) D.zero) with
      | Some x, Eq ->
          (* dependent 0-dimensional pi-type *)
          let Variables (_, _, x), newvars = Names.add vars (singleton_variables D.zero (Some x)) in
          unparse_pis newvars
            (Snoc
               ( accum,
                 {
                   unparse =
                     (fun _ _ ->
                       unparse_pi_dom
                         (NICubeOf.find_top x <|> Anomaly "missing top in unparse_pis")
                         (unparse vars (CubeOf.find_top doms) (interval_right asc)
                            No.Interval.entire));
                 } ))
            (CodCube.find_top cods) li ri
      | None, Eq ->
          (* non-dependent 0-dimensional pi-type *)
          let _, newvars = Names.add vars (singleton_variables D.zero None) in
          unparse_pis_final vars accum
            {
              unparse =
                (fun li ri ->
                  unparse_arrow
                    (make_unparser vars (CubeOf.find_top doms))
                    (make_unparser newvars (CodCube.find_top cods))
                    li ri);
            }
            li ri
      | _, Neq ->
          (* non-instantiated higher-dimensional pi-type; unparse as an application of the Π constant *)
          let module S = Monad.State (struct
            type t = unparser Bwd.t
          end) in
          let module MOf = CubeOf.Monadic (S) in
          let all_args = not (synths (CubeOf.find_top doms)) in
          let (), args =
            MOf.miterM
              {
                it =
                  (fun fa [ dom ] args ->
                    let newdoms =
                      match (Display.function_boundaries (), is_id_sface fa, all_args) with
                      | `Hide, None, false -> []
                      | _, None, _ -> [ (dom, `Implicit) ]
                      | _ -> [ (dom, `Explicit) ] in
                    ((), Bwd.append args (List.map (make_unparser_implicit vars) newdoms)));
              }
              [ doms ] Emp in
          let module MCod = CodCube.Monadic (S) in
          let (), args =
            MCod.miterM
              {
                it =
                  (fun fa [ cod ] args ->
                    let impl =
                      (* We never hide the boundaries of the codomain, since all of them are being unparsed as lambdas, so the top-dimensional face won't synthesize and we'd need the boundary given to make it re-parseable. *)
                      match is_id_sface fa with
                      | None -> `Implicit
                      | Some _ -> `Explicit in
                    ( (),
                      Snoc (args, make_unparser_implicit vars (Lam (sub_variables fa x, cod), impl))
                    ));
              }
              [ cods ] args in
          unparse_pis_final vars accum
            {
              unparse =
                (fun li ri ->
                  unparse_spine vars
                    (`Term (Act (Const Pi.const, deg_zero (CubeOf.dim doms), (`Type, `Canonical))))
                    args li ri);
            }
            li ri)
  | _ -> unparse_pis_final vars accum (make_unparser vars tm) li ri
>>>>>>> eb7f25c6

(* The arrow in both dependent and non-dependent pi-types is (un)parsed as a binary operator.  In the dependent case, its left-hand argument looks like an "application spine" of ascribed variables.  Of course, it may have to be parenthesized. *)
and unparse_arrow : type lt ls rt rs m.
    [ `Arrow of m D.t option | `DblArrow ] ->
    (No.strict opn, No.zero, No.nonstrict opn) notation ->
    unparser ->
    unparser ->
    (lt, ls) No.iinterval ->
    (rt, rs) No.iinterval ->
    (lt, ls, rt, rs) parse located =
 fun dim notn dom cod li ri ->
  let tok =
    match dim with
    | `Arrow None -> sstok Arrow ""
    | `Arrow (Some dim) -> sstok Arrow (string_of_dim dim)
    | `DblArrow -> wstok DblArrow in
  match (No.Interval.contains li No.zero, No.Interval.contains ri No.zero) with
  | Some left_ok, Some right_ok ->
      let first = dom.unparse li (interval_left arrow) in
      let last = cod.unparse (interval_right arrow) ri in
      unlocated (infix ~notn ~first ~inner:(Single tok) ~last ~left_ok ~right_ok)
  | _ ->
      let first = dom.unparse No.Interval.entire (interval_left arrow) in
      let last = cod.unparse (interval_right arrow) No.Interval.entire in
      let left_ok = No.minusomega_lt_zero in
      let right_ok = No.minusomega_lt_zero in
      parenthesize (unlocated (infix ~notn ~first ~inner:(Single tok) ~last ~left_ok ~right_ok))

and unparse_pis_final : type n lt ls rt rs m.
    [ `Arrow of m D.t option | `DblArrow ] ->
    (No.strict opn, No.zero, No.nonstrict opn) notation ->
    n Names.t ->
    unparser Bwd.t ->
    unparser ->
    (lt, ls) No.iinterval ->
    (rt, rs) No.iinterval ->
    (lt, ls, rt, rs) parse located =
 fun dim notn vars accum tm li ri ->
  match split_first accum with
  | None -> tm.unparse li ri
  | Some (dom0, accum) ->
      unparse_arrow dim notn
        { unparse = (fun li ri -> unparse_spine vars (`Unparser dom0) accum li ri) }
        tm li ri

(* Unparse a single domain of a dependent pi-type. *)
and unparse_pi_dom : type lt ls rt rs.
    ?implicit:bool ->
    string ->
    (No.minus_omega, No.strict, No.minus_omega, No.nonstrict) parse located ->
    (lt, ls, rt, rs) parse located =
 fun ?(implicit = false) x dom ->
  (if implicit then braceize else parenthesize)
    (unlocated
       (infix ~notn:asc
          ~first:(unlocated (Ident ([ x ], [])))
          ~inner:(Single (wstok Colon))
          ~last:dom ~left_ok:(No.le_refl No.minus_omega) ~right_ok:(No.le_refl No.minus_omega)))

and unparse_higher_pi : type a lt ls rt rs n.
    a Names.t ->
    unparser Bwd.t ->
    n variables ->
    (n, (a, kinetic) term) CubeOf.t ->
    (n, a) CodCube.t ->
    (D.zero, n, n, Names.named_term) TubeOf.t ->
    (lt, ls) No.iinterval ->
    (rt, rs) No.iinterval ->
    (lt, ls, rt, rs) parse located =
 fun vars accum xs doms cods tyargs li ri ->
  let n = CubeOf.dim doms in
  (* Make all the variables ordinary ones by suffixing them with face names *without* a separating ".", and making sure that they all have some name. *)
  let (Wrap (xs, _)) = Names.full_variables xs in
  let xs, newvars = Names.add ~force_names:true vars (Variables (D.zero, D.zero_plus n, xs)) in
  (* Unparse each domain, instantiate it at the appropriate variables corresponding to its faces, and parenthesize or brace it to become a pi-type domain, adding them all to the accumulated list of domains. *)
  let module S = Monad.State (struct
    type t = unparser Bwd.t
  end) in
  let module MOf = CubeOf.Monadic (S) in
  let (), accum =
    MOf.miterM
      {
        it =
          (fun s [ dom ] accum ->
            let k = dom_sface s in
            let x = find_variable s xs <|> Anomaly "missing variable in unparse_higher_pi" in
            let xargs =
              TubeOf.build D.zero (D.zero_plus k)
                { build = (fun fa -> Var (Index (Now, comp_sface s (sface_of_tface fa)))) } in
            let implicit = Option.is_none (is_id_sface s) in
            (* Here we use the flexibility to have the type and the instantiation arguments in different contexts, since the type is not in the context extended by the new variables.  However, it's important that we get the context for the type by *removing* those new variables from newvars, rather than using the original vars, since that retains the extra information stored in a Names.t about how many copies of a variable there have been, for future renaming use.  *)
            let dom =
              unparse_inst (Names.remove newvars Now) dom newvars xargs (interval_right asc)
                No.Interval.entire in
            ((), Snoc (accum, { unparse = (fun _ _ -> unparse_pi_dom ~implicit x dom) })));
      }
      [ doms ] accum in
  (* The instantiation arguments 'tyargs' should already all be eta-expanded, since readback eta-expands the instantiation arguments of higher pi-types.  So we can descend into those abstractions and add the appropriate variables on which they depend to their unparsing contexts. *)
  let tyargs =
    let map : type k. (k, D.zero, n, n) tface -> Names.named_term -> Names.named_term =
     fun s (Names.Named (lamvars, lam)) ->
      let k = dom_tface s in
      let lam_xs = sub_variables (sface_of_tface s) xs in
      let _, lamvars = Names.add lamvars lam_xs in
      match lam with
      | Lam (ys, body) -> (
          match D.compare (dim_variables ys) k with
          | Eq -> Named (lamvars, body)
          | Neq -> fatal (Dimension_mismatch ("unparse_higher_pi lam", dim_variables ys, k)))
      | nonlam ->
          (* This case happens when we are recursively working with the domains of another higher pi-type. *)
          let lamargs = CubeOf.build k { build = (fun s -> Var (Index (Now, s))) } in
          Named (lamvars, App (Weaken nonlam, lamargs)) in
    TubeOf.mmap { map = (fun s [ lam ] -> map s lam) } [ tyargs ] in
  (* We only need the top codomain. *)
  match CodCube.find_top cods with
  | Pi (newxs, newdoms, newcods) -> (
      (* If it's another pi-type, it must be of the same dimension since it is an (uninstantiated!) n-dimensional type, and we continue recursively. *)
      match D.compare (CubeOf.dim newdoms) n with
      | Eq -> unparse_higher_pi newvars accum newxs newdoms newcods tyargs li ri
      | Neq -> fatal (Dimension_mismatch ("unparse_higher_pi recursion", CubeOf.dim newdoms, n)))
  (* It might also be a *partially* instantiated *higher* dimensional pi-type, in which case we combine the instantiation arguments to make it fully instantiated.  We don't continue accumulating domains as in the previous case, though, because in this case the codomain has different dimension, and hence needs its own arrow. *)
  | Inst (Pi (newxs, newdoms, newcods), newtyargs) -> (
      match
        ( D.compare (TubeOf.out newtyargs) (CubeOf.dim newdoms),
          D.compare (TubeOf.uninst newtyargs) (TubeOf.inst tyargs) )
      with
      | Eq, Eq ->
          let newtyargs =
            TubeOf.mmap { map = (fun _ [ x ] -> Names.Named (newvars, x)) } [ newtyargs ] in
          let plustyargs = TubeOf.plus_tube (TubeOf.plus newtyargs) newtyargs tyargs in
          let tm =
            {
              unparse =
                (fun li ri -> unparse_higher_pi newvars Emp newxs newdoms newcods plustyargs li ri);
            } in
          unparse_pis_final (`Arrow (Some (CodCube.dim cods))) arrow vars accum tm li ri
      | Neq, _ ->
          fatal
            (Dimension_mismatch
               ("nested unparse higher pi", TubeOf.out newtyargs, CubeOf.dim newdoms))
      | _, Neq ->
          fatal
            (Dimension_mismatch
               ("nested unparse higher pi", TubeOf.uninst newtyargs, TubeOf.inst tyargs)))
  | cod ->
      (* When it's time to finish, we unparse the eventual codomain and instantiate it at the unparsed bodies of all the lambda tyargs. *)
      let tm = { unparse = (fun li ri -> unparse_named_inst newvars cod tyargs li ri) } in
      unparse_pis_final (`Arrow (Some (CodCube.dim cods))) arrow vars accum tm li ri

(* Unparse a term context, given a vector of variable names obtained by pre-uniquifying a variable list, and a list of names for by the empty context that nevertheless remembers the variables in that vector, as produced by Names.uniquify_vars.  Yields not only the list of unparsed terms/types, but a corresponding list of names that can be used to unparse further objects in that context. *)
let rec unparse_ctx : type a b.
    emp Names.t ->
    [ `Locked | `Unlocked ] ->
    (string * [ `Original | `Renamed ], a) Bwv.t ->
    (a, b) ordered_termctx ->
    b Names.t
    * (string * [ `Original | `Renamed | `Locked ] * wrapped_parse option * wrapped_parse) Bwd.t =
 fun names lock vars ctx ->
  let merge_orig =
    match lock with
    | `Locked -> fun _ -> `Locked
    | `Unlocked -> fun o -> (o :> [ `Original | `Renamed | `Locked ]) in
  let module S = struct
    type t =
      (string * [ `Original | `Renamed | `Locked ] * wrapped_parse option * wrapped_parse) Bwd.t
  end in
  let module M = CubeOf.Monadic (Monad.State (S)) in
  match ctx with
  | Emp -> (names, Emp)
  | Lock ctx -> unparse_ctx names `Locked vars ctx
  | Ext (ctx, entry, af) -> (
      let vars, xs = Bwv.unappend af vars in
      let names, result = unparse_ctx names lock vars ctx in
      match entry with
      | Invis bindings ->
          (* We treat an invisible binding as consisting of all nameless variables, and autogenerate names for them all. *)
          let x, names = Names.add_cube_autogen (CubeOf.dim bindings) names in
          let do_binding (b : b binding) (res : S.t) : unit * S.t =
            let ty = Wrap (unparse names b.ty No.Interval.entire No.Interval.entire) in
            let tm =
              Option.map
                (fun t -> Wrap (unparse names t No.Interval.entire No.Interval.entire))
                b.tm in
            ((), Snoc (res, (x, `Renamed, tm, ty))) in
          let _, result =
            M.miterM { it = (fun _ [ b ] res -> do_binding b res) } [ bindings ] result in
          (names, result)
      | Vis { dim; plusdim; vars; bindings; hasfields; fields; fplus } ->
          (* First we split off the field variables, if any. *)
          let xs, fs = Bwv.unappend fplus xs in
          (* Now we assemble the variable names we got from the uniquified variable list into a cube, iterating backwards so that the indices match those of the Bwv.  We ignore the variable names given in the context, but we use their cube to ensure statically that we got the right number of uniquified names.  *)
          let module T = struct
            type 'n t = (string * [ `Original | `Renamed ], 'n) Bwv.t
          end in
          let module Fold = NICubeOf.Traverse (T) in
          let do_var : type left m n.
              (m, n) sface ->
              (left, m, string option) NFamOf.t ->
              left N.suc T.t ->
              left T.t * (left, m, string * [ `Original | `Renamed ]) NFamOf.t =
           fun _ (NFamOf _) (Snoc (xs, x)) -> (xs, NFamOf x) in
          let _, vardata = Fold.fold_map_right { foldmap = do_var } vars xs in
          (* Then we project out the variable names alone.  TODO: Can we do this as part of the same iteration?  It would require a two-output version of the traversal.  *)
          let projector : type left m n.
              (m, n) sface ->
              (left, m, string * [ `Original | `Renamed ]) NFamOf.t ->
              (left, m, string option) NFamOf.t =
           fun _ (NFamOf (x, _)) -> NFamOf (Some x) in
          let xs = NICubeOf.map { map = projector } vardata in
          (* With the variables projected out, we add them to the Names.t.  We use Names.unsafe_add because at this point the variables have already been uniquified by Names.uniquify_vars. *)
          let fnames =
            Bwv.mmap (fun [ (x, _); (f, _, _) ] -> (Field.to_string f, x)) [ fs; fields ] in
          let names = Names.unsafe_add names (Variables (dim, plusdim, xs)) (Bwv.to_bwd fnames) in
          (* Then we iterate forwards through the bindings, unparsing them with these names and adding them to the result. *)
          let do_binding fab (b : b binding) (res : S.t) : unit * S.t =
            match (hasfields, is_id_sface fab) with
            | Has_fields, Some _ -> ((), res)
            | _ ->
                let ty = Wrap (unparse names b.ty No.Interval.entire No.Interval.entire) in
                let tm =
                  Option.map
                    (fun t -> Wrap (unparse names t No.Interval.entire No.Interval.entire))
                    b.tm in
                let (SFace_of_plus (_, fa, fb)) = sface_of_plus plusdim fab in
                let fastr = "." ^ string_of_sface fa in
                let add_fa =
                  match D.compare (cod_sface fa) D.zero with
                  | Eq -> fun y -> y
                  | Neq -> fun y -> y ^ fastr in
                let x, orig = NICubeOf.find vardata fb in
                let x = add_fa x in
                let res = Snoc (res, (x, merge_orig orig, tm, ty)) in
                ((), res) in
          let _, result =
            M.miterM { it = (fun fab [ b ] res -> do_binding fab b res) } [ bindings ] result in
          (* Finally, we iterate forwards through the fields as well, unparsing their types and adding them to the result also. *)
          let module M = Bwv.Monadic (Monad.State (S)) in
          let _, result =
            M.miterM
              (fun [ (x, orig); (_, _, ty) ] res ->
                let ty = Wrap (unparse names ty No.Interval.entire No.Interval.entire) in
                let res = Snoc (res, (x, merge_orig orig, None, ty)) in
                ((), res))
              [ fs; fields ] result in
          (names, result))

(* See the explanation of this function in Core.Reporter. *)
let () =
  let open PPrint in
  let open Print in
  Reporter.printer :=
    fun ~sort pr ->
      Reporter.try_with ~fatal:(fun d ->
          Reporter.Code.PrintingError.read () d.message;
          string "_UNPRINTABLE")
      @@ fun () ->
      Readback.Displaying.run ~env:true @@ fun () ->
      match pr with
      | PUnit -> empty
      | PInt i -> string (string_of_int i)
      | PString str -> utf8string str
      | PField f -> utf8string (Field.to_string f)
      | PConstr c -> utf8string (Constr.to_string c)
      | PLevel i -> string (Printf.sprintf "(%d,%d)" (fst i) (snd i))
      | PTerm (ctx, tm) ->
          pp_complete_term
            (Wrap (unparse (Names.of_ctx ctx) tm No.Interval.entire No.Interval.entire))
            `None
      | PVal (ctx, tm) ->
          pp_complete_term
            (Wrap
               (unparse (Names.of_ctx ctx) (readback_val ~sort ctx tm) No.Interval.entire
                  No.Interval.entire))
            `None
      | PNormal (ctx, tm) ->
          pp_complete_term
            (Wrap
               (unparse (Names.of_ctx ctx) (readback_nf ctx tm) No.Interval.entire
                  No.Interval.entire))
            `None
      | PConstant name -> utf8string (String.concat "." (Scope.name_of name))
      | PMeta v -> utf8string (Meta.name v)
      | PHole (vars, Permute (p, ctx), ty) ->
          let vars, names = Names.uniquify_vars vars in
          let names, ctx = unparse_ctx names `Unlocked (Bwv.permute vars p) ctx in
          let ty = unparse names ty No.Interval.entire No.Interval.entire in
          pp_hole ctx (Wrap ty)
      | Dump.Val tm -> Dump.value tm
      | Dump.DeepVal (tm, n) -> Dump.dvalue n tm
      | Dump.Head h -> Dump.head h
      | Dump.Binder b -> Dump.binder b
      | Dump.Term tm -> Dump.term tm
      | Dump.Tel tm -> Dump.tel tm
      | Dump.Env e -> Dump.env e
      | Dump.DeepEnv (e, n) -> Dump.denv n e
      | Dump.Check e -> Dump.check e
      | Dump.Entry e -> Dump.entry e
      | Dump.OrderedCtx e -> Dump.ordered_ctx e
      | Dump.Ctx e -> Dump.ctx e
      | _ -> fatal (Anomaly "unknown printable")

(* Hack to ensure the above code is executed. *)
let install () = ()<|MERGE_RESOLUTION|>--- conflicted
+++ resolved
@@ -673,7 +673,6 @@
  fun dim notn vars accum tm li ri ->
   match tm with
   | Pi (x, doms, cods) -> (
-<<<<<<< HEAD
       match (D.compare_zero (CubeOf.dim doms), dim) with
       | Zero, `Arrow | Pos _, `DblArrow -> (
           match top_variable x with
@@ -722,83 +721,6 @@
         | `Arrow -> `Arrow None
         | `DblArrow -> `DblArrow in
       unparse_pis_final dim notn vars accum (make_unparser vars tm) li ri
-=======
-      match (top_variable x, D.compare (CubeOf.dim doms) D.zero) with
-      | Some x, Eq ->
-          (* dependent 0-dimensional pi-type *)
-          let Variables (_, _, x), newvars = Names.add vars (singleton_variables D.zero (Some x)) in
-          unparse_pis newvars
-            (Snoc
-               ( accum,
-                 {
-                   unparse =
-                     (fun _ _ ->
-                       unparse_pi_dom
-                         (NICubeOf.find_top x <|> Anomaly "missing top in unparse_pis")
-                         (unparse vars (CubeOf.find_top doms) (interval_right asc)
-                            No.Interval.entire));
-                 } ))
-            (CodCube.find_top cods) li ri
-      | None, Eq ->
-          (* non-dependent 0-dimensional pi-type *)
-          let _, newvars = Names.add vars (singleton_variables D.zero None) in
-          unparse_pis_final vars accum
-            {
-              unparse =
-                (fun li ri ->
-                  unparse_arrow
-                    (make_unparser vars (CubeOf.find_top doms))
-                    (make_unparser newvars (CodCube.find_top cods))
-                    li ri);
-            }
-            li ri
-      | _, Neq ->
-          (* non-instantiated higher-dimensional pi-type; unparse as an application of the Π constant *)
-          let module S = Monad.State (struct
-            type t = unparser Bwd.t
-          end) in
-          let module MOf = CubeOf.Monadic (S) in
-          let all_args = not (synths (CubeOf.find_top doms)) in
-          let (), args =
-            MOf.miterM
-              {
-                it =
-                  (fun fa [ dom ] args ->
-                    let newdoms =
-                      match (Display.function_boundaries (), is_id_sface fa, all_args) with
-                      | `Hide, None, false -> []
-                      | _, None, _ -> [ (dom, `Implicit) ]
-                      | _ -> [ (dom, `Explicit) ] in
-                    ((), Bwd.append args (List.map (make_unparser_implicit vars) newdoms)));
-              }
-              [ doms ] Emp in
-          let module MCod = CodCube.Monadic (S) in
-          let (), args =
-            MCod.miterM
-              {
-                it =
-                  (fun fa [ cod ] args ->
-                    let impl =
-                      (* We never hide the boundaries of the codomain, since all of them are being unparsed as lambdas, so the top-dimensional face won't synthesize and we'd need the boundary given to make it re-parseable. *)
-                      match is_id_sface fa with
-                      | None -> `Implicit
-                      | Some _ -> `Explicit in
-                    ( (),
-                      Snoc (args, make_unparser_implicit vars (Lam (sub_variables fa x, cod), impl))
-                    ));
-              }
-              [ cods ] args in
-          unparse_pis_final vars accum
-            {
-              unparse =
-                (fun li ri ->
-                  unparse_spine vars
-                    (`Term (Act (Const Pi.const, deg_zero (CubeOf.dim doms), (`Type, `Canonical))))
-                    args li ri);
-            }
-            li ri)
-  | _ -> unparse_pis_final vars accum (make_unparser vars tm) li ri
->>>>>>> eb7f25c6
 
 (* The arrow in both dependent and non-dependent pi-types is (un)parsed as a binary operator.  In the dependent case, its left-hand argument looks like an "application spine" of ascribed variables.  Of course, it may have to be parenthesized. *)
 and unparse_arrow : type lt ls rt rs m.
