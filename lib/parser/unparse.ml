open Bwd
open Util
open Tbwd
open Bwd_extra
open Dim
open Core
open Term
open Notation
open Builtins
open Reporter
open Printable
open Range
open Readback
module StringMap = Map.Make (String)

(* If the head of an application spine is a constant or constructor, and it has an associated notation, and there are enough of the supplied arguments to instantiate the notation, split off that many arguments and return the notation, those arguments permuted to match the order of the pattern variables in the notation, and the rest. *)
let get_notation head args =
  let open Monad.Ops (Monad.Maybe) in
  let* { key = _; notn; pat_vars; val_vars } =
    match head with
    | `Term (Const c) -> Situation.Current.unparse (`Constant c)
    | `Constr c -> Situation.Current.unparse (`Constr (c, Bwd.length args))
    (* TODO: Can we associate notations to Fields too? *)
    | _ -> None in
  (* There's probably a more efficient way to do this that doesn't involve converting to and from forwards lists, but this way is more natural and easier to understand, and I think this is unlikely to be a performance bottleneck. *)
  let rec take_labeled labels elts acc =
    match (labels, elts) with
    | [], _ -> return (acc, elts)
    | _ :: _, [] -> None
    | k :: labels, x :: elts -> take_labeled labels elts (acc |> StringMap.add k x) in
  let* first, rest = take_labeled val_vars (Bwd.to_list args) StringMap.empty in
  let first = List.fold_left (fun acc k -> Snoc (acc, StringMap.find k first)) Emp pat_vars in
  (* Constructors don't belong to a function-type, so their notation can't be applied to "more arguments" as a function.  Thus, if there are more arguments leftover, it means that the constructor is being used at a different datatype that takes a different number of arguments, and so the notation shouldn't be applied at all (just as if there were too few arguments). *)
  match (head, rest) with
  | `Constr _, _ :: _ -> None
  | _ -> return (notn, first, Bwd.of_list rest)

(* Put parentheses around a term. *)
let parenthesize tm = unlocated (outfix ~notn:parens ~ws:[] ~inner:(Snoc (Emp, Term tm)))

(* Put them only if they aren't there already *)
let parenthesize_maybe (tm : ('lt, 'ls, 'rt, 'rs) parse located) =
  match tm.value with
  | Notn n when equal (notn n) parens -> tm
  | _ -> parenthesize tm

(* A "delayed" result of unparsing that needs only to know the tightness intervals to produce a result. *)
type unparser = {
  unparse :
    'lt 'ls 'rt 'rs.
    ('lt, 'ls) Interval.tt -> ('rt, 'rs) Interval.tt -> ('lt, 'ls, 'rt, 'rs) parse located;
}

(* Unparse a notation together with all its arguments. *)
let unparse_notation :
    type left tight right lt ls rt rs.
    (left, tight, right) notation ->
    unparser Bwd.t ->
    (lt, ls) Interval.tt ->
    (rt, rs) Interval.tt ->
    (lt, ls, rt, rs) parse located =
 fun notn args li ri ->
  let t = tightness notn in
  (* Based on the fixity of the notation, we have to extract the first and/or last argument to treat differently.  In each case except for outfix, we also have to test whether the notation fits in the given tightness interval, and if not, parenthesize it. *)
  match (left notn, right notn) with
  | Open _, Open _ -> (
      match split_first args with
      | Some (first, Snoc (inner, last)) -> (
          let inner = Bwd.map (fun tm -> Term (tm.unparse Interval.entire Interval.entire)) inner in
          match (Interval.contains li t, Interval.contains ri t) with
          | Some left_ok, Some right_ok ->
              let first = first.unparse li (interval_left notn) in
              let last = last.unparse (interval_right notn) ri in
              unlocated (infix ~notn ~ws:[] ~first ~inner ~last ~left_ok ~right_ok)
          | _ ->
              let first = first.unparse Interval.entire (interval_left notn) in
              let last = last.unparse (interval_right notn) Interval.entire in
              let left_ok = No.minusomega_le t in
              let right_ok = No.minusomega_le t in
              parenthesize (unlocated (infix ~notn ~ws:[] ~first ~inner ~last ~left_ok ~right_ok)))
      | _ -> fatal (Anomaly "missing arguments unparsing infix"))
  | Closed, Open _ -> (
      match args with
      | Snoc (inner, last) -> (
          let inner = Bwd.map (fun tm -> Term (tm.unparse Interval.entire Interval.entire)) inner in
          match Interval.contains ri t with
          | Some right_ok ->
              let last = last.unparse (interval_right notn) ri in
              unlocated (prefix ~notn ~ws:[] ~inner ~last ~right_ok)
          | _ ->
              let last = last.unparse (interval_right notn) Interval.entire in
              let right_ok = No.minusomega_le t in
              parenthesize (unlocated (prefix ~notn ~ws:[] ~inner ~last ~right_ok)))
      | _ -> fatal (Anomaly "missing argument unparsing prefix"))
  | Open _, Closed -> (
      match split_first args with
      | Some (first, inner) -> (
          let inner = Bwd.map (fun tm -> Term (tm.unparse Interval.entire Interval.entire)) inner in
          match Interval.contains li t with
          | Some left_ok ->
              let first = first.unparse li (interval_left notn) in
              unlocated (postfix ~notn ~ws:[] ~first ~inner ~left_ok)
          | _ ->
              let first = first.unparse Interval.entire (interval_left notn) in
              let left_ok = No.minusomega_le t in
              parenthesize (unlocated (postfix ~notn ~ws:[] ~first ~inner ~left_ok)))
      | _ -> fatal (Anomaly "missing argument unparsing postfix"))
  | Closed, Closed ->
      let inner = Bwd.map (fun tm -> Term (tm.unparse Interval.entire Interval.entire)) args in
      unlocated (outfix ~notn ~ws:[] ~inner)

(* Unparse a variable name, possibly anonymous. *)
let unparse_var : type lt ls rt rs. string option -> (lt, ls, rt, rs) parse located = function
  | Some x -> unlocated (Ident ([ x ], []))
  | None -> unlocated (Placeholder [])

(* Unparse a Bwd of variables to occur in an iterated abstraction.  If there is more than one variable, the result is an "application spine".  Can occur in any tightness interval that contains +ω. *)
let rec unparse_abs :
    type li ls ri rs.
    string option Bwd.t ->
    (li, ls) Interval.tt ->
    (li, ls, No.plus_omega) No.lt ->
    (ri, rs, No.plus_omega) No.lt ->
    (li, ls, ri, rs) parse located =
 fun xs li left_ok right_ok ->
  match xs with
  | Emp -> fatal (Anomaly "missing abstractions")
  | Snoc (Emp, Some x) -> unlocated (Ident ([ x ], []))
  | Snoc (Emp, None) -> unlocated (Placeholder [])
  | Snoc (xs, x) ->
      let fn = unparse_abs xs li left_ok (No.le_refl No.plus_omega) in
      let arg = unparse_var x in
      unlocated (App { fn; arg; left_ok; right_ok })

(* If a term is a natural number numeral (a bunch of 'suc' constructors applied to a 'zero' constructor), unparse it as that numeral; otherwise return None. *)
let unparse_numeral : type n li ls ri rs. (n, kinetic) term -> (li, ls, ri, rs) parse option =
 fun tm ->
  let rec getsucs tm k =
    match tm with
    (* As in parsing, it would be better not to hardcode the constructor names 'zero' and 'suc'. *)
    | Term.Constr (c, _, []) when c = Constr.intern "zero" ->
        Some (Ident (String.split_on_char '.' (Q.to_string (Q.of_int k)), []))
    | Constr (c, _, [ arg ]) when c = Constr.intern "suc" -> getsucs (CubeOf.find_top arg) (k + 1)
    | _ -> None in
  getsucs tm 0

let rec get_list :
    type n li ls ri rs.
    (n, kinetic) term -> (n, kinetic) term Bwd.t -> (n, kinetic) term Bwd.t option =
 fun tm elts ->
  match tm with
  | Term.Constr (c, _, []) when c = Constr.intern "nil" -> Some elts
  | Constr (c, _, [ car; cdr ]) when c = Constr.intern "cons" ->
      get_list (CubeOf.find_top cdr) (Snoc (elts, CubeOf.find_top car))
  | _ -> None

let rec get_bwd :
    type n li ls ri rs.
    (n, kinetic) term -> (n, kinetic) term list -> (n, kinetic) term Bwd.t option =
 fun tm elts ->
  match tm with
  | Term.Constr (c, _, []) when c = Constr.intern "emp" -> Some (Bwd.of_list elts)
  | Constr (c, _, [ rdc; rac ]) when c = Constr.intern "snoc" ->
      get_bwd (CubeOf.find_top rdc) (CubeOf.find_top rac :: elts)
  | _ -> None

(* Given a term, extract its head and arguments as an application spine.  If the spine contains a field projection, stop there and return only the arguments after it, noting the field name and what it is applied to (which itself be another spine). *)
let rec get_spine :
    type b n.
    (n, kinetic) term ->
<<<<<<< HEAD
    [ `App of (n, kinetic) term * (n, kinetic) term Bwd.t
    | `Field of (n, kinetic) term * string * int list * (n, kinetic) term Bwd.t ] =
=======
    [ `App of (n, kinetic) term * ((n, kinetic) term * [ `Implicit | `Explicit ]) Bwd.t
    | `Field of (n, kinetic) term * Field.t * ((n, kinetic) term * [ `Implicit | `Explicit ]) Bwd.t
    ] =
>>>>>>> e185a756
 fun tm ->
  match tm with
  | App (fn, arg) -> (
      let module M = CubeOf.Monadic (Monad.State (struct
        type t = ((n, kinetic) term * [ `Implicit | `Explicit ]) Bwd.t
      end)) in
      (* To append the entries in a cube to a Bwd, we iterate through it with a Bwd state. *)
      let append_bwd args =
        snd
          (M.miterM
             {
               it =
                 (fun fa [ x ] s ->
                   match
                     ( Implicitboundaries.functions (),
                       Display.function_boundaries (),
                       is_id_sface fa )
                   with
                   | `Implicit, `Show, None -> ((), Snoc (s, (x, `Implicit)))
                   | `Implicit, `Hide, None -> ((), s)
                   | _ -> ((), Snoc (s, (x, `Explicit))));
             }
             [ arg ] args) in
      match get_spine fn with
      | `App (head, args) -> `App (head, append_bwd args)
      | `Field (head, fld, ins, args) -> `Field (head, fld, ins, append_bwd args))
  | Field (head, fld, ins) -> `Field (head, Field.to_string fld, ints_of_ins ins, Emp)
  (* We have to look through identity degeneracies here. *)
  | Act (body, s) -> (
      match is_id_deg s with
      | Some _ -> get_spine body
      | None -> `App (tm, Emp))
  | tm -> `App (tm, Emp)

(* The primary unparsing function.  Given the variable names, unparse a term into given tightness intervals. *)
let rec unparse :
    type n lt ls rt rs s.
    n Names.t ->
    (n, s) term ->
    (lt, ls) Interval.tt ->
    (rt, rs) Interval.tt ->
    (lt, ls, rt, rs) parse located =
 fun vars tm li ri ->
  match tm with
  | Var x -> unlocated (Ident (Names.lookup vars x, []))
  | Const c -> unlocated (Ident (Scope.name_of c, []))
  | Meta (v, _) ->
      unlocated (Ident ([ (if Display.metas () == `Numbered then Meta.name v else "?") ], []))
  (* NB: We don't currently print the arguments of a metavariable. *)
  | MetaEnv (v, _) ->
      unlocated
<<<<<<< HEAD
        (Ident ([ (if Printconfig.metas () == `Numbered then Meta.name v ^ "{…}" else "?") ], []))
  | Field (tm, fld, ins) ->
      unparse_spine vars (`Field (tm, Field.to_string fld, ints_of_ins ins)) Emp li ri
=======
        (Ident ([ (if Display.metas () == `Numbered then Meta.name v ^ "{…}" else "?") ], []))
  | Field (tm, fld) -> unparse_spine vars (`Field (tm, fld)) Emp li ri
>>>>>>> e185a756
  | UU n ->
      unparse_act vars
        { unparse = (fun _ _ -> unlocated (outfix ~notn:universe ~ws:[] ~inner:Emp)) }
        (deg_zero n) li ri
  | Inst (ty, tyargs) ->
      (* We unparse instantiations like application spines, since that is how they are represented in user syntax.
         TODO: How can we allow special notations for some instantiations, like x=y for Id A x y? *)
      let module M = TubeOf.Monadic (Monad.State (struct
        type t = unparser Bwd.t
      end)) in
      (* To append the entries in a cube to a Bwd, we iterate through it with a Bwd state. *)
      let (), args =
        M.miterM
          {
            it =
              (fun fa [ x ] s ->
                match (Implicitboundaries.types (), Display.type_boundaries (), is_codim1 fa) with
                | `Implicit, `Show, None ->
                    ((), Snoc (s, make_unparser_implicit vars (x, `Implicit)))
                | `Implicit, `Hide, None -> ((), s)
                | _ -> ((), Snoc (s, make_unparser_implicit vars (x, `Explicit))));
          }
          [ tyargs ] Emp in
      unparse_spine vars (`Term ty) args li ri
  | Pi _ -> unparse_pis vars Emp tm li ri
  | App _ -> (
      match get_spine tm with
<<<<<<< HEAD
      | `App (fn, args) -> unparse_spine vars (`Term fn) (Bwd.map (make_unparser vars) args) li ri
      | `Field (head, fld, ins, args) ->
          unparse_spine vars (`Field (head, fld, ins)) (Bwd.map (make_unparser vars) args) li ri)
=======
      | `App (fn, args) ->
          unparse_spine vars (`Term fn) (Bwd.map (make_unparser_implicit vars) args) li ri
      | `Field (head, fld, args) ->
          unparse_spine vars (`Field (head, fld)) (Bwd.map (make_unparser_implicit vars) args) li ri
      )
>>>>>>> e185a756
  | Act (tm, s) -> unparse_act vars { unparse = (fun li ri -> unparse vars tm li ri) } s li ri
  | Let (x, tm, body) -> (
      let tm = unparse vars tm Interval.entire Interval.entire in
      (* If a let-in doesn't fit in its interval, we have to parenthesize it. *)
      let x, vars = Names.add_cube D.zero vars x in
      match Interval.contains ri No.minus_omega with
      | Some right_ok ->
          let body = unparse vars body Interval.entire ri in
          unlocated
            (prefix ~notn:letin ~ws:[]
               ~inner:(Snoc (Snoc (Emp, Term (unparse_var x)), Term tm))
               ~last:body ~right_ok)
      | None ->
          let body = unparse vars body Interval.entire Interval.entire in
          let right_ok = No.le_refl No.minus_omega in
          parenthesize
            (unlocated
               (prefix ~notn:letin ~ws:[]
                  ~inner:(Snoc (Snoc (Emp, Term (unparse_var x)), Term tm))
                  ~last:body ~right_ok)))
  | Lam (Variables (m, _, _), _) ->
      let cube =
        match D.compare m D.zero with
        | Eq -> `Normal
        | Neq -> `Cube in
      unparse_lam cube vars Emp tm li ri
  | Struct (type m et)
      ((Eta, _, fields, _) : (s, et) eta * m D.t * (m * n * s * et) StructfieldAbwd.t * s energy) ->
      unlocated
        (outfix ~notn:parens ~ws:[]
           ~inner:
<<<<<<< HEAD
             (Bwd.fold_left
                (fun acc
                     (Term.StructfieldAbwd.Entry (type i)
                       ((fld, structfield) : i Field.t * (i, m * n * s * et) Structfield.t)) ->
                  match structfield with
                  | Lower (fldtm, lbl) ->
                      let fldtm = unparse vars fldtm Interval.entire Interval.entire in
                      Snoc
                        ( acc,
                          Term
                            (match lbl with
                            | `Labeled ->
                                unlocated
                                  (infix ~notn:coloneq ~ws:[]
                                     ~first:(unlocated (Ident ([ Field.to_string fld ], [])))
                                     ~inner:Emp ~last:fldtm ~left_ok:(No.le_refl No.minus_omega)
                                     ~right_ok:(No.le_refl No.minus_omega))
                            (* An unlabeled 1-tuple is printed (_ := M). *)
                            | `Unlabeled when Bwd.length fields = 1 ->
                                unlocated
                                  (infix ~notn:coloneq ~ws:[] ~first:(unlocated (Placeholder []))
                                     ~inner:Emp ~last:fldtm ~left_ok:(No.le_refl No.minus_omega)
                                     ~right_ok:(No.le_refl No.minus_omega))
                            | `Unlabeled -> fldtm) ))
                Emp fields))
=======
             (Abwd.fold
                (fun fld (tm, l) acc ->
                  let tm = unparse vars tm Interval.entire Interval.entire in
                  Snoc
                    ( acc,
                      Term
                        (match l with
                        | `Labeled ->
                            unlocated
                              (infix ~notn:coloneq ~ws:[]
                                 ~first:(unlocated (Ident ([ Field.to_string fld ], [])))
                                 ~inner:Emp ~last:tm ~left_ok:(No.le_refl No.minus_omega)
                                 ~right_ok:(No.le_refl No.minus_omega))
                        (* An unlabeled 1-tuple is currently unparsed as (_ := M), not (M,). *)
                        | `Unlabeled when Bwd.length fields = 1 ->
                            unlocated
                              (infix ~notn:coloneq ~ws:[] ~first:(unlocated (Placeholder []))
                                 ~inner:Emp ~last:tm ~left_ok:(No.le_refl No.minus_omega)
                                 ~right_ok:(No.le_refl No.minus_omega))
                        | `Unlabeled -> tm) ))
                fields Emp))
>>>>>>> e185a756
  | Constr (c, _, args) -> (
      (* TODO: This doesn't print the dimension.  This is correct since constructors don't have to (and in fact *can't* be) written with their dimension, but it could also be somewhat confusing, e.g. printing "refl (0:N)" yields just "0", and similarly "refl (nil. : List N)" yields "nil.". *)
      match unparse_numeral tm with
      | Some tm -> unlocated tm
      | None -> (
          match get_list tm Emp with
          | Some args ->
              let inner =
                Mbwd.mmap
                  (fun [ tm ] -> Term (unparse vars tm Interval.entire Interval.entire))
                  [ args ] in
              unlocated (outfix ~notn:fwd ~ws:[] ~inner)
          | None -> (
              match get_bwd tm [] with
              | Some args ->
                  let inner =
                    Mbwd.mmap
                      (fun [ tm ] -> Term (unparse vars tm Interval.entire Interval.entire))
                      [ args ] in
                  unlocated (outfix ~notn:bwd ~ws:[] ~inner)
              | None ->
                  let args = of_list_map (fun x -> make_unparser vars (CubeOf.find_top x)) args in
                  unparse_spine vars (`Constr c) args li ri)))
  | Realize tm -> unparse vars tm li ri
  | Canonical _ -> fatal (Unimplemented "unparsing canonical types")
  | Struct (Noeta, _, _, _) -> fatal (Unimplemented "unparsing comatches")
  | Match _ -> fatal (Unimplemented "unparsing matches")

(* The master unparsing function can easily be delayed. *)
and make_unparser : type n. n Names.t -> (n, kinetic) term -> unparser =
 fun vars tm -> { unparse = (fun li ri -> unparse vars tm li ri) }

(* A version that wraps implicit arguments in braces. *)
and make_unparser_implicit :
    type n. n Names.t -> (n, kinetic) term * [ `Implicit | `Explicit ] -> unparser =
 fun vars (tm, i) ->
  match i with
  | `Explicit -> { unparse = (fun li ri -> unparse vars tm li ri) }
  | `Implicit ->
      {
        unparse =
          (fun _ _ ->
            let tm = unparse vars tm Interval.entire Interval.entire in
            unlocated (outfix ~notn:Postprocess.braces ~ws:[] ~inner:(Snoc (Emp, Term tm))));
      }

(* Unparse a spine with its arguments whose head could be many things: an as-yet-not-unparsed term, a constructor, a field projection, a degeneracy, or a general delayed unparsing. *)
and unparse_spine :
    type n lt ls rt rs.
    n Names.t ->
    [ `Term of (n, kinetic) term
    | `Constr of Constr.t
    | `Field of (n, kinetic) term * string * int list
    | `Degen of string
    | `Unparser of unparser ] ->
    unparser Bwd.t ->
    (lt, ls) Interval.tt ->
    (rt, rs) Interval.tt ->
    (lt, ls, rt, rs) parse located =
 fun vars head args li ri ->
  (* First we check whether the head is a term with an associated notation, and if so whether it is applied to enough arguments to instantiate that notation. *)
  match get_notation head args with
  (* If it's applied to exactly the right number of arguments, we unparse it as that notation. *)
  | Some (Wrap notn, args, Emp) -> unparse_notation notn args li ri
  (* Otherwise, the unparsed notation has to be applied to the rest of the arguments as a spine. *)
  | Some (Wrap notn, args, (Snoc _ as rest)) ->
      unparse_spine vars
        (`Unparser { unparse = (fun li ri -> unparse_notation notn args li ri) })
        rest li ri
  (* If not, we proceed to unparse it as an application spine, recursively. *)
  | None -> (
      match args with
      | Emp -> (
          match head with
          | `Term tm -> unparse vars tm li ri
          | `Constr c -> unlocated (Constr (Constr.to_string c, []))
          | `Field (tm, fld, ins) -> unparse_field vars tm fld ins li ri
          | `Degen s -> unlocated (Ident ([ s ], []))
          | `Unparser tm -> tm.unparse li ri)
      | Snoc (args, arg) -> (
          (* As before, if the application doesn't fit in its tightness interval, we have to parenthesize it. *)
          match (Interval.contains li No.plus_omega, Interval.contains ri No.plus_omega) with
          | Some left_ok, Some right_ok ->
              let fn = unparse_spine vars head args li Interval.plus_omega_only in
              let arg = arg.unparse Interval.empty ri in
              (* We parenthesize the argument if the style dictates and it doesn't already have parentheses. *)
              let arg =
                match Display.argstyle () with
                | `Spaces -> arg
                | `Parens -> parenthesize_maybe arg in
              unlocated (App { fn; arg; left_ok; right_ok })
          | _ ->
              let fn =
                unparse_spine vars head args Interval.plus_omega_only Interval.plus_omega_only in
              let arg = arg.unparse Interval.empty Interval.plus_omega_only in
              let arg =
                match Display.argstyle () with
                | `Spaces -> arg
                | `Parens -> parenthesize_maybe arg in
              let left_ok = No.le_refl No.plus_omega in
              let right_ok = No.le_refl No.plus_omega in
              parenthesize (unlocated (App { fn; arg; left_ok; right_ok }))))

and unparse_field :
    type n lt ls rt rs i.
    n Names.t ->
    (n, kinetic) term ->
    string ->
    int list ->
    (lt, ls) Interval.tt ->
    (rt, rs) Interval.tt ->
    (lt, ls, rt, rs) parse located =
 fun vars tm fld ins li ri ->
  match unparse_field_var vars tm fld with
  | Some res -> res
  | None -> (
      match (Interval.contains li No.plus_omega, Interval.contains ri No.plus_omega) with
      | Some left_ok, Some right_ok ->
          let fn = unparse vars tm li Interval.plus_omega_only in
          let arg = unlocated (Field (fld, List.map string_of_int ins, [])) in
          unlocated (App { fn; arg; left_ok; right_ok })
      | _ ->
          let fn = unparse vars tm Interval.plus_omega_only Interval.plus_omega_only in
          let arg = unlocated (Field (fld, List.map string_of_int ins, [])) in
          let left_ok = No.le_refl No.plus_omega in
          let right_ok = No.le_refl No.plus_omega in
          parenthesize (unlocated (App { fn; arg; left_ok; right_ok })))

and unparse_field_var :
    type n lt ls rt rs.
    n Names.t -> (n, kinetic) term -> string -> (lt, ls, rt, rs) parse located option =
 fun vars tm fld ->
  match tm with
  | Var x -> (
      match Names.lookup_field vars x fld with
      (* If the field got used up by the lookup, we just return the variable. *)
      | Some name -> Some (unlocated (Ident (name, [])))
      (* If the field is still leftover after the lookup, we unparse it as a field. *)
      | None -> None)
  | Act (tm, deg) -> (
      match is_id_deg deg with
      | Some _ -> unparse_field_var vars tm fld
      | None -> None)
  | _ -> None

(* For unparsing an iterated abstraction, we group together the fully-normal variables and at-least-partially-cube variables, since they have different notations.  There is no notation for partially-cube variables, so we make them fully cube.  We recursively descend through the structure of the term, storing in 'cube' which kind of variable we are picking up and continuing until we find either a non-abstraction or an abstraction of the wrong type.  *)
and unparse_lam :
    type n lt ls rt rs s.
    [ `Cube | `Normal ] ->
    n Names.t ->
    string option Bwd.t ->
    (n, s) term ->
    (lt, ls) Interval.tt ->
    (rt, rs) Interval.tt ->
    (lt, ls, rt, rs) parse located =
 fun cube vars xs body li ri ->
  match body with
  | Lam ((Variables (m, _, _) as boundvars), inner) -> (
      match (cube, D.compare m D.zero) with
      | `Normal, Eq | `Cube, Neq ->
          let Variables (_, _, x), vars = Names.add vars boundvars in
          let module Fold = NICubeOf.Traverse (struct
            type 'acc t = string option Bwd.t
          end) in
          (* Apparently we need to define the folding function explicitly with a type to make it come out sufficiently polymorphic. *)
          let folder :
              type m left right.
              string option Bwd.t ->
              (left, m, string option, right) NFamOf.t ->
              (left, m, unit, right) NFamOf.t * string option Bwd.t =
           fun acc (NFamOf x) -> (NFamOf (), Snoc (acc, x)) in
          unparse_lam cube vars
            (snd (Fold.fold_map_left { foldmap = (fun _ acc x -> folder acc x) } xs x))
            inner li ri
      | _ -> unparse_lam_done cube vars xs body li ri)
  | _ -> unparse_lam_done cube vars xs body li ri

(* Once we hit either a non-abstraction or a different kind of abstraction, we pick the appropriate notation to use for the abstraction, depending on the kind of variables.  Note that both are (un)parsed as binary operators whose left-hand argument is an "application spine" of variables, produced here by unparse_abs. *)
and unparse_lam_done :
    type n lt ls rt rs s.
    [ `Cube | `Normal ] ->
    n Names.t ->
    string option Bwd.t ->
    (n, s) term ->
    (lt, ls) Interval.tt ->
    (rt, rs) Interval.tt ->
    (lt, ls, rt, rs) parse located =
 fun cube vars xs body li ri ->
  let notn =
    match cube with
    | `Cube -> cubeabs
    | `Normal -> abs in
  (* Of course, if we don't fit in the tightness interval, we have to parenthesize. *)
  match (Interval.contains li No.minus_omega, Interval.contains ri No.minus_omega) with
  | Some left_ok, Some right_ok ->
      let li_ok = No.lt_trans Any_strict left_ok No.minusomega_lt_plusomega in
      let first = unparse_abs xs li li_ok No.minusomega_lt_plusomega in
      let last = unparse vars body Interval.entire ri in
      unlocated (infix ~notn ~ws:[] ~first ~inner:Emp ~last ~left_ok ~right_ok)
  | _ ->
      let first =
        unparse_abs xs Interval.entire (No.le_plusomega No.minus_omega) No.minusomega_lt_plusomega
      in
      let last = unparse vars body Interval.entire Interval.entire in
      let left_ok = No.le_refl No.minus_omega in
      let right_ok = No.le_refl No.minus_omega in
      parenthesize (unlocated (infix ~notn ~ws:[] ~first ~inner:Emp ~last ~left_ok ~right_ok))

and unparse_act :
    type n lt ls rt rs a b.
    n Names.t ->
    unparser ->
    (a, b) deg ->
    (lt, ls) Interval.tt ->
    (rt, rs) Interval.tt ->
    (lt, ls, rt, rs) parse located =
 fun vars tm s li ri ->
  match is_id_deg s with
  | Some _ -> tm.unparse li ri
  | None -> (
      match name_of_deg s with
      | Some str -> unparse_spine vars (`Degen str) (Snoc (Emp, tm)) li ri
      | None -> unlocated (Superscript (Some (tm.unparse li Interval.empty), string_of_deg s, [])))

(* We group together all the 0-dimensional dependent pi-types in a notation, so we recursively descend through the term picking those up until we find a non-pi-type, a higher-dimensional pi-type, or a non-dependent pi-type, in which case we pass it off to unparse_pis_final. *)
and unparse_pis :
    type n lt ls rt rs.
    n Names.t ->
    unparser Bwd.t ->
    (n, kinetic) term ->
    (lt, ls) Interval.tt ->
    (rt, rs) Interval.tt ->
    (lt, ls, rt, rs) parse located =
 fun vars accum tm li ri ->
  match tm with
  | Pi (x, doms, cods) -> (
      match (x, D.compare (CubeOf.dim doms) D.zero) with
      | Some x, Eq ->
          let Variables (_, _, x), newvars = Names.add vars (singleton_variables D.zero (Some x)) in
          unparse_pis newvars
            (Snoc
               ( accum,
                 {
                   unparse =
                     (fun _ _ ->
                       unparse_pi_dom
                         (Option.get (NICubeOf.find_top x))
                         (unparse vars (CubeOf.find_top doms) (interval_right asc) Interval.entire));
                 } ))
            (CodCube.find_top cods) li ri
      | None, Eq ->
          let _, newvars = Names.add vars (singleton_variables D.zero None) in
          unparse_pis_final vars accum
            {
              unparse =
                (fun li ri ->
                  unparse_arrow
                    (make_unparser vars (CubeOf.find_top doms))
                    (make_unparser newvars (CodCube.find_top cods))
                    li ri);
            }
            li ri
      | _, Neq ->
          let module S = Monad.State (struct
            type t = unparser Bwd.t
          end) in
          let module MOf = CubeOf.Monadic (S) in
          let (), args =
            MOf.miterM
              { it = (fun _ [ dom ] args -> ((), Snoc (args, make_unparser vars dom))) }
              [ doms ] Emp in
          let module MCod = CodCube.Monadic (S) in
          let (), args =
            MCod.miterM
              {
                it =
                  (fun fa [ cod ] args ->
                    ( (),
                      Snoc
                        (args, make_unparser vars (Lam (singleton_variables (dom_sface fa) x, cod)))
                    ));
              }
              [ cods ] args in
          unparse_pis_final vars accum
            {
              unparse =
                (fun li ri ->
                  unparse_spine vars
                    (`Term (Act (Const Pi.const, deg_zero (CubeOf.dim doms))))
                    args li ri);
            }
            li ri)
  | _ -> unparse_pis_final vars accum (make_unparser vars tm) li ri

(* The arrow in both kinds of pi-type is (un)parsed as a binary operator.  In the dependent case, its left-hand argument looks like an "application spine" of ascribed variables.  Of course, it may have to be parenthesized. *)
and unparse_arrow :
    type n lt ls rt rs.
    unparser ->
    unparser ->
    (lt, ls) Interval.tt ->
    (rt, rs) Interval.tt ->
    (lt, ls, rt, rs) parse located =
 fun dom cod li ri ->
  match (Interval.contains li No.zero, Interval.contains ri No.zero) with
  | Some left_ok, Some right_ok ->
      let first = dom.unparse li (interval_left arrow) in
      let last = cod.unparse (interval_right arrow) ri in
      unlocated (infix ~notn:arrow ~ws:[] ~first ~inner:Emp ~last ~left_ok ~right_ok)
  | _ ->
      let first = dom.unparse Interval.entire (interval_left arrow) in
      let last = cod.unparse (interval_right arrow) Interval.entire in
      let left_ok = No.minusomega_lt_zero in
      let right_ok = No.minusomega_lt_zero in
      parenthesize (unlocated (infix ~notn:arrow ~ws:[] ~first ~inner:Emp ~last ~left_ok ~right_ok))

and unparse_pis_final :
    type n lt ls rt rs.
    n Names.t ->
    unparser Bwd.t ->
    unparser ->
    (lt, ls) Interval.tt ->
    (rt, rs) Interval.tt ->
    (lt, ls, rt, rs) parse located =
 fun vars accum tm li ri ->
  match split_first accum with
  | None -> tm.unparse li ri
  | Some (dom0, accum) ->
      unparse_arrow
        { unparse = (fun li ri -> unparse_spine vars (`Unparser dom0) accum li ri) }
        tm li ri

(* Unparse a single domain of a dependent pi-type. *)
and unparse_pi_dom :
    type lt ls rt rs.
    string ->
    (No.minus_omega, No.strict, No.minus_omega, No.nonstrict) parse located ->
    (lt, ls, rt, rs) parse located =
 fun x dom ->
  unlocated
    (outfix ~notn:parens ~ws:[]
       ~inner:
         (Snoc
            ( Emp,
              Term
                (unlocated
                   (infix ~notn:asc ~ws:[]
                      ~first:(unlocated (Ident ([ x ], [])))
                      ~inner:Emp ~last:dom ~left_ok:(No.le_refl No.minus_omega)
                      ~right_ok:(No.le_refl No.minus_omega))) )))

(* Unparse a term context, given a vector of variable names obtained by pre-uniquifying a variable list, and a list of names for by the empty context that nevertheless remembers the variables in that vector, as produced by Names.uniquify_vars.  Yields not only the list of unparsed terms/types, but a corresponding list of names that can be used to unparse further objects in that context. *)
let rec unparse_ctx :
    type a b.
    emp Names.t ->
    [ `Locked | `Unlocked ] ->
    (string * [ `Original | `Renamed ], a) Bwv.t ->
    (a, b) ordered_termctx ->
    b Names.t
    * (string * [ `Original | `Renamed | `Locked ] * observation option * observation option) Bwd.t
    =
 fun names lock vars ctx ->
  let merge_orig =
    match lock with
    | `Locked -> fun _ -> `Locked
    | `Unlocked -> fun o -> (o :> [ `Original | `Renamed | `Locked ]) in
  let module S = struct
    type t =
      (string * [ `Original | `Renamed | `Locked ] * observation option * observation option) Bwd.t
  end in
  let module M = CubeOf.Monadic (Monad.State (S)) in
  match ctx with
  | Emp -> (names, Emp)
  | Lock ctx -> unparse_ctx names `Locked vars ctx
  | Ext (ctx, entry, af) -> (
      let vars, xs = Bwv.unappend af vars in
      let names, result = unparse_ctx names lock vars ctx in
      match entry with
      | Invis bindings ->
          (* We treat an invisible binding as consisting of all nameless variables, and autogenerate names for them all. *)
          let x, names = Names.add_cube_autogen (CubeOf.dim bindings) names in
          let do_binding (b : b binding) (res : S.t) : unit * S.t =
            let ty = Term (unparse names b.ty Interval.entire Interval.entire) in
            let tm =
              Option.map (fun t -> Term (unparse names t Interval.entire Interval.entire)) b.tm
            in
            ((), Snoc (res, (x, `Renamed, tm, Some ty))) in
          let _, result =
            M.miterM { it = (fun _ [ b ] res -> do_binding b res) } [ bindings ] result in
          (names, result)
      | Vis { dim; plusdim; vars; bindings; hasfields; fields; fplus } ->
          (* First we split off the field variables, if any. *)
          let xs, fs = Bwv.unappend fplus xs in
          (* Now we assemble the variable names we got from the uniquified variable list into a cube, iterating backwards so that the indices match those of the Bwv.  We ignore the variable names given in the context, but we use their cube to ensure statically that we got the right number of uniquified names.  *)
          let module T = struct
            type 'n t = (string * [ `Original | `Renamed ], 'n) Bwv.t
          end in
          let module Fold = NICubeOf.Traverse (T) in
          let do_var :
              type left right m n.
              (m, n) sface ->
              (left, m, string option, right) NFamOf.t ->
              right T.t ->
              left T.t * (left, m, string * [ `Original | `Renamed ], right) NFamOf.t =
           fun _ (NFamOf _) (Snoc (xs, x)) -> (xs, NFamOf x) in
          let _, vardata = Fold.fold_map_right { foldmap = do_var } vars xs in
          (* Then we project out the variable names alone.  TODO: Can we do this as part of the same iteration?  It would require a two-output version of the traversal.  *)
          let projector :
              type left right m n.
              (m, n) sface ->
              (left, m, string * [ `Original | `Renamed ], right) NFamOf.t ->
              (left, m, string option, right) NFamOf.t =
           fun _ (NFamOf (x, _)) -> NFamOf (Some x) in
          let xs = NICubeOf.map { map = projector } vardata in
          (* With the variables projected out, we add them to the Names.t.  We use Names.unsafe_add because at this point the variables have already been uniquified by Names.uniquify_vars. *)
          let fnames =
            Bwv.mmap (fun [ (x, _); (f, _, _) ] -> (Field.to_string f, x)) [ fs; fields ] in
          let names = Names.unsafe_add names (Variables (dim, plusdim, xs)) (Bwv.to_bwd fnames) in
          (* Then we iterate forwards through the bindings, unparsing them with these names and adding them to the result. *)
          let do_binding fab (b : b binding) (res : S.t) : unit * S.t =
            match (hasfields, is_id_sface fab) with
            | Has_fields, Some _ -> ((), res)
            | _ ->
                let ty = Term (unparse names b.ty Interval.entire Interval.entire) in
                let tm =
                  Option.map (fun t -> Term (unparse names t Interval.entire Interval.entire)) b.tm
                in
                let (SFace_of_plus (_, fa, fb)) = sface_of_plus plusdim fab in
                let fastr = "." ^ string_of_sface fa in
                let add_fa =
                  match D.compare (cod_sface fa) D.zero with
                  | Eq -> fun y -> y
                  | Neq -> fun y -> y ^ fastr in
                let x, orig = NICubeOf.find vardata fb in
                let x = add_fa x in
                let res = Snoc (res, (x, merge_orig orig, tm, Some ty)) in
                ((), res) in
          let _, result =
            M.miterM { it = (fun fab [ b ] res -> do_binding fab b res) } [ bindings ] result in
          (* Finally, we iterate forwards through the fields as well, unparsing their types and adding them to the result also. *)
          let module M = Bwv.Monadic (Monad.State (S)) in
          let _, result =
            M.miterM
              (fun [ (x, orig); (_, _, ty) ] res ->
                let ty = Term (unparse names ty Interval.entire Interval.entire) in
                let res = Snoc (res, (x, merge_orig orig, None, Some ty)) in
                ((), res))
              [ fs; fields ] result in
          (names, result))

(* See the explanation of this function in Core.Reporter. *)
let () =
  Reporter.printer :=
    fun pr ->
      Reporter.try_with ~fatal:(fun d ->
          Reporter.emit (Error_printing_error d.message);
          Printed ((fun ppf () -> Format.pp_print_string ppf "PRINTING_ERROR"), ()))
      @@ fun () ->
      Readback.Displaying.run ~env:true @@ fun () ->
      match pr with
      | PUnit -> Printed ((fun _ () -> ()), ())
      | PInt i -> Printed (Format.pp_print_int, i)
      | PString str -> Printed (Uuseg_string.pp_utf_8, str)
      | PField f -> Printed (Uuseg_string.pp_utf_8, Field.to_string f)
      | PConstr c -> Printed (Uuseg_string.pp_utf_8, Constr.to_string c)
      | PLevel i -> Printed ((fun ppf i -> Format.fprintf ppf "(%d,%d)" (fst i) (snd i)), i)
      | PTerm (ctx, tm) ->
          Printed
            ( Print.pp_term `None,
              Term (unparse (Names.of_ctx ctx) tm Interval.entire Interval.entire) )
      | PVal (ctx, tm) ->
          Printed
            ( Print.pp_term `None,
              Term
                (unparse (Names.of_ctx ctx) (readback_val ctx tm) Interval.entire Interval.entire)
            )
      | PNormal (ctx, tm) ->
          Printed
            ( Print.pp_term `None,
              Term (unparse (Names.of_ctx ctx) (readback_nf ctx tm) Interval.entire Interval.entire)
            )
      | PUninst (ctx, tm) ->
          Printed
            ( Print.pp_term `None,
              Term
                (unparse (Names.of_ctx ctx) (readback_uninst ctx tm) Interval.entire Interval.entire)
            )
      | PConstant name ->
          Printed
            ((fun ppf x -> Uuseg_string.pp_utf_8 ppf (String.concat "." x)), Scope.name_of name)
      | PMeta v -> Printed (Uuseg_string.pp_utf_8, Meta.name v)
      | PHole (vars, Permute (p, ctx), ty) ->
          Printed
            ( (fun ppf (ctx, ty) -> Print.pp_hole ppf ctx ty),
              let vars, names = Names.uniquify_vars vars in
              let names, ctx = unparse_ctx names `Unlocked (Bwv.permute vars p) ctx in
              let ty = unparse names ty Interval.entire Interval.entire in
              (ctx, Term ty) )
      | Dump.Val tm -> Printed (Dump.value, tm)
      | Dump.DeepVal (tm, n) -> Printed (Dump.dvalue n, tm)
      | Dump.Uninst tm -> Printed (Dump.uninst, tm)
      | Dump.Head h -> Printed (Dump.head, h)
      | Dump.Binder b -> Printed (Dump.binder, b)
      | Dump.Term tm -> Printed (Dump.term, tm)
      | Dump.Env e -> Printed (Dump.env, e)
      | Dump.Check e -> Printed (Dump.check, e)
      | _ -> fatal (Anomaly "unknown printable")

(* Hack to ensure the above code is executed. *)
let install () = ()<|MERGE_RESOLUTION|>--- conflicted
+++ resolved
@@ -168,14 +168,10 @@
 let rec get_spine :
     type b n.
     (n, kinetic) term ->
-<<<<<<< HEAD
-    [ `App of (n, kinetic) term * (n, kinetic) term Bwd.t
-    | `Field of (n, kinetic) term * string * int list * (n, kinetic) term Bwd.t ] =
-=======
     [ `App of (n, kinetic) term * ((n, kinetic) term * [ `Implicit | `Explicit ]) Bwd.t
-    | `Field of (n, kinetic) term * Field.t * ((n, kinetic) term * [ `Implicit | `Explicit ]) Bwd.t
+    | `Field of
+      (n, kinetic) term * string * int list * ((n, kinetic) term * [ `Implicit | `Explicit ]) Bwd.t
     ] =
->>>>>>> e185a756
  fun tm ->
   match tm with
   | App (fn, arg) -> (
@@ -227,14 +223,9 @@
   (* NB: We don't currently print the arguments of a metavariable. *)
   | MetaEnv (v, _) ->
       unlocated
-<<<<<<< HEAD
-        (Ident ([ (if Printconfig.metas () == `Numbered then Meta.name v ^ "{…}" else "?") ], []))
+        (Ident ([ (if Display.metas () == `Numbered then Meta.name v ^ "{…}" else "?") ], []))
   | Field (tm, fld, ins) ->
       unparse_spine vars (`Field (tm, Field.to_string fld, ints_of_ins ins)) Emp li ri
-=======
-        (Ident ([ (if Display.metas () == `Numbered then Meta.name v ^ "{…}" else "?") ], []))
-  | Field (tm, fld) -> unparse_spine vars (`Field (tm, fld)) Emp li ri
->>>>>>> e185a756
   | UU n ->
       unparse_act vars
         { unparse = (fun _ _ -> unlocated (outfix ~notn:universe ~ws:[] ~inner:Emp)) }
@@ -262,17 +253,13 @@
   | Pi _ -> unparse_pis vars Emp tm li ri
   | App _ -> (
       match get_spine tm with
-<<<<<<< HEAD
-      | `App (fn, args) -> unparse_spine vars (`Term fn) (Bwd.map (make_unparser vars) args) li ri
-      | `Field (head, fld, ins, args) ->
-          unparse_spine vars (`Field (head, fld, ins)) (Bwd.map (make_unparser vars) args) li ri)
-=======
       | `App (fn, args) ->
           unparse_spine vars (`Term fn) (Bwd.map (make_unparser_implicit vars) args) li ri
-      | `Field (head, fld, args) ->
-          unparse_spine vars (`Field (head, fld)) (Bwd.map (make_unparser_implicit vars) args) li ri
-      )
->>>>>>> e185a756
+      | `Field (head, fld, ins, args) ->
+          unparse_spine vars
+            (`Field (head, fld, ins))
+            (Bwd.map (make_unparser_implicit vars) args)
+            li ri)
   | Act (tm, s) -> unparse_act vars { unparse = (fun li ri -> unparse vars tm li ri) } s li ri
   | Let (x, tm, body) -> (
       let tm = unparse vars tm Interval.entire Interval.entire in
@@ -304,7 +291,6 @@
       unlocated
         (outfix ~notn:parens ~ws:[]
            ~inner:
-<<<<<<< HEAD
              (Bwd.fold_left
                 (fun acc
                      (Term.StructfieldAbwd.Entry (type i)
@@ -322,7 +308,7 @@
                                      ~first:(unlocated (Ident ([ Field.to_string fld ], [])))
                                      ~inner:Emp ~last:fldtm ~left_ok:(No.le_refl No.minus_omega)
                                      ~right_ok:(No.le_refl No.minus_omega))
-                            (* An unlabeled 1-tuple is printed (_ := M). *)
+                            (* An unlabeled 1-tuple is currently unparsed as (_ := M). *)
                             | `Unlabeled when Bwd.length fields = 1 ->
                                 unlocated
                                   (infix ~notn:coloneq ~ws:[] ~first:(unlocated (Placeholder []))
@@ -330,29 +316,6 @@
                                      ~right_ok:(No.le_refl No.minus_omega))
                             | `Unlabeled -> fldtm) ))
                 Emp fields))
-=======
-             (Abwd.fold
-                (fun fld (tm, l) acc ->
-                  let tm = unparse vars tm Interval.entire Interval.entire in
-                  Snoc
-                    ( acc,
-                      Term
-                        (match l with
-                        | `Labeled ->
-                            unlocated
-                              (infix ~notn:coloneq ~ws:[]
-                                 ~first:(unlocated (Ident ([ Field.to_string fld ], [])))
-                                 ~inner:Emp ~last:tm ~left_ok:(No.le_refl No.minus_omega)
-                                 ~right_ok:(No.le_refl No.minus_omega))
-                        (* An unlabeled 1-tuple is currently unparsed as (_ := M), not (M,). *)
-                        | `Unlabeled when Bwd.length fields = 1 ->
-                            unlocated
-                              (infix ~notn:coloneq ~ws:[] ~first:(unlocated (Placeholder []))
-                                 ~inner:Emp ~last:tm ~left_ok:(No.le_refl No.minus_omega)
-                                 ~right_ok:(No.le_refl No.minus_omega))
-                        | `Unlabeled -> tm) ))
-                fields Emp))
->>>>>>> e185a756
   | Constr (c, _, args) -> (
       (* TODO: This doesn't print the dimension.  This is correct since constructors don't have to (and in fact *can't* be) written with their dimension, but it could also be somewhat confusing, e.g. printing "refl (0:N)" yields just "0", and similarly "refl (nil. : List N)" yields "nil.". *)
       match unparse_numeral tm with
