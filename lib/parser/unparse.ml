open Bwd
open Bwd.Infix
open Util
open Tbwd
open Bwd_extra
open Dim
open Core
open Term
open Notation
open Builtins
open Reporter
open Printable
open Range
open Readback
module StringMap = Map.Make (String)

(* If the head of an application spine is a constant or constructor, and it has an associated notation, and there are enough of the supplied arguments to instantiate the notation, split off that many arguments and return the notation, those arguments permuted to match the order of the pattern variables in the notation, the symbols to intersperse with them, and the remaining arguments. *)
let get_notation head args =
  let open Monad.Ops (Monad.Maybe) in
  let* { keys = _; notn; pat_vars; val_vars; inner_symbols } =
    match head with
    | `Term (Const c) -> Situation.Current.unparse (`Constant c)
    | `Constr c -> Situation.Current.unparse (`Constr (c, Bwd.length args))
    (* TODO: Can we associate notations to Fields too? *)
    | _ -> None in
  (* There's probably a more efficient way to do this that doesn't involve converting to and from forwards lists, but this way is more natural and easier to understand, and I think this is unlikely to be a performance bottleneck. *)
  let rec take_labeled labels elts acc =
    match (labels, elts) with
    | [], _ -> return (acc, elts)
    | _ :: _, [] -> None
    | k :: labels, x :: elts -> take_labeled labels elts (acc |> StringMap.add k x) in
  let* first, rest = take_labeled val_vars (Bwd.to_list args) StringMap.empty in
  let first =
    List.map (fun k -> StringMap.find_opt k first <|> Anomaly "not found in get_notation") pat_vars
  in
  (* Constructors don't belong to a function-type, so their notation can't be applied to "more arguments" as a function.  Thus, if there are more arguments leftover, it means that the constructor is being used at a different datatype that takes a different number of arguments, and so the notation shouldn't be applied at all (just as if there were too few arguments). *)
  match (head, rest) with
  | `Constr _, _ :: _ -> None
  | _ -> return (notn, first, inner_symbols, Bwd.of_list rest)

(* Put parentheses around a term. *)
let parenthesize tm =
  unlocated
    (outfix ~notn:parens
       ~inner:(Multiple ((LParen, (None, [])), Snoc (Emp, Term tm), (RParen, (None, [])))))

(* Put them only if they aren't there already *)
let parenthesize_maybe (tm : ('lt, 'ls, 'rt, 'rs) parse located) =
  match tm.value with
  | Notn ((Parens, _), _) -> tm
  | _ -> parenthesize tm

(* A "delayed" result of unparsing that needs only to know the tightness intervals to produce a result. *)
type unparser = {
  unparse :
    'lt 'ls 'rt 'rs.
    ('lt, 'ls) No.iinterval -> ('rt, 'rs) No.iinterval -> ('lt, 'ls, 'rt, 'rs) parse located;
}

let observations_of_symbols :
    unparser list ->
    [ `Single of Token.t | `Multiple of Token.t * Token.t option list * Token.t ] ->
    observations =
 fun args inner_symbols ->
  match inner_symbols with
  | `Single tok -> Single (tok, (None, []))
  | `Multiple (first, inner, last) ->
      Multiple
        ( (first, (None, [])),
          fst
            (List.fold_left
               (fun (acc, args) symbol ->
                 match (symbol, args) with
                 | Some tok, _ -> (Snoc (acc, Token (tok, (None, []))), args)
                 | None, tm :: args ->
                     (Snoc (acc, Term (tm.unparse No.Interval.entire No.Interval.entire)), args)
                 | None, [] -> fatal (Anomaly "missing argument in observations_of_symbols"))
               (Emp, args) inner),
          (last, (None, [])) )

(* Unparse a notation together with all its arguments. *)
let unparse_notation : type left tight right lt ls rt rs.
    (left, tight, right) notation ->
    unparser list ->
    [ `Single of Token.t | `Multiple of Token.t * Token.t option list * Token.t ] ->
    (lt, ls) No.iinterval ->
    (rt, rs) No.iinterval ->
    (lt, ls, rt, rs) parse located =
 fun notn args inner_symbols li ri ->
  let t = tightness notn in
  (* Based on the fixity of the notation, we have to extract the first and/or last argument to treat differently.  In each case except for outfix, we also have to test whether the notation fits in the given tightness interval, and if not, parenthesize it. *)
  match (left notn, right notn) with
  | Open _, Open _ -> (
      match List_extra.split_last args with
      | Some (first :: inner, last) -> (
          let inner = observations_of_symbols inner inner_symbols in
          match (No.Interval.contains li t, No.Interval.contains ri t) with
          | Some left_ok, Some right_ok ->
              let first = first.unparse li (interval_left notn) in
              let last = last.unparse (interval_right notn) ri in
              unlocated (infix ~notn ~first ~inner ~last ~left_ok ~right_ok)
          | _ ->
              let first = first.unparse No.Interval.entire (interval_left notn) in
              let last = last.unparse (interval_right notn) No.Interval.entire in
              let left_ok = No.minusomega_le t in
              let right_ok = No.minusomega_le t in
              parenthesize (unlocated (infix ~notn ~first ~inner ~last ~left_ok ~right_ok)))
      | _ -> fatal (Anomaly "missing arguments unparsing infix"))
  | Closed, Open _ -> (
      match List_extra.split_last args with
      | Some (inner, last) -> (
          let inner = observations_of_symbols inner inner_symbols in
          match No.Interval.contains ri t with
          | Some right_ok ->
              let last = last.unparse (interval_right notn) ri in
              unlocated (prefix ~notn ~inner ~last ~right_ok)
          | _ ->
              let last = last.unparse (interval_right notn) No.Interval.entire in
              let right_ok = No.minusomega_le t in
              parenthesize (unlocated (prefix ~notn ~inner ~last ~right_ok)))
      | _ -> fatal (Anomaly "missing argument unparsing prefix"))
  | Open _, Closed -> (
      match args with
      | first :: inner -> (
          let inner = observations_of_symbols inner inner_symbols in
          match No.Interval.contains li t with
          | Some left_ok ->
              let first = first.unparse li (interval_left notn) in
              unlocated (postfix ~notn ~first ~inner ~left_ok)
          | _ ->
              let first = first.unparse No.Interval.entire (interval_left notn) in
              let left_ok = No.minusomega_le t in
              parenthesize (unlocated (postfix ~notn ~first ~inner ~left_ok)))
      | _ -> fatal (Anomaly "missing argument unparsing postfix"))
  | Closed, Closed ->
      let inner = observations_of_symbols args inner_symbols in
      unlocated (outfix ~notn ~inner)

(* Unparse a variable name, possibly anonymous. *)
let unparse_var : type lt ls rt rs. string option -> (lt, ls, rt, rs) parse located = function
  | Some x -> unlocated (Ident ([ x ], []))
  | None -> unlocated (Placeholder [])

(* Unparse a Bwd of variables to occur in an iterated abstraction.  If there is more than one variable, the result is an "application spine".  Can occur in any tightness interval that contains +ω. *)
let rec unparse_abs : type li ls ri rs.
    string option Bwd.t ->
    (li, ls) No.iinterval ->
    (li, ls, No.plus_omega) No.lt ->
    (ri, rs, No.plus_omega) No.lt ->
    (li, ls, ri, rs) parse located =
 fun xs li left_ok right_ok ->
  match xs with
  | Emp -> fatal (Anomaly "missing abstractions")
  | Snoc (Emp, Some x) -> unlocated (Ident ([ x ], []))
  | Snoc (Emp, None) -> unlocated (Placeholder [])
  | Snoc (xs, x) ->
      let fn = unparse_abs xs li left_ok (No.le_refl No.plus_omega) in
      let arg = unparse_var x in
      unlocated (App { fn; arg; left_ok; right_ok })

(* If a term is a natural number numeral (a bunch of 'suc' constructors applied to a 'zero' constructor), unparse it as that numeral; otherwise return None. *)
let unparse_numeral : type n li ls ri rs. (n, kinetic) term -> (li, ls, ri, rs) parse option =
 fun tm ->
  (* As in parsing, it would be better not to hardcode these constructor names. *)
  let zero = Constr.intern "zero" in
  let one = Constr.intern "one" in
  let suc = Constr.intern "suc" in
  let rec getsucs tm k =
    match tm with
    | Term.Constr (c, _, []) when c = zero -> Some (Ident ([ string_of_int k ], []))
    | Term.Constr (c, _, []) when c = one -> Some (Ident ([ string_of_int (k + 1) ], []))
    | Constr (c, _, [ arg ]) when c = suc -> getsucs (CubeOf.find_top arg) (k + 1)
    | _ -> None in
  getsucs tm 0

let rec get_list : type n.
    (n, kinetic) term -> (n, kinetic) term Bwd.t -> (n, kinetic) term Bwd.t option =
 fun tm elts ->
  match tm with
  | Term.Constr (c, _, []) when c = Constr.intern "nil" -> Some elts
  | Constr (c, _, [ car; cdr ]) when c = Constr.intern "cons" ->
      get_list (CubeOf.find_top cdr) (Snoc (elts, CubeOf.find_top car))
  | _ -> None

let rec get_bwd : type n.
    (n, kinetic) term -> (n, kinetic) term list -> (n, kinetic) term Bwd.t option =
 fun tm elts ->
  match tm with
  | Term.Constr (c, _, []) when c = Constr.intern "emp" -> Some (Bwd.of_list elts)
  | Constr (c, _, [ rdc; rac ]) when c = Constr.intern "snoc" ->
      get_bwd (CubeOf.find_top rdc) (CubeOf.find_top rac :: elts)
  | _ -> None

let rec synths : type n. (n, kinetic) term -> bool = function
  | Var _ | Const _
  | Meta (_, _)
  | MetaEnv (_, _)
  | Field (_, _, _)
  | UU _
  | Inst (_, _)
  | Pi (_, _, _)
  | App (_, _)
  | Act (_, _)
  | Let (_, _, _) -> true
<<<<<<< HEAD
  | Constr (_, _, _) | Lam (_, _) | Struct _ -> false
=======
  | Constr (_, _, _) | Lam (_, _) | Struct (_, _, _, _) -> false
  | Unshift (_, _, tm) -> synths tm
  | Unact (_, tm) -> synths tm
  | Shift (_, _, tm) -> synths tm
  | Weaken tm -> synths tm
>>>>>>> b5e975d7

(* Given a term, extract its head and arguments as an application spine.  If the spine contains a field projection, stop there and return only the arguments after it, noting the field name and what it is applied to (which itself be another spine). *)
let rec get_spine : type n.
    (n, kinetic) term ->
    [ `App of (n, kinetic) term * ((n, kinetic) term * [ `Implicit | `Explicit ]) Bwd.t
    | `Field of
      (n, kinetic) term * string * int list * ((n, kinetic) term * [ `Implicit | `Explicit ]) Bwd.t
    ] =
 fun tm ->
  match tm with
  | App (fn, arg) -> (
      let module M = CubeOf.Monadic (Monad.State (struct
        type t = ((n, kinetic) term * [ `Implicit | `Explicit ]) Bwd.t
      end)) in
      (* To append the entries in a cube to a Bwd, we iterate through it with a Bwd state. *)
      let append_bwd args =
        let all_args = not (synths (CubeOf.find_top arg)) in
        snd
          (M.miterM
             {
               it =
                 (fun fa [ x ] s ->
                   match
                     ( Implicitboundaries.functions (),
                       Display.function_boundaries (),
                       is_id_sface fa,
                       all_args )
                   with
                   | `Implicit, `Hide, None, false -> ((), s)
                   | `Implicit, _, None, _ -> ((), Snoc (s, (x, `Implicit)))
                   | _ -> ((), Snoc (s, (x, `Explicit))));
             }
             [ arg ] args) in
      match get_spine fn with
      | `App (head, args) -> `App (head, append_bwd args)
      | `Field (head, fld, ins, args) -> `Field (head, fld, ins, append_bwd args))
  | Field (head, fld, ins) -> `Field (head, Field.to_string fld, ints_of_ins ins, Emp)
  (* We have to look through identity degeneracies here. *)
  | Act (body, s) -> (
      match is_id_deg s with
      | Some _ -> get_spine body
      | None -> `App (tm, Emp))
  | tm -> `App (tm, Emp)

(* The primary unparsing function.  Given the variable names, unparse a term into given tightness intervals. *)
let rec unparse : type n lt ls rt rs s.
    n Names.t ->
    (n, s) term ->
    (lt, ls) No.iinterval ->
    (rt, rs) No.iinterval ->
    (lt, ls, rt, rs) parse located =
 fun vars tm li ri ->
  match tm with
  | Var x -> unlocated (Ident (Names.lookup vars x, []))
  | Const c -> (
      match Situation.Current.unparse (`Constant c) with
      | Some { keys = _; notn = Wrap notn; pat_vars = []; val_vars = []; inner_symbols } ->
          unparse_notation notn [] inner_symbols li ri
      | _ -> unlocated (Ident (Scope.name_of c, [])))
  | Meta (v, _) ->
      unlocated (Ident ([ (if Display.metas () == `Numbered then Meta.name v else "?") ], []))
  (* NB: We don't currently print the arguments of a metavariable. *)
  | MetaEnv (v, _) ->
      unlocated
        (Ident ([ (if Display.metas () == `Numbered then Meta.name v ^ "{…}" else "?") ], []))
  | Field (tm, fld, ins) ->
      unparse_spine vars (`Field (tm, Field.to_string fld, ints_of_ins ins)) Emp li ri
  | UU n ->
      unparse_act vars
        {
          unparse =
            (fun _ _ ->
              unlocated (outfix ~notn:universe ~inner:(Single (Ident [ "Type" ], (None, [])))));
        }
        (deg_zero n) li ri
  | Inst (ty, tyargs) ->
      (* We unparse instantiations like application spines, since that is how they are represented in user syntax.
         TODO: How can we allow special notations for some instantiations, like x=y for Id A x y? *)
      let module M = TubeOf.Monadic (Monad.State (struct
        type t = unparser Bwd.t
      end)) in
      (* To append the entries in a cube to a Bwd, we iterate through it with a Bwd state. *)
      let (), args =
        M.miterM
          {
            it =
              (fun fa [ x ] s ->
                let (Tface_of fa1) = codim1_envelope fa in
                let all_args = not (synths (TubeOf.find tyargs fa1)) in
                match
                  (Implicitboundaries.types (), Display.type_boundaries (), is_codim1 fa, all_args)
                with
                | `Implicit, `Hide, None, false -> ((), s)
                | `Implicit, _, None, _ -> ((), Snoc (s, make_unparser_implicit vars (x, `Implicit)))
                | _ -> ((), Snoc (s, make_unparser_implicit vars (x, `Explicit))));
          }
          [ tyargs ] Emp in
      unparse_spine vars (`Term ty) args li ri
  | Pi _ -> unparse_pis vars Emp tm li ri
  | App _ -> (
      match get_spine tm with
      | `App (fn, args) ->
          unparse_spine vars (`Term fn) (Bwd.map (make_unparser_implicit vars) args) li ri
      | `Field (head, fld, ins, args) ->
          unparse_spine vars
            (`Field (head, fld, ins))
            (Bwd.map (make_unparser_implicit vars) args)
            li ri)
  | Act (tm, s) -> unparse_act vars { unparse = (fun li ri -> unparse vars tm li ri) } s li ri
  | Let (x, tm, body) -> (
      let tm = unparse vars tm No.Interval.entire No.Interval.entire in
      (* If a let-in doesn't fit in its interval, we have to parenthesize it. *)
      let x, vars = Names.add_cube D.zero vars x in
      match No.Interval.contains ri No.minus_omega with
      | Some right_ok ->
          let body = unparse vars body No.Interval.entire ri in
          unlocated
            (prefix ~notn:letin
               ~inner:
                 (Multiple
                    ( (Let, (None, [])),
                      Emp <: Term (unparse_var x) <: Token (Coloneq, (None, [])) <: Term tm,
                      (In, (None, [])) ))
               ~last:body ~right_ok)
      | None ->
          let body = unparse vars body No.Interval.entire No.Interval.entire in
          let right_ok = No.le_refl No.minus_omega in
          parenthesize
            (unlocated
               (prefix ~notn:letin
                  ~inner:
                    (Multiple
                       ( (Let, (None, [])),
                         Emp <: Term (unparse_var x) <: Token (Coloneq, (None, [])) <: Term tm,
                         (In, (None, [])) ))
                  ~last:body ~right_ok)))
  | Lam (Variables (m, _, _), _) ->
      let cube =
        match D.compare m D.zero with
        | Eq -> `Normal
        | Neq -> `Cube in
      unparse_lam cube vars Emp tm li ri
  | Struct (type m et) ({ eta = Eta; fields; dim = _; energy = _ } : (m, n, s, et) struct_args) ->
      unlocated
        (outfix ~notn:parens
           ~inner:
             (Multiple
                ( (LParen, (None, [])),
                  Bwd_extra.intersperse
                    (Token (Op ",", (None, [])))
                    (Bwd.fold_left
                       (fun acc
                            (Term.StructfieldAbwd.Entry
                               (type i)
                               ((fld, structfield) : i Field.t * (i, m * n * s * et) Structfield.t))
                          ->
                         let (Lower (fldtm, lbl)) = structfield in
                         let fldtm = unparse vars fldtm No.Interval.entire No.Interval.entire in
                         Snoc
                           ( acc,
                             Term
                               (match lbl with
                               | `Labeled ->
                                   unlocated
                                     (infix ~notn:coloneq
                                        ~first:(unlocated (Ident ([ Field.to_string fld ], [])))
                                        ~inner:(Single (Coloneq, (None, [])))
                                        ~last:fldtm ~left_ok:(No.le_refl No.minus_omega)
                                        ~right_ok:(No.le_refl No.minus_omega))
                               (* An unlabeled 1-tuple is currently unparsed as (_ := M). *)
                               | `Unlabeled when Bwd.length fields = 1 ->
                                   unlocated
                                     (infix ~notn:coloneq ~first:(unlocated (Placeholder []))
                                        ~inner:(Single (Coloneq, (None, [])))
                                        ~last:fldtm ~left_ok:(No.le_refl No.minus_omega)
                                        ~right_ok:(No.le_refl No.minus_omega))
                               | `Unlabeled -> fldtm) ))
                       Emp fields),
                  (RParen, (None, [])) )))
  | Constr (c, _, args) -> (
      (* TODO: This doesn't print the dimension.  This is correct since constructors don't have to (and in fact *can't* be) written with their dimension, but it could also be somewhat confusing, e.g. printing "refl (0:N)" yields just "0", and similarly "refl (nil. : List N)" yields "nil.". *)
      match unparse_numeral tm with
      | Some tm -> unlocated tm
      | None ->
          let args = of_list_map (fun x -> make_unparser vars (CubeOf.find_top x)) args in
          unparse_spine vars (`Constr c) args li ri)
  | Realize tm -> unparse vars tm li ri
  | Canonical _ -> fatal (Unimplemented "unparsing canonical types")
  | Struct { eta = Noeta; _ } -> fatal (Unimplemented "unparsing comatches")
  | Match _ -> fatal (Unimplemented "unparsing matches")
  | Unshift _ -> fatal (Unimplemented "unparsing unshifts")
  | Unact _ -> fatal (Unimplemented "unparsing unacts")
  | Shift _ -> fatal (Unimplemented "unparsing shifts")
  | Weaken tm -> unparse (Names.remove vars Now) tm li ri

(* The master unparsing function can easily be delayed. *)
and make_unparser : type n. n Names.t -> (n, kinetic) term -> unparser =
 fun vars tm -> { unparse = (fun li ri -> unparse vars tm li ri) }

(* A version that wraps implicit arguments in braces. *)
and make_unparser_implicit : type n.
    n Names.t -> (n, kinetic) term * [ `Implicit | `Explicit ] -> unparser =
 fun vars (tm, i) ->
  match i with
  | `Explicit -> { unparse = (fun li ri -> unparse vars tm li ri) }
  | `Implicit ->
      {
        unparse =
          (fun _ _ ->
            let tm = unparse vars tm No.Interval.entire No.Interval.entire in
            unlocated
              (outfix ~notn:Postprocess.braces
                 ~inner:(Multiple ((LBrace, (None, [])), Snoc (Emp, Term tm), (RBrace, (None, []))))));
      }

(* Unparse a spine with its arguments whose head could be many things: an as-yet-not-unparsed term, a constructor, a field projection, a degeneracy, or a general delayed unparsing. *)
and unparse_spine : type n lt ls rt rs.
    n Names.t ->
    [ `Term of (n, kinetic) term
    | `Constr of Constr.t
    | `Field of (n, kinetic) term * string * int list
    | `Degen of string
    | `Unparser of unparser ] ->
    unparser Bwd.t ->
    (lt, ls) No.iinterval ->
    (rt, rs) No.iinterval ->
    (lt, ls, rt, rs) parse located =
 fun vars head args li ri ->
  (* First we check whether the head is a term with an associated notation, and if so whether it is applied to enough arguments to instantiate that notation. *)
  match get_notation head args with
  (* If it's applied to exactly the right number of arguments, we unparse it as that notation. *)
  | Some (Wrap notn, args, inner_symbols, Emp) -> unparse_notation notn args inner_symbols li ri
  (* Otherwise, the unparsed notation has to be applied to the rest of the arguments as a spine. *)
  | Some (Wrap notn, args, inner_symbols, (Snoc _ as rest)) ->
      unparse_spine vars
        (`Unparser { unparse = (fun li ri -> unparse_notation notn args inner_symbols li ri) })
        rest li ri
  (* If not, we proceed to unparse it as an application spine, recursively. *)
  | None -> (
      match args with
      | Emp -> (
          match head with
          | `Term tm -> unparse vars tm li ri
          | `Constr c -> unlocated (Constr (Constr.to_string c, []))
          | `Field (tm, fld, ins) -> unparse_field vars tm fld ins li ri
          | `Degen s -> unlocated (Ident ([ s ], []))
          | `Unparser tm -> tm.unparse li ri)
      | Snoc (args, arg) -> (
          (* As before, if the application doesn't fit in its tightness interval, we have to parenthesize it. *)
          match (No.Interval.contains li No.plus_omega, No.Interval.contains ri No.plus_omega) with
          | Some left_ok, Some right_ok ->
              let fn = unparse_spine vars head args li No.Interval.plus_omega_only in
              let arg = arg.unparse No.Interval.empty ri in
              (* We parenthesize the argument if the style dictates and it doesn't already have parentheses. *)
              let arg =
                match Display.argstyle () with
                | `Spaces -> arg
                | `Parens -> parenthesize_maybe arg in
              unlocated (App { fn; arg; left_ok; right_ok })
          | _ ->
              let fn =
                unparse_spine vars head args No.Interval.plus_omega_only No.Interval.plus_omega_only
              in
              let arg = arg.unparse No.Interval.empty No.Interval.plus_omega_only in
              let arg =
                match Display.argstyle () with
                | `Spaces -> arg
                | `Parens -> parenthesize_maybe arg in
              let left_ok = No.le_refl No.plus_omega in
              let right_ok = No.le_refl No.plus_omega in
              parenthesize (unlocated (App { fn; arg; left_ok; right_ok }))))

and unparse_field : type n lt ls rt rs.
    n Names.t ->
    (n, kinetic) term ->
    string ->
    int list ->
    (lt, ls) No.iinterval ->
    (rt, rs) No.iinterval ->
    (lt, ls, rt, rs) parse located =
 fun vars tm fld ins li ri ->
  match unparse_field_var vars tm fld with
  | Some res -> res
  | None -> (
      match (No.Interval.contains li No.plus_omega, No.Interval.contains ri No.plus_omega) with
      | Some left_ok, Some right_ok ->
          let fn = unparse vars tm li No.Interval.plus_omega_only in
          let arg = unlocated (Field (fld, List.map string_of_int ins, [])) in
          unlocated (App { fn; arg; left_ok; right_ok })
      | _ ->
          let fn = unparse vars tm No.Interval.plus_omega_only No.Interval.plus_omega_only in
          let arg = unlocated (Field (fld, List.map string_of_int ins, [])) in
          let left_ok = No.le_refl No.plus_omega in
          let right_ok = No.le_refl No.plus_omega in
          parenthesize (unlocated (App { fn; arg; left_ok; right_ok })))

and unparse_field_var : type n lt ls rt rs.
    n Names.t -> (n, kinetic) term -> string -> (lt, ls, rt, rs) parse located option =
 fun vars tm fld ->
  match tm with
  | Var x -> (
      match Names.lookup_field vars x fld with
      (* If the field got used up by the lookup, we just return the variable. *)
      | Some name -> Some (unlocated (Ident (name, [])))
      (* If the field is still leftover after the lookup, we unparse it as a field. *)
      | None -> None)
  | Act (tm, deg) -> (
      match is_id_deg deg with
      | Some _ -> unparse_field_var vars tm fld
      | None -> None)
  | _ -> None

(* For unparsing an iterated abstraction, we group together the fully-normal variables and at-least-partially-cube variables, since they have different notations.  There is no notation for partially-cube variables, so we make them fully cube.  We recursively descend through the structure of the term, storing in 'cube' which kind of variable we are picking up and continuing until we find either a non-abstraction or an abstraction of the wrong type.  *)
and unparse_lam : type n lt ls rt rs s.
    [ `Cube | `Normal ] ->
    n Names.t ->
    string option Bwd.t ->
    (n, s) term ->
    (lt, ls) No.iinterval ->
    (rt, rs) No.iinterval ->
    (lt, ls, rt, rs) parse located =
 fun cube vars xs body li ri ->
  match body with
  | Lam ((Variables (m, _, _) as boundvars), inner) -> (
      match (cube, D.compare m D.zero) with
      | `Normal, Eq | `Cube, Neq ->
          let Variables (_, _, x), vars = Names.add vars boundvars in
          let module Fold = NICubeOf.Traverse (struct
            type 'acc t = string option Bwd.t
          end) in
          (* Apparently we need to define the folding function explicitly with a type to make it come out sufficiently polymorphic. *)
          let folder : type m left right.
              string option Bwd.t ->
              (left, m, string option, right) NFamOf.t ->
              (left, m, unit, right) NFamOf.t * string option Bwd.t =
           fun acc (NFamOf x) -> (NFamOf (), Snoc (acc, x)) in
          unparse_lam cube vars
            (snd (Fold.fold_map_left { foldmap = (fun _ acc x -> folder acc x) } xs x))
            inner li ri
      | _ -> unparse_lam_done cube vars xs body li ri)
  | _ -> unparse_lam_done cube vars xs body li ri

(* Once we hit either a non-abstraction or a different kind of abstraction, we pick the appropriate notation to use for the abstraction, depending on the kind of variables.  Note that both are (un)parsed as binary operators whose left-hand argument is an "application spine" of variables, produced here by unparse_abs. *)
and unparse_lam_done : type n lt ls rt rs s.
    [ `Cube | `Normal ] ->
    n Names.t ->
    string option Bwd.t ->
    (n, s) term ->
    (lt, ls) No.iinterval ->
    (rt, rs) No.iinterval ->
    (lt, ls, rt, rs) parse located =
 fun cube vars xs body li ri ->
  let notn, mapsto =
    match cube with
    | `Cube -> (cubeabs, Token.DblMapsto)
    | `Normal -> (abs, Mapsto) in
  (* Of course, if we don't fit in the tightness interval, we have to parenthesize. *)
  match (No.Interval.contains li No.minus_omega, No.Interval.contains ri No.minus_omega) with
  | Some left_ok, Some right_ok ->
      let li_ok = No.lt_trans Any_strict left_ok No.minusomega_lt_plusomega in
      let first = unparse_abs xs li li_ok No.minusomega_lt_plusomega in
      let last = unparse vars body No.Interval.entire ri in
      unlocated (infix ~notn ~first ~inner:(Single (mapsto, (None, []))) ~last ~left_ok ~right_ok)
  | _ ->
      let first =
        unparse_abs xs No.Interval.entire (No.le_plusomega No.minus_omega)
          No.minusomega_lt_plusomega in
      let last = unparse vars body No.Interval.entire No.Interval.entire in
      let left_ok = No.le_refl No.minus_omega in
      let right_ok = No.le_refl No.minus_omega in
      parenthesize
        (unlocated
           (infix ~notn ~first ~inner:(Single (mapsto, (None, []))) ~last ~left_ok ~right_ok))

and unparse_act : type n lt ls rt rs a b.
    n Names.t ->
    unparser ->
    (a, b) deg ->
    (lt, ls) No.iinterval ->
    (rt, rs) No.iinterval ->
    (lt, ls, rt, rs) parse located =
 fun vars tm s li ri ->
  match is_id_deg s with
  | Some _ -> tm.unparse li ri
  | None -> (
      match name_of_deg s with
      | Some str -> unparse_spine vars (`Degen str) (Snoc (Emp, tm)) li ri
      | None ->
          unlocated (Superscript (Some (tm.unparse li No.Interval.empty), string_of_deg s, [])))

(* We group together all the 0-dimensional dependent pi-types in a notation, so we recursively descend through the term picking those up until we find a non-pi-type, a higher-dimensional pi-type, or a non-dependent pi-type, in which case we pass it off to unparse_pis_final. *)
and unparse_pis : type n lt ls rt rs.
    n Names.t ->
    unparser Bwd.t ->
    (n, kinetic) term ->
    (lt, ls) No.iinterval ->
    (rt, rs) No.iinterval ->
    (lt, ls, rt, rs) parse located =
 fun vars accum tm li ri ->
  match tm with
  | Pi (x, doms, cods) -> (
      match (x, D.compare (CubeOf.dim doms) D.zero) with
      | Some x, Eq ->
          let Variables (_, _, x), newvars = Names.add vars (singleton_variables D.zero (Some x)) in
          unparse_pis newvars
            (Snoc
               ( accum,
                 {
                   unparse =
                     (fun _ _ ->
                       unparse_pi_dom
                         (NICubeOf.find_top x <|> Anomaly "missing top in unparse_pis")
                         (unparse vars (CubeOf.find_top doms) (interval_right asc)
                            No.Interval.entire));
                 } ))
            (CodCube.find_top cods) li ri
      | None, Eq ->
          let _, newvars = Names.add vars (singleton_variables D.zero None) in
          unparse_pis_final vars accum
            {
              unparse =
                (fun li ri ->
                  unparse_arrow
                    (make_unparser vars (CubeOf.find_top doms))
                    (make_unparser newvars (CodCube.find_top cods))
                    li ri);
            }
            li ri
      | _, Neq ->
          let module S = Monad.State (struct
            type t = unparser Bwd.t
          end) in
          let module MOf = CubeOf.Monadic (S) in
          let all_args = not (synths (CubeOf.find_top doms)) in
          let (), args =
            MOf.miterM
              {
                it =
                  (fun fa [ dom ] args ->
                    let newdoms =
                      match
                        ( Implicitboundaries.functions (),
                          Display.function_boundaries (),
                          is_id_sface fa,
                          all_args )
                      with
                      | `Implicit, `Hide, None, false -> []
                      | `Implicit, _, None, _ -> [ (dom, `Implicit) ]
                      | _ -> [ (dom, `Explicit) ] in
                    ((), Bwd.append args (List.map (make_unparser_implicit vars) newdoms)));
              }
              [ doms ] Emp in
          let module MCod = CodCube.Monadic (S) in
          let (), args =
            MCod.miterM
              {
                it =
                  (fun fa [ cod ] args ->
                    let impl =
                      match (Implicitboundaries.functions (), is_id_sface fa) with
                      | `Implicit, None -> `Implicit
                      | _ -> `Explicit in
                    ( (),
                      Snoc
                        ( args,
                          make_unparser_implicit vars
                            (Lam (singleton_variables (dom_sface fa) x, cod), impl) ) ));
              }
              [ cods ] args in
          unparse_pis_final vars accum
            {
              unparse =
                (fun li ri ->
                  unparse_spine vars
                    (`Term (Act (Const Pi.const, deg_zero (CubeOf.dim doms))))
                    args li ri);
            }
            li ri)
  | _ -> unparse_pis_final vars accum (make_unparser vars tm) li ri

(* The arrow in both kinds of pi-type is (un)parsed as a binary operator.  In the dependent case, its left-hand argument looks like an "application spine" of ascribed variables.  Of course, it may have to be parenthesized. *)
and unparse_arrow : type lt ls rt rs.
    unparser ->
    unparser ->
    (lt, ls) No.iinterval ->
    (rt, rs) No.iinterval ->
    (lt, ls, rt, rs) parse located =
 fun dom cod li ri ->
  match (No.Interval.contains li No.zero, No.Interval.contains ri No.zero) with
  | Some left_ok, Some right_ok ->
      let first = dom.unparse li (interval_left arrow) in
      let last = cod.unparse (interval_right arrow) ri in
      unlocated
        (infix ~notn:arrow ~first ~inner:(Single (Arrow, (None, []))) ~last ~left_ok ~right_ok)
  | _ ->
      let first = dom.unparse No.Interval.entire (interval_left arrow) in
      let last = cod.unparse (interval_right arrow) No.Interval.entire in
      let left_ok = No.minusomega_lt_zero in
      let right_ok = No.minusomega_lt_zero in
      parenthesize
        (unlocated
           (infix ~notn:arrow ~first ~inner:(Single (Arrow, (None, []))) ~last ~left_ok ~right_ok))

and unparse_pis_final : type n lt ls rt rs.
    n Names.t ->
    unparser Bwd.t ->
    unparser ->
    (lt, ls) No.iinterval ->
    (rt, rs) No.iinterval ->
    (lt, ls, rt, rs) parse located =
 fun vars accum tm li ri ->
  match split_first accum with
  | None -> tm.unparse li ri
  | Some (dom0, accum) ->
      unparse_arrow
        { unparse = (fun li ri -> unparse_spine vars (`Unparser dom0) accum li ri) }
        tm li ri

(* Unparse a single domain of a dependent pi-type. *)
and unparse_pi_dom : type lt ls rt rs.
    string ->
    (No.minus_omega, No.strict, No.minus_omega, No.nonstrict) parse located ->
    (lt, ls, rt, rs) parse located =
 fun x dom ->
  unlocated
    (outfix ~notn:parens
       ~inner:
         (Multiple
            ( (LParen, (None, [])),
              Snoc
                ( Emp,
                  Term
                    (unlocated
                       (infix ~notn:asc
                          ~first:(unlocated (Ident ([ x ], [])))
                          ~inner:(Single (Colon, (None, [])))
                          ~last:dom ~left_ok:(No.le_refl No.minus_omega)
                          ~right_ok:(No.le_refl No.minus_omega))) ),
              (RParen, (None, [])) )))

(* Unparse a term context, given a vector of variable names obtained by pre-uniquifying a variable list, and a list of names for by the empty context that nevertheless remembers the variables in that vector, as produced by Names.uniquify_vars.  Yields not only the list of unparsed terms/types, but a corresponding list of names that can be used to unparse further objects in that context. *)
let rec unparse_ctx : type a b.
    emp Names.t ->
    [ `Locked | `Unlocked ] ->
    (string * [ `Original | `Renamed ], a) Bwv.t ->
    (a, b) ordered_termctx ->
    b Names.t
    * (string * [ `Original | `Renamed | `Locked ] * wrapped_parse option * wrapped_parse) Bwd.t =
 fun names lock vars ctx ->
  let merge_orig =
    match lock with
    | `Locked -> fun _ -> `Locked
    | `Unlocked -> fun o -> (o :> [ `Original | `Renamed | `Locked ]) in
  let module S = struct
    type t =
      (string * [ `Original | `Renamed | `Locked ] * wrapped_parse option * wrapped_parse) Bwd.t
  end in
  let module M = CubeOf.Monadic (Monad.State (S)) in
  match ctx with
  | Emp -> (names, Emp)
  | Lock ctx -> unparse_ctx names `Locked vars ctx
  | Ext (ctx, entry, af) -> (
      let vars, xs = Bwv.unappend af vars in
      let names, result = unparse_ctx names lock vars ctx in
      match entry with
      | Invis bindings ->
          (* We treat an invisible binding as consisting of all nameless variables, and autogenerate names for them all. *)
          let x, names = Names.add_cube_autogen (CubeOf.dim bindings) names in
          let do_binding (b : b binding) (res : S.t) : unit * S.t =
            let ty = Wrap (unparse names b.ty No.Interval.entire No.Interval.entire) in
            let tm =
              Option.map
                (fun t -> Wrap (unparse names t No.Interval.entire No.Interval.entire))
                b.tm in
            ((), Snoc (res, (x, `Renamed, tm, ty))) in
          let _, result =
            M.miterM { it = (fun _ [ b ] res -> do_binding b res) } [ bindings ] result in
          (names, result)
      | Vis { dim; plusdim; vars; bindings; hasfields; fields; fplus } ->
          (* First we split off the field variables, if any. *)
          let xs, fs = Bwv.unappend fplus xs in
          (* Now we assemble the variable names we got from the uniquified variable list into a cube, iterating backwards so that the indices match those of the Bwv.  We ignore the variable names given in the context, but we use their cube to ensure statically that we got the right number of uniquified names.  *)
          let module T = struct
            type 'n t = (string * [ `Original | `Renamed ], 'n) Bwv.t
          end in
          let module Fold = NICubeOf.Traverse (T) in
          let do_var : type left right m n.
              (m, n) sface ->
              (left, m, string option, right) NFamOf.t ->
              right T.t ->
              left T.t * (left, m, string * [ `Original | `Renamed ], right) NFamOf.t =
           fun _ (NFamOf _) (Snoc (xs, x)) -> (xs, NFamOf x) in
          let _, vardata = Fold.fold_map_right { foldmap = do_var } vars xs in
          (* Then we project out the variable names alone.  TODO: Can we do this as part of the same iteration?  It would require a two-output version of the traversal.  *)
          let projector : type left right m n.
              (m, n) sface ->
              (left, m, string * [ `Original | `Renamed ], right) NFamOf.t ->
              (left, m, string option, right) NFamOf.t =
           fun _ (NFamOf (x, _)) -> NFamOf (Some x) in
          let xs = NICubeOf.map { map = projector } vardata in
          (* With the variables projected out, we add them to the Names.t.  We use Names.unsafe_add because at this point the variables have already been uniquified by Names.uniquify_vars. *)
          let fnames =
            Bwv.mmap (fun [ (x, _); (f, _, _) ] -> (Field.to_string f, x)) [ fs; fields ] in
          let names = Names.unsafe_add names (Variables (dim, plusdim, xs)) (Bwv.to_bwd fnames) in
          (* Then we iterate forwards through the bindings, unparsing them with these names and adding them to the result. *)
          let do_binding fab (b : b binding) (res : S.t) : unit * S.t =
            match (hasfields, is_id_sface fab) with
            | Has_fields, Some _ -> ((), res)
            | _ ->
                let ty = Wrap (unparse names b.ty No.Interval.entire No.Interval.entire) in
                let tm =
                  Option.map
                    (fun t -> Wrap (unparse names t No.Interval.entire No.Interval.entire))
                    b.tm in
                let (SFace_of_plus (_, fa, fb)) = sface_of_plus plusdim fab in
                let fastr = "." ^ string_of_sface fa in
                let add_fa =
                  match D.compare (cod_sface fa) D.zero with
                  | Eq -> fun y -> y
                  | Neq -> fun y -> y ^ fastr in
                let x, orig = NICubeOf.find vardata fb in
                let x = add_fa x in
                let res = Snoc (res, (x, merge_orig orig, tm, ty)) in
                ((), res) in
          let _, result =
            M.miterM { it = (fun fab [ b ] res -> do_binding fab b res) } [ bindings ] result in
          (* Finally, we iterate forwards through the fields as well, unparsing their types and adding them to the result also. *)
          let module M = Bwv.Monadic (Monad.State (S)) in
          let _, result =
            M.miterM
              (fun [ (x, orig); (_, _, ty) ] res ->
                let ty = Wrap (unparse names ty No.Interval.entire No.Interval.entire) in
                let res = Snoc (res, (x, merge_orig orig, None, ty)) in
                ((), res))
              [ fs; fields ] result in
          (names, result))

(* See the explanation of this function in Core.Reporter. *)
let () =
  let open PPrint in
  let open Print in
  Reporter.printer :=
    fun pr ->
      Reporter.try_with ~fatal:(fun d ->
          Reporter.Code.PrintingError.read () d.message;
          string "_UNPRINTABLE")
      @@ fun () ->
      Readback.Displaying.run ~env:true @@ fun () ->
      match pr with
      | PUnit -> empty
      | PInt i -> string (string_of_int i)
      | PString str -> utf8string str
      | PField f -> utf8string (Field.to_string f)
      | PConstr c -> utf8string (Constr.to_string c)
      | PLevel i -> string (Printf.sprintf "(%d,%d)" (fst i) (snd i))
      | PTerm (ctx, tm) ->
          pp_complete_term
            (Wrap (unparse (Names.of_ctx ctx) tm No.Interval.entire No.Interval.entire))
            `None
      | PVal (ctx, tm) ->
          pp_complete_term
            (Wrap
               (unparse (Names.of_ctx ctx) (readback_val ctx tm) No.Interval.entire
                  No.Interval.entire))
            `None
      | PNormal (ctx, tm) ->
          pp_complete_term
            (Wrap
               (unparse (Names.of_ctx ctx) (readback_nf ctx tm) No.Interval.entire
                  No.Interval.entire))
            `None
      | PConstant name -> utf8string (String.concat "." (Scope.name_of name))
      | PMeta v -> utf8string (Meta.name v)
      | PHole (vars, Permute (p, ctx), ty) ->
          let vars, names = Names.uniquify_vars vars in
          let names, ctx = unparse_ctx names `Unlocked (Bwv.permute vars p) ctx in
          let ty = unparse names ty No.Interval.entire No.Interval.entire in
          pp_hole ctx (Wrap ty)
      | Dump.Val tm -> Dump.value tm
      | Dump.DeepVal (tm, n) -> Dump.dvalue n tm
      | Dump.Head h -> Dump.head h
      | Dump.Binder b -> Dump.binder b
      | Dump.Term tm -> Dump.term tm
      | Dump.Env e -> Dump.env e
      | Dump.DeepEnv (e, n) -> Dump.denv n e
      | Dump.Check e -> Dump.check e
      | _ -> fatal (Anomaly "unknown printable")

(* Hack to ensure the above code is executed. *)
let install () = ()<|MERGE_RESOLUTION|>--- conflicted
+++ resolved
@@ -202,15 +202,11 @@
   | App (_, _)
   | Act (_, _)
   | Let (_, _, _) -> true
-<<<<<<< HEAD
   | Constr (_, _, _) | Lam (_, _) | Struct _ -> false
-=======
-  | Constr (_, _, _) | Lam (_, _) | Struct (_, _, _, _) -> false
   | Unshift (_, _, tm) -> synths tm
   | Unact (_, tm) -> synths tm
   | Shift (_, _, tm) -> synths tm
   | Weaken tm -> synths tm
->>>>>>> b5e975d7
 
 (* Given a term, extract its head and arguments as an application spine.  If the spine contains a field projection, stop there and return only the arguments after it, noting the field name and what it is applied to (which itself be another spine). *)
 let rec get_spine : type n.
