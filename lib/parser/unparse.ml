--- conflicted
+++ resolved
@@ -80,12 +80,8 @@
 let unparse_notation :
     type left tight right lt ls rt rs.
     (left, tight, right) notation ->
-<<<<<<< HEAD
-    unparser Bwd.t ->
-=======
     unparser list ->
     [ `Single of Token.t | `Multiple of Token.t * Token.t option list * Token.t ] ->
->>>>>>> 70a4daef
     (lt, ls) No.iinterval ->
     (rt, rs) No.iinterval ->
     (lt, ls, rt, rs) parse located =
@@ -95,16 +91,9 @@
   (* TODO: I think we need to store the Pattern or something like it so that we can put the tokens in the unparsed inner. *)
   match (left notn, right notn) with
   | Open _, Open _ -> (
-<<<<<<< HEAD
-      match split_first args with
-      | Some (first, Snoc (inner, last)) -> (
-          let inner =
-            Bwd.map (fun tm -> Term (tm.unparse No.Interval.entire No.Interval.entire)) inner in
-=======
       match List_extra.split_last args with
       | Some (first :: inner, last) -> (
           let inner = observations_of_symbols inner inner_symbols in
->>>>>>> 70a4daef
           match (No.Interval.contains li t, No.Interval.contains ri t) with
           | Some left_ok, Some right_ok ->
               let first = first.unparse li (interval_left notn) in
@@ -118,16 +107,9 @@
               parenthesize (unlocated (infix ~notn ~first ~inner ~last ~left_ok ~right_ok)))
       | _ -> fatal (Anomaly "missing arguments unparsing infix"))
   | Closed, Open _ -> (
-<<<<<<< HEAD
-      match args with
-      | Snoc (inner, last) -> (
-          let inner =
-            Bwd.map (fun tm -> Term (tm.unparse No.Interval.entire No.Interval.entire)) inner in
-=======
       match List_extra.split_last args with
       | Some (inner, last) -> (
           let inner = observations_of_symbols inner inner_symbols in
->>>>>>> 70a4daef
           match No.Interval.contains ri t with
           | Some right_ok ->
               let last = last.unparse (interval_right notn) ri in
@@ -138,16 +120,9 @@
               parenthesize (unlocated (prefix ~notn ~inner ~last ~right_ok)))
       | _ -> fatal (Anomaly "missing argument unparsing prefix"))
   | Open _, Closed -> (
-<<<<<<< HEAD
-      match split_first args with
-      | Some (first, inner) -> (
-          let inner =
-            Bwd.map (fun tm -> Term (tm.unparse No.Interval.entire No.Interval.entire)) inner in
-=======
       match args with
       | first :: inner -> (
           let inner = observations_of_symbols inner inner_symbols in
->>>>>>> 70a4daef
           match No.Interval.contains li t with
           | Some left_ok ->
               let first = first.unparse li (interval_left notn) in
@@ -158,13 +133,8 @@
               parenthesize (unlocated (postfix ~notn ~first ~inner ~left_ok)))
       | _ -> fatal (Anomaly "missing argument unparsing postfix"))
   | Closed, Closed ->
-<<<<<<< HEAD
-      let inner = Bwd.map (fun tm -> Term (tm.unparse No.Interval.entire No.Interval.entire)) args in
-      unlocated (outfix ~notn ~ws:[] ~inner)
-=======
       let inner = observations_of_symbols args inner_symbols in
       unlocated (outfix ~notn ~inner)
->>>>>>> 70a4daef
 
 (* Unparse a variable name, possibly anonymous. *)
 let unparse_var : type lt ls rt rs. string option -> (lt, ls, rt, rs) parse located = function
@@ -323,29 +293,6 @@
       unlocated
         (outfix ~notn:parens
            ~inner:
-<<<<<<< HEAD
-             (Abwd.fold
-                (fun fld (tm, l) acc ->
-                  let tm = unparse vars tm No.Interval.entire No.Interval.entire in
-                  Snoc
-                    ( acc,
-                      Term
-                        (match l with
-                        | `Labeled ->
-                            unlocated
-                              (infix ~notn:coloneq ~ws:[]
-                                 ~first:(unlocated (Ident ([ Field.to_string fld ], [])))
-                                 ~inner:Emp ~last:tm ~left_ok:(No.le_refl No.minus_omega)
-                                 ~right_ok:(No.le_refl No.minus_omega))
-                        (* An unlabeled 1-tuple must be written (_ := M). *)
-                        | `Unlabeled when Bwd.length fields = 1 ->
-                            unlocated
-                              (infix ~notn:coloneq ~ws:[] ~first:(unlocated (Placeholder []))
-                                 ~inner:Emp ~last:tm ~left_ok:(No.le_refl No.minus_omega)
-                                 ~right_ok:(No.le_refl No.minus_omega))
-                        | `Unlabeled -> tm) ))
-                fields Emp))
-=======
              (Multiple
                 ( (LParen, []),
                   Bwd_extra.intersperse
@@ -372,36 +319,13 @@
                            | `Unlabeled -> tm))
                        fields),
                   (RParen, []) )))
->>>>>>> 70a4daef
   | Constr (c, _, args) -> (
       (* TODO: This doesn't print the dimension.  This is correct since constructors don't have to (and in fact *can't* be) written with their dimension, but it could also be somewhat confusing, e.g. printing "refl (0:N)" yields just "0", and similarly "refl (nil. : List N)" yields "nil.". *)
       match unparse_numeral tm with
       | Some tm -> unlocated tm
-<<<<<<< HEAD
-      | None -> (
-          match get_list tm Emp with
-          | Some args ->
-              let inner =
-                Mbwd.mmap
-                  (fun [ tm ] -> Term (unparse vars tm No.Interval.entire No.Interval.entire))
-                  [ args ] in
-              unlocated (outfix ~notn:fwd ~ws:[] ~inner)
-          | None -> (
-              match get_bwd tm [] with
-              | Some args ->
-                  let inner =
-                    Mbwd.mmap
-                      (fun [ tm ] -> Term (unparse vars tm No.Interval.entire No.Interval.entire))
-                      [ args ] in
-                  unlocated (outfix ~notn:bwd ~ws:[] ~inner)
-              | None ->
-                  let args = of_list_map (fun x -> make_unparser vars (CubeOf.find_top x)) args in
-                  unparse_spine vars (`Constr c) args li ri)))
-=======
       | None ->
           let args = of_list_map (fun x -> make_unparser vars (CubeOf.find_top x)) args in
           unparse_spine vars (`Constr c) args li ri)
->>>>>>> 70a4daef
   | Realize tm -> unparse vars tm li ri
   | Canonical _ -> fatal (Unimplemented "unparsing canonical types")
   | Struct (Noeta, _, _, _) -> fatal (Unimplemented "unparsing comatches")
@@ -563,11 +487,7 @@
       let li_ok = No.lt_trans Any_strict left_ok No.minusomega_lt_plusomega in
       let first = unparse_abs xs li li_ok No.minusomega_lt_plusomega in
       let last = unparse vars body No.Interval.entire ri in
-<<<<<<< HEAD
-      unlocated (infix ~notn ~ws:[] ~first ~inner:Emp ~last ~left_ok ~right_ok)
-=======
       unlocated (infix ~notn ~first ~inner:(Single (mapsto, [])) ~last ~left_ok ~right_ok)
->>>>>>> 70a4daef
   | _ ->
       let first =
         unparse_abs xs No.Interval.entire (No.le_plusomega No.minus_omega)
@@ -617,11 +537,7 @@
                    unparse =
                      (fun _ _ ->
                        unparse_pi_dom
-<<<<<<< HEAD
-                         (Option.get (NICubeOf.find_top x))
-=======
                          (NICubeOf.find_top x <|> Anomaly "missing top in unparse_pis")
->>>>>>> 70a4daef
                          (unparse vars (CubeOf.find_top doms) (interval_right asc)
                             No.Interval.entire));
                  } ))
@@ -761,21 +677,12 @@
           (* We treat an invisible binding as consisting of all nameless variables, and autogenerate names for them all. *)
           let x, names = Names.add_cube_autogen (CubeOf.dim bindings) names in
           let do_binding (b : b Termctx.binding) (res : S.t) : unit * S.t =
-<<<<<<< HEAD
-            let ty = Term (unparse names b.ty No.Interval.entire No.Interval.entire) in
-            let tm =
-              Option.map
-                (fun t -> Term (unparse names t No.Interval.entire No.Interval.entire))
-                b.tm in
-            ((), Snoc (res, (x, `Renamed, tm, Some ty))) in
-=======
             let ty = Wrap (unparse names b.ty No.Interval.entire No.Interval.entire) in
             let tm =
               Option.map
                 (fun t -> Wrap (unparse names t No.Interval.entire No.Interval.entire))
                 b.tm in
             ((), Snoc (res, (x, `Renamed, tm, ty))) in
->>>>>>> 70a4daef
           let _, result =
             M.miterM { it = (fun _ [ b ] res -> do_binding b res) } [ bindings ] result in
           (names, result)
@@ -811,17 +718,10 @@
             match (hasfields, is_id_sface fab) with
             | Has_fields, Some _ -> ((), res)
             | _ ->
-<<<<<<< HEAD
-                let ty = Term (unparse names b.ty No.Interval.entire No.Interval.entire) in
-                let tm =
-                  Option.map
-                    (fun t -> Term (unparse names t No.Interval.entire No.Interval.entire))
-=======
                 let ty = Wrap (unparse names b.ty No.Interval.entire No.Interval.entire) in
                 let tm =
                   Option.map
                     (fun t -> Wrap (unparse names t No.Interval.entire No.Interval.entire))
->>>>>>> 70a4daef
                     b.tm in
                 let (SFace_of_plus (_, fa, fb)) = sface_of_plus plusdim fab in
                 let fastr = "." ^ string_of_sface fa in
@@ -840,13 +740,8 @@
           let _, result =
             M.miterM
               (fun [ (x, orig); (_, _, ty) ] res ->
-<<<<<<< HEAD
-                let ty = Term (unparse names ty No.Interval.entire No.Interval.entire) in
-                let res = Snoc (res, (x, merge_orig orig, None, Some ty)) in
-=======
                 let ty = Wrap (unparse names ty No.Interval.entire No.Interval.entire) in
                 let res = Snoc (res, (x, merge_orig orig, None, ty)) in
->>>>>>> 70a4daef
                 ((), res))
               [ fs; fields ] result in
           (names, result))
@@ -870,47 +765,6 @@
       | PConstr c -> utf8string (Constr.to_string c)
       | PLevel i -> string (Printf.sprintf "(%d,%d)" (fst i) (snd i))
       | PTerm (ctx, tm) ->
-<<<<<<< HEAD
-          Printed
-            ( Print.pp_term `None,
-              Term (unparse (Names.of_ctx ctx) tm No.Interval.entire No.Interval.entire) )
-      | PVal (ctx, tm) ->
-          Printed
-            ( Print.pp_term `None,
-              Term
-                (unparse (Names.of_ctx ctx) (readback_val ctx tm) No.Interval.entire
-                   No.Interval.entire) )
-      | PNormal (ctx, tm) ->
-          Printed
-            ( Print.pp_term `None,
-              Term
-                (unparse (Names.of_ctx ctx) (readback_nf ctx tm) No.Interval.entire
-                   No.Interval.entire) )
-      | PUninst (ctx, tm) ->
-          Printed
-            ( Print.pp_term `None,
-              Term
-                (unparse (Names.of_ctx ctx) (readback_uninst ctx tm) No.Interval.entire
-                   No.Interval.entire) )
-      | PConstant name ->
-          Printed
-            ((fun ppf x -> Uuseg_string.pp_utf_8 ppf (String.concat "." x)), Scope.name_of name)
-      | PMeta v -> Printed (Uuseg_string.pp_utf_8, Meta.name v)
-      | Termctx.PHole (vars, Permute (p, ctx), ty) ->
-          Printed
-            ( (fun ppf (ctx, ty) -> Print.pp_hole ppf ctx ty),
-              let vars, names = Names.uniquify_vars vars in
-              let names, ctx = unparse_ctx names `Unlocked (Bwv.permute vars p) ctx in
-              let ty = unparse names ty No.Interval.entire No.Interval.entire in
-              (ctx, Term ty) )
-      | Dump.Val tm -> Printed (Dump.value, tm)
-      | Dump.Uninst tm -> Printed (Dump.uninst, tm)
-      | Dump.Head h -> Printed (Dump.head, h)
-      | Dump.Binder b -> Printed (Dump.binder, b)
-      | Dump.Term tm -> Printed (Dump.term, tm)
-      | Dump.Env e -> Printed (Dump.env, e)
-      | Dump.Check e -> Printed (Dump.check, e)
-=======
           pp_complete_term
             (Wrap (unparse (Names.of_ctx ctx) tm No.Interval.entire No.Interval.entire))
             `None
@@ -946,7 +800,6 @@
       | Dump.Term tm -> Dump.term tm
       | Dump.Env e -> Dump.env e
       | Dump.Check e -> Dump.check e
->>>>>>> 70a4daef
       | _ -> fatal (Anomaly "unknown printable")
 
 (* Hack to ensure the above code is executed. *)
