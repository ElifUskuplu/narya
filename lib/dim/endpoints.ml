--- conflicted
+++ resolved
@@ -43,33 +43,11 @@
 
 let of_char : type l. l len -> char -> (l t option, unit) result =
  fun l c ->
-<<<<<<< HEAD
-  let i = N.to_int (len l) - (int_of_char c - int_of_char '0') in
-  if i = 0 then Ok None
-  else
-    match N.index_of_int (len l) (i - 1) with
-    | Some j -> Ok (Some (l, j))
-    | None -> Error ()
-
-let refl_char_data : char ref = ref 'e'
-let refl_string_data : string ref = ref "e"
-let refl_names_data : string list ref = ref [ "refl"; "Id" ]
-
-let set_char c =
-  refl_char_data := c;
-  refl_string_data := String.make 1 c
-
-let set_names strs = refl_names_data := strs
-let refl_string () = !refl_string_data
-let refl_names () = !refl_names_data
-
-(*  *)
-let internal_data : (unit -> bool) ref = ref (fun () -> raise (Failure "internality unset"))
-let internal () = !internal_data ()
-let set_internal i = internal_data := fun () -> i
-=======
   try
     let i = N.to_int (len l) - (int_of_char c - int_of_char '0') in
-    if i = 0 then Ok None else Ok (Some (l, N.index_of_int (len l) (i - 1)))
-  with Failure _ -> Error ()
->>>>>>> 201c008e
+    if i = 0 then Ok None
+    else
+      match N.index_of_int (len l) (i - 1) with
+      | Some j -> Ok (Some (l, j))
+      | None -> Error ()
+  with Failure _ -> Error ()