open Bwd
open Util
open Dim
open Asai.Diagnostic
open Format
open Uuseg_string

(* In order to display terms and suchlike in Asai messages, we utilize a double indirection.  Firstly, displaying a term requires "unparsing" it to a parse tree and then printing the parse tree, but parse trees and unparsing aren't defined until the Parser library, which is loaded after Core.  (Displaying a value additionally requires reading it back into a term, which is defined later in Core.)  For this reason, we introduce a wrapper type "printable" that can contain a term, value, etc.  Since terms and values haven't been defined yet in this file, we make "printable" an extensible variant, so they can be added later (in the module Printable) after they are defined.  (They also have to be bundled with their context.) *)

type printable = ..

type printable +=
  | PUnit : printable
  | PInt : int -> printable
  | PString : string -> printable
  | PConstant of Constant.t
  | PMeta : ('x, 'b, 's) Meta.t -> printable
  | PField : Field.t -> printable
  | PConstr : Constr.t -> printable

(* The function that actually does the work of printing a "printable" will be defined in Parser.Unparse.  But we need to be able to "call" that function in this file to define "default_text" that converts structured messages to text.  Thus, in this file we define a mutable global variable to contain that function, starting with a dummy function, and call its value to print "printable"s; then in Parser.Unparse we will set the value of that variable after defining the function it should contain. *)

(* In addition, in Asai messages are emitted by performing an effect or raising an exception that carries with it the data of a function of type "formatter -> unit", which is then called by the handler Reporter.run to format the message text as part of a larger display formatting.  This causes problems if we define our printing functions naively, since it means that any effects performed by the formatting function (such as looking up names in a Yuujinchou Scope) will take place in the context of the handler, not that where the message was invoked, and hence in the wrong scope.  To deal with this, we ensure that the printable values are converted to PPrint documents directly in "default_text", before they are passed to Asai. *)

let printer : (printable -> PPrint.document) ref =
  ref (fun _ -> raise (Failure "print not set (hint: Parser.Unparse must be loaded)"))

let print pr = !printer pr

(* Now the function that Asai carries around is basically just PPrint.ToFormatter.pretty.  It's important to know exactly what this does, although it's not described precisely in the PPrint documentation: it converts all newlines to pp_force_newline and all spaces to pp_print_space.  Note that the latter is a break hint, allowing Format to break the line!  This is not what we want; the spaces in PPrint's output are supposed to be spaces, and only the newlines in PPrint's output should be newlines.  I think the only solution, short of modifying PPrint, is to surround it in a Format hbox, which causes all break hints to never split the line.  It does still respect force_newline, of course, so this should do what we want.  *)
let pp_printed ppf x =
  pp_open_hbox ppf ();
  PPrint.ToFormatter.pretty 1.0 (pp_get_margin ppf ()) ppf x;
  pp_close_box ppf ()

let string_of_dim0 dim =
  let str = string_of_dim dim in
  if str = "" then "0" else str

module Code = struct
  type t =
    | Parse_error : t
    | Encoding_error : t
    | Parsing_ambiguity : string -> t
    | No_relative_precedence : string * string -> t
    | Invalid_variable : string list -> t
    | Invalid_numeral : string -> t
    | Invalid_constr : string -> t
    | Invalid_field : string -> t
    | Invalid_degeneracy : string -> t
    | Not_enough_lambdas : int -> t
    | Not_enough_arguments_to_function : t
    | Not_enough_arguments_to_instantiation : t
    | Type_not_fully_instantiated : string * 'n D.t -> t
    | Instantiating_zero_dimensional_type : printable -> t
    | Unequal_synthesized_type : printable * printable -> t
    | Checking_tuple_at_degenerated_record : printable -> t
    | Missing_field_in_tuple : Field.t -> t
    | Missing_method_in_comatch : Field.t -> t
    | Extra_field_in_tuple : Field.t option -> t
    | Extra_method_in_comatch : Field.t -> t
    | Invalid_field_in_tuple : t
    | Duplicate_field_in_tuple : Field.t -> t
    | Duplicate_method_in_codata : Field.t -> t
    | Duplicate_field_in_record : Field.t -> t
    | Invalid_method_in_comatch : t
    | Duplicate_method_in_comatch : Field.t -> t
    | Missing_constructor_in_match : Constr.t -> t
    | Unnamed_variable_in_match : t
    | Checking_lambda_at_nonfunction : printable -> t
    | Checking_tuple_at_nonrecord : printable -> t
    | Comatching_at_noncodata : printable -> t
    | Comatching_at_degenerated_codata : printable -> t
    | No_such_constructor :
        [ `Data of printable | `Nondata of printable | `Other of printable ] * Constr.t
        -> t
    | Wrong_number_of_arguments_to_constructor : Constr.t * int -> t
    | No_such_field :
        [ `Record of printable | `Nonrecord of printable | `Other | `Degenerated_record ]
        * Field.or_index
        -> t
    | Missing_instantiation_constructor :
        Constr.t * [ `Constr of Constr.t | `Nonconstr of printable ]
        -> t
    | Unequal_indices : printable * printable -> t
    | Unbound_variable : string * (string list * string list) list -> t
    | Undefined_constant : printable -> t
    | Undefined_metavariable : printable -> t
    | Nonsynthesizing : string -> t
    | Low_dimensional_argument_of_degeneracy : (string * 'a D.t) -> t
    | Missing_argument_of_degeneracy : string -> t
    | Applying_nonfunction_nontype : printable * printable -> t
    | Unimplemented : string -> t
    | Matching_datatype_has_degeneracy : printable -> t
    | Wrong_number_of_arguments_to_pattern : Constr.t * int -> t
    | Wrong_number_of_arguments_to_motive : int -> t
    | No_such_constructor_in_match : printable * Constr.t -> t
    | Duplicate_constructor_in_match : Constr.t -> t
    | Duplicate_constructor_in_data : Constr.t -> t
    | Matching_on_nondatatype : printable -> t
    | Matching_wont_refine : string * printable option -> t
    | Dimension_mismatch : string * 'a D.t * 'b D.t -> t
    | Invalid_variable_face : 'a D.t * ('n, 'm) sface -> t
    | Unsupported_numeral : Q.t -> t
    | Anomaly : string -> t
    | No_such_level : printable -> t
    | Name_already_defined : string -> t
    | Invalid_constant_name : string -> t
    | Too_many_commands : t
    | Invalid_tightness : string -> t
    | Fixity_mismatch : t
    | Invalid_notation_pattern : string -> t
    | Invalid_notation_symbol : string -> t
    | Invalid_notation_head : string -> t
    | Duplicate_notation_variable : string -> t
    | Unused_notation_variable : string -> t
    | Notation_variable_used_twice : string -> t
    | Unbound_variable_in_notation : string list -> t
    | Head_already_has_notation : string -> t
    | Constant_assumed : printable * int -> t
    | Constant_defined : printable list * bool * int -> t
    | Hole_solved : int -> t
    | Notation_defined : string -> t
    | Show : string * printable -> t
    | Comment_end_in_string : t
    | Error_printing_error : t -> t
    | Checking_canonical_at_nonuniverse : string * printable -> t
    | Bare_case_tree_construct : string -> t
    | Wrong_boundary_of_record : int -> t
    | Invalid_constructor_type : Constr.t -> t
    | Missing_constructor_type : Constr.t -> t
    | Locked_variable : t
    | Locked_axiom : printable -> t
    | Hole : string * printable -> t
    | Needs_parentheses : t
    | No_open_holes : t
    | Open_holes : int -> t
    | Open_holes_remaining : Asai.Range.source -> t
    | Quit : string option -> t
    | Synthesizing_recursion : printable -> t
    | Invalid_synthesized_type : string * printable -> t
    | Unrecognized_attribute : t
    | Invalid_degeneracy_action : string * 'nk D.t * 'n D.t -> t
    | Wrong_number_of_patterns : t
    | Inconsistent_patterns : t
    | Overlapping_patterns : t
    | No_remaining_patterns : t
    | Invalid_refutation : t
    | Duplicate_pattern_variable : string -> t
    | Type_expected : string -> t
    | Circular_import : string list -> t
    | Loading_file : string -> t
    | File_loaded : string * [ `Compiled | `Source ] -> t
    | Library_has_extension : string -> t
    | Invalid_filename : string -> t
    | No_such_file : string -> t
    | Incompatible_flags : string * string -> t
    | Actions_in_compiled_file : string -> t
    | No_such_hole : int -> t
    | Forbidden_interactive_command : string -> t
    | Not_enough_to_undo : t
    | Commands_undone : int -> t
    | Section_opened : string list -> t
    | Section_closed : string list -> t
    | No_such_section : t
    | Display_set : string * string -> t
    | Break : t
    | Accumulated : t Asai.Diagnostic.t Bwd.t -> t
    | No_holes_allowed : string -> t

  (** The default severity of messages with a particular message code. *)
  let default_severity : t -> Asai.Diagnostic.severity = function
    | Parse_error -> Error
    | Encoding_error -> Error
    | Parsing_ambiguity _ -> Error
    | No_relative_precedence _ -> Error
    | Invalid_variable _ -> Error
    | Invalid_numeral _ -> Error
    | Invalid_constr _ -> Error
    | Invalid_field _ -> Error
    | Invalid_degeneracy _ -> Error
    | Not_enough_lambdas _ -> Error
    | Type_not_fully_instantiated _ -> Error
    | Unequal_synthesized_type _ -> Error
    | Checking_tuple_at_degenerated_record _ -> Error
    | Missing_field_in_tuple _ -> Error
    | Missing_method_in_comatch _ -> Error
    | Extra_field_in_tuple _ -> Error
    | Extra_method_in_comatch _ -> Error
    | Invalid_field_in_tuple -> Error
    | Duplicate_field_in_tuple _ -> Error
    | Duplicate_method_in_codata _ -> Error
    | Duplicate_field_in_record _ -> Error
    | Invalid_method_in_comatch -> Error
    | Duplicate_method_in_comatch _ -> Error
    | Missing_constructor_in_match _ -> Error
    | Unnamed_variable_in_match -> Error
    | Checking_lambda_at_nonfunction _ -> Error
    | Checking_tuple_at_nonrecord _ -> Error
    | Comatching_at_noncodata _ -> Error
    | Comatching_at_degenerated_codata _ -> Error
    | No_such_constructor _ -> Error
    | Missing_instantiation_constructor _ -> Error
    | Unequal_indices _ -> Error
    | Unbound_variable _ -> Error
    | Undefined_constant _ -> Bug
    | Undefined_metavariable _ -> Bug
    | No_such_field _ -> Error
    | Nonsynthesizing _ -> Error
    | Low_dimensional_argument_of_degeneracy _ -> Error
    | Missing_argument_of_degeneracy _ -> Error
    | Not_enough_arguments_to_function -> Error
    | Instantiating_zero_dimensional_type _ -> Error
    | Invalid_variable_face _ -> Error
    | Not_enough_arguments_to_instantiation -> Error
    | Applying_nonfunction_nontype _ -> Error
    | Wrong_number_of_arguments_to_constructor _ -> Error
    | Unimplemented _ -> Error
    | Matching_datatype_has_degeneracy _ -> Error
    | Wrong_number_of_arguments_to_pattern _ -> Error
    | Wrong_number_of_arguments_to_motive _ -> Error
    | No_such_constructor_in_match _ -> Error
    | Duplicate_constructor_in_match _ -> Error
    | Duplicate_constructor_in_data _ -> Error
    | Matching_on_nondatatype _ -> Error
    | Matching_wont_refine _ -> Hint
    | Dimension_mismatch _ -> Bug (* Sometimes Error? *)
    | Unsupported_numeral _ -> Error
    | Anomaly _ -> Bug
    | No_such_level _ -> Bug
    | Name_already_defined _ -> Error
    | Invalid_constant_name _ -> Error
    | Too_many_commands -> Error
    | Invalid_tightness _ -> Error
    | Fixity_mismatch -> Error
    | Invalid_notation_pattern _ -> Error
    | Invalid_notation_symbol _ -> Error
    | Invalid_notation_head _ -> Error
    | Duplicate_notation_variable _ -> Error
    | Unused_notation_variable _ -> Error
    | Notation_variable_used_twice _ -> Error
    | Unbound_variable_in_notation _ -> Error
    | Head_already_has_notation _ -> Warning
    | Constant_assumed _ -> Info
    | Constant_defined _ -> Info
    | Notation_defined _ -> Info
    | Show _ -> Info
    | Comment_end_in_string -> Warning
    | Error_printing_error _ -> Bug
    | Checking_canonical_at_nonuniverse _ -> Error
    | Bare_case_tree_construct _ -> Hint
    | Wrong_boundary_of_record _ -> Error
    | Invalid_constructor_type _ -> Error
    | Missing_constructor_type _ -> Error
    | Locked_variable -> Error
    | Locked_axiom _ -> Error
    | Hole _ -> Info
    | Needs_parentheses -> Info
    | No_open_holes -> Info
    | Open_holes _ -> Warning
    | Open_holes_remaining _ -> Error
    | Quit _ -> Info
    | Synthesizing_recursion _ -> Error
    | Invalid_synthesized_type _ -> Error
    | Unrecognized_attribute -> Error
    | Invalid_degeneracy_action _ -> Bug
    | Wrong_number_of_patterns -> Error
    | Inconsistent_patterns -> Error
    | Overlapping_patterns -> Error
    | No_remaining_patterns -> Bug
    | Invalid_refutation -> Error
    | Duplicate_pattern_variable _ -> Error
    | Type_expected _ -> Error
    | Circular_import _ -> Error
    | Loading_file _ -> Info
    | File_loaded _ -> Info
    | Library_has_extension _ -> Warning
    | Invalid_filename _ -> Error
    | No_such_file _ -> Error
    | Incompatible_flags _ -> Warning
    | Actions_in_compiled_file _ -> Warning
    | No_such_hole _ -> Error
    | Hole_solved _ -> Info
    | Forbidden_interactive_command _ -> Error
    | Not_enough_to_undo -> Error
    | Commands_undone _ -> Info
    | Section_opened _ -> Info
    | Section_closed _ -> Info
    | No_such_section -> Error
    | Display_set _ -> Info
    | Break -> Error
    | Accumulated _ -> Error
    | No_holes_allowed _ -> Error

  (** A short, concise, ideally Google-able string representation for each message code. *)
  let short_code : t -> string = function
    | Accumulated _ -> assert false
    (* Usually bugs *)
    | Anomaly _ -> "E0000"
    | No_such_level _ -> "E0001"
    | Error_printing_error _ -> "E0002"
    | Invalid_degeneracy_action _ -> "E0003"
    (* Unimplemented future features *)
    | Unimplemented _ -> "E0100"
    | Unsupported_numeral _ -> "E0101"
    (* Parse errors *)
    | Parse_error -> "E0200"
    | Parsing_ambiguity _ -> "E0201"
    | Invalid_variable _ -> "E0202"
    | Invalid_field _ -> "E0203"
    | Invalid_constr _ -> "E0204"
    | Invalid_numeral _ -> "E0205"
    | Invalid_degeneracy _ -> "E0206"
    | No_relative_precedence _ -> "E0207"
    | Unrecognized_attribute -> "E0208"
    | Comment_end_in_string -> "E0250"
    | Encoding_error -> "E0299"
    (* Scope errors *)
    | Unbound_variable _ -> "E0300"
    | Undefined_constant _ -> "E0301"
    | Undefined_metavariable _ -> "E0302"
    | Locked_variable -> "E0310"
    | Locked_axiom _ -> "E0311"
    (* Bidirectional typechecking and case trees *)
    | Nonsynthesizing _ -> "E0400"
    | Unequal_synthesized_type _ -> "E0401"
    | Synthesizing_recursion _ -> "E0402"
    | Bare_case_tree_construct _ -> "H0403"
    | Invalid_synthesized_type _ -> "E0404"
    | Type_expected _ -> "E0405"
    (* Dimensions *)
    | Dimension_mismatch _ -> "E0500"
    | Not_enough_lambdas _ -> "E0501"
    | Not_enough_arguments_to_function -> "E0502"
    | Not_enough_arguments_to_instantiation -> "E0503"
    | Type_not_fully_instantiated _ -> "E0504"
    | Instantiating_zero_dimensional_type _ -> "E0505"
    | Invalid_variable_face _ -> "E0506"
    (* Degeneracies *)
    | Missing_argument_of_degeneracy _ -> "E0600"
    | Low_dimensional_argument_of_degeneracy _ -> "E0601"
    (* Function-types *)
    | Checking_lambda_at_nonfunction _ -> "E0700"
    | Applying_nonfunction_nontype _ -> "E0701"
    (* Record fields *)
    | No_such_field _ -> "E0800"
    (* Tuples *)
    | Checking_tuple_at_nonrecord _ -> "E0900"
    | Checking_tuple_at_degenerated_record _ -> "E0901"
    | Missing_field_in_tuple _ -> "E0902"
    | Extra_field_in_tuple _ -> "E0903"
    | Duplicate_field_in_tuple _ -> "E0904"
    | Invalid_field_in_tuple -> "E0905"
    (* Datatype constructors *)
    | No_such_constructor _ -> "E1000"
    | Wrong_number_of_arguments_to_constructor _ -> "E1001"
    | Missing_instantiation_constructor _ -> "E1002"
    | Unequal_indices _ -> "E1003"
    (* Matches *)
    (* - Match variable *)
    | Unnamed_variable_in_match -> "E1100"
    | Matching_wont_refine _ -> "E1101"
    (* - Match type *)
    | Matching_on_nondatatype _ -> "E1200"
    | Matching_datatype_has_degeneracy _ -> "E1201"
    (* - Match branches *)
    | Missing_constructor_in_match _ -> "E1300"
    | No_such_constructor_in_match _ -> "E1301"
    | Duplicate_constructor_in_match _ -> "E1302"
    | Wrong_number_of_arguments_to_pattern _ -> "E1303"
    | Duplicate_pattern_variable _ -> "E1304"
    | Wrong_number_of_patterns -> "E1305"
    | Inconsistent_patterns -> "E1306"
    | Overlapping_patterns -> "E1307"
    | No_remaining_patterns -> "E1308"
    | Invalid_refutation -> "E1309"
    (* - Match motive *)
    | Wrong_number_of_arguments_to_motive _ -> "E1400"
    (* Comatches *)
    | Comatching_at_noncodata _ -> "E1400"
    | Comatching_at_degenerated_codata _ -> "E1401"
    | Missing_method_in_comatch _ -> "E1402"
    | Extra_method_in_comatch _ -> "E1403"
    | Duplicate_method_in_comatch _ -> "E1404"
    | Invalid_method_in_comatch -> "E1405"
    (* Canonical types *)
    | Checking_canonical_at_nonuniverse _ -> "E1500"
    | Duplicate_field_in_record _ -> "E1501"
    | Duplicate_method_in_codata _ -> "E1502"
    | Duplicate_constructor_in_data _ -> "E1503"
    | Wrong_boundary_of_record _ -> "E1504"
    | Invalid_constructor_type _ -> "E1505"
    | Missing_constructor_type _ -> "E1506"
    (* Commands *)
    | Too_many_commands -> "E2000"
    | Forbidden_interactive_command _ -> "E2001"
    | No_holes_allowed _ -> "E2002"
    (* def *)
    | Name_already_defined _ -> "E2100"
    | Invalid_constant_name _ -> "E2101"
    (* notation *)
    | Invalid_tightness _ -> "E2200"
    | Invalid_notation_symbol _ -> "E2201"
    | Invalid_notation_pattern _ -> "E2202"
    | Fixity_mismatch -> "E2203"
    | Duplicate_notation_variable _ -> "E2204"
    | Invalid_notation_head _ -> "E2205"
    | Unused_notation_variable _ -> "E2206"
    | Notation_variable_used_twice _ -> "E2207"
    | Unbound_variable_in_notation _ -> "E2208"
    | Head_already_has_notation _ -> "E2209"
    (* import *)
    | Circular_import _ -> "E2300"
    | Library_has_extension _ -> "W2301"
    | Invalid_filename _ -> "E2302"
    | Incompatible_flags _ -> "W2303"
    | No_such_file _ -> "E2304"
    (* echo *)
    | Actions_in_compiled_file _ -> "W2400"
    (* undo *)
    | Not_enough_to_undo -> "E2500"
    (* section *)
    | No_such_section -> "E2600"
    (* Interactive proof *)
    | Open_holes _ -> "W3000"
    | No_such_hole _ -> "E3001"
    | Open_holes_remaining _ -> "E3002"
    | Hole _ -> "I3003"
    | No_open_holes -> "I3004"
<<<<<<< HEAD
    | Needs_parentheses -> "I3005"
=======
>>>>>>> 70a4daef
    (* Command progress and success *)
    | Constant_defined _ -> "I0000"
    | Constant_assumed _ -> "I0001"
    | Notation_defined _ -> "I0002"
    | Loading_file _ -> "I0003"
    | File_loaded _ -> "I0004"
    | Hole_solved _ -> "I0005"
    | Commands_undone _ -> "I0006"
    | Section_opened _ -> "I0007"
    | Section_closed _ -> "I0008"
    | Display_set _ -> "I0100"
    (* Control of execution *)
    | Quit _ -> "I0200"
    | Break -> "E0201"
    (* Debugging *)
    | Show _ -> "I9999"

  let rec default_text : t -> text = function
    | Accumulated _ ->
        (* Shouldn't actually be used, but seems to get computed anyway *)
        text "anomaly: multiple accumulated errors"
    | Parse_error -> text "parse error"
    | Encoding_error -> text "UTF-8 encoding error"
    | Parsing_ambiguity str -> textf "potential parsing ambiguity: %s" str
    | Invalid_variable str -> textf "invalid local variable name: %s" (String.concat "." str)
    | Invalid_field str -> textf "invalid field name: %s" str
    | Invalid_constr str -> textf "invalid constructor name: %s" str
    | Invalid_numeral str -> textf "invalid numeral: %s" str
    | Invalid_degeneracy str ->
        if str = "" then text "missing degeneracy" else textf "invalid degeneracy: %s" str
    | Invalid_variable_face (k, fa) ->
        textf "invalid face: variable of dimension %s has no face '%s'" (string_of_dim0 k)
          (string_of_sface fa)
    | No_relative_precedence (n1, n2) ->
        textf
          "notations \"%s\" and \"%s\" have no relative precedence or associativity; they can only be combined with parentheses"
          n1 n2
    | Not_enough_lambdas n ->
        textf "not enough non-cube variables for higher-dimensional abstraction: need %d more" n
    | Not_enough_arguments_to_function ->
        text "not enough arguments for a higher-dimensional function application"
    | Not_enough_arguments_to_instantiation ->
        text "not enough arguments to instantiate a higher-dimensional type"
    | Type_not_fully_instantiated (str, n) ->
        textf "type not fully instantiated in %s (need %s more dimensions)" str (string_of_dim0 n)
    | Instantiating_zero_dimensional_type ty ->
        textf "@[<hv 0>can't apply/instantiate a zero-dimensional type@;<1 2>%a@]" pp_printed
          (print ty)
    | Unequal_synthesized_type (sty, cty) ->
        textf "@[<hv 0>term synthesized type@;<1 2>%a@ but is being checked against type@;<1 2>%a@]"
          pp_printed (print sty) pp_printed (print cty)
    | Checking_tuple_at_degenerated_record r ->
        textf "can't check a tuple against a record %a with a nonidentity degeneracy applied"
          pp_printed (print r)
    | Comatching_at_degenerated_codata r ->
        textf "can't comatch against a codatatype %a with a nonidentity degeneracy applied"
          pp_printed (print r)
    | Missing_field_in_tuple f -> textf "record field '%s' missing in tuple" (Field.to_string f)
    | Missing_method_in_comatch f ->
        textf "codata method '%s' missing in comatch" (Field.to_string f)
    | Extra_field_in_tuple f -> (
        match f with
        | Some f -> textf "field '%s' in tuple doesn't occur in record type" (Field.to_string f)
        | None -> text "too many un-labeled fields in tuple")
    | Extra_method_in_comatch f ->
        textf "method '%s' in comatch doesn't occur in codata type" (Field.to_string f)
    | Invalid_field_in_tuple -> text "invalid field in tuple"
    | Invalid_method_in_comatch -> text "invalid method in comatch"
    | Duplicate_field_in_tuple f ->
        textf "record field '%s' appears more than once in tuple" (Field.to_string f)
    | Duplicate_method_in_comatch f ->
        textf "method '%s' appears more than once in comatch" (Field.to_string f)
    | Missing_constructor_in_match c ->
        textf "missing match clause for constructor %s" (Constr.to_string c)
    | Unnamed_variable_in_match -> text "unnamed match variable"
    | Checking_lambda_at_nonfunction ty ->
        textf "@[<hv 0>checking abstraction against non-function type@;<1 2>%a@]" pp_printed
          (print ty)
    | Checking_tuple_at_nonrecord ty ->
        textf "@[<hv 0>checking tuple against non-record type@;<1 2>%a@]" pp_printed (print ty)
    | Comatching_at_noncodata ty ->
        textf "@[<hv 0>checking comatch against non-codata type@;<1 2>%a@]" pp_printed (print ty)
    | No_such_constructor (d, c) -> (
        match d with
        | `Data d ->
            textf "datatype %a has no constructor named %s" pp_printed (print d)
              (Constr.to_string c)
        | `Nondata d ->
            textf "non-datatype %a has no constructor named %s" pp_printed (print d)
              (Constr.to_string c)
        | `Other ty ->
            textf "@[<hv 0>non-datatype@;<1 2>%a@ has no constructor named %s@]" pp_printed
              (print ty) (Constr.to_string c))
    | Wrong_number_of_arguments_to_constructor (c, n) ->
        if n > 0 then textf "too many arguments to constructor %s (%d extra)" (Constr.to_string c) n
        else
          textf "not enough arguments to constructor %s (need %d more)" (Constr.to_string c) (abs n)
    | No_such_field (d, f) -> (
        match d with
        | `Record d ->
            textf "record type %a has no field named %s" pp_printed (print d)
              (Field.to_string_ori f)
        | `Nonrecord d ->
            textf "non-record type %a has no field named %s" pp_printed (print d)
              (Field.to_string_ori f)
        | `Other -> textf "term has no field named %s" (Field.to_string_ori f)
        | `Degenerated_record ->
            textf
              "record type with a nonidentity degeneracy applied is no longer a record, hence has no field named %s"
              (Field.to_string_ori f))
    | Missing_instantiation_constructor (exp, got) ->
        let pp_got =
          match got with
          | `Nonconstr tm -> print tm
          | `Constr c -> print (PConstr c) in
        fun ppf ->
          fprintf ppf
            "@[<hv 0>instantiation arguments of datatype must be matching constructors:@ expected@;<1 2>%s@ but got@;<1 2>"
            (Constr.to_string exp);
          pp_printed ppf pp_got;
          pp_close_box ppf ()
    | Unequal_indices (t1, t2) ->
        textf
          "@[<hv 0>index@;<1 2>%a@ of constructor application doesn't match the corresponding index@;<1 2>%a@ of datatype instance@]"
          pp_printed (print t1) pp_printed (print t2)
    | Unbound_variable (c, alt) -> (
        match alt with
        | [] -> textf "unbound variable: %s" c
        (* | [ (parts, fields) ] ->
               textf "unbound variable: %s (hint: did you mean %s .%s ?)" c (String.concat "." parts)
                 (String.concat " ." fields) *)
        | _ ->
            textf "@[<v 0>unbound variable: %s (hint: did you mean one of:@;<1 2>%a@ ?)@]" c
              (pp_print_list
                 ~pp_sep:(fun ppf () -> pp_print_break ppf 1 2)
                 (fun ppf (p, f) ->
                   pp_print_string ppf (String.concat "." p);
                   pp_print_string ppf " .";
                   pp_print_list
                     ~pp_sep:(fun ppf () -> pp_print_string ppf " .")
                     pp_print_string ppf f))
              alt)
    (* The difference between "unbound variable" and "undefined constant" is that "undefined constant" is a BUG: it means a constant name was found in Scope, but its definition is missing from Global.  "Unbound variable" is the user error of writing a name that's NEITHER a local variable nor a constant in scope. *)
    | Undefined_constant c -> textf "undefined constant: %a" pp_printed (print c)
    | Undefined_metavariable v -> textf "undefined metavariable: %a" pp_printed (print v)
    | Nonsynthesizing pos -> textf "non-synthesizing term in synthesizing position (%s)" pos
    | Low_dimensional_argument_of_degeneracy (deg, dim) ->
        textf "argument of degeneracy '%s' must have dimension at least %s" deg (string_of_dim0 dim)
    | Missing_argument_of_degeneracy deg -> textf "missing argument for degeneracy %s" deg
    | Applying_nonfunction_nontype (tm, ty) ->
        textf
          "@[<hv 0>attempt to apply/instantiate@;<1 2>%a@ of type@;<1 2>%a@ which is not a function-type or universe@]"
          pp_printed (print tm) pp_printed (print ty)
    | Unimplemented str -> textf "%s not yet implemented" str
    | Matching_datatype_has_degeneracy ty ->
        textf "@[<hv 0>can't match on element of datatype@;<1 2>%a@ that has a degeneracy applied@]"
          pp_printed (print ty)
    | Wrong_number_of_arguments_to_pattern (c, n) ->
        if n > 0 then
          textf "too many arguments to constructor %s in match pattern (%d extra)"
            (Constr.to_string c) n
        else
          textf "not enough arguments to constructor %s in match pattern (need %d more)"
            (Constr.to_string c) (abs n)
    | Wrong_number_of_arguments_to_motive n ->
        textf "wrong number of arguments for match motive: should be %d" n
    | No_such_constructor_in_match (d, c) ->
        textf "datatype %a being matched against has no constructor %s" pp_printed (print d)
          (Constr.to_string c)
    | Duplicate_constructor_in_match c ->
        textf "constructor %s appears twice in match" (Constr.to_string c)
    | Matching_on_nondatatype ty ->
        textf "@[<hv 0>can't match on variable belonging to non-datatype@;<1 2>%a@]" pp_printed
          (print ty)
    | Matching_wont_refine (msg, Some d) ->
        textf "@[<hv 0>match will not refine the goal or context (%s):@;<1 2>%a@]" msg pp_printed
          (print d)
    | Matching_wont_refine (msg, None) -> textf "match will not refine the goal or context (%s)" msg
    | Dimension_mismatch (op, a, b) ->
        textf "dimension mismatch in %s (%s ≠ %s)" op (string_of_dim0 a) (string_of_dim0 b)
    | Unsupported_numeral n -> textf "unsupported numeral: %a" Q.pp_print n
    | Anomaly str -> textf "anomaly: %s" str
    | No_such_level i -> textf "@[<hov 2>no level variable@ %a@ in context@]" pp_printed (print i)
    | Name_already_defined name -> textf "name already defined: %a" pp_utf_8 name
    | Invalid_constant_name name -> textf "invalid constant name: %a" pp_utf_8 name
    | Too_many_commands -> text "too many commands: enter one at a time"
    | Fixity_mismatch ->
        text
          "notation command doesn't match pattern (tightness must be omitted only for outfix notations)"
    | Invalid_notation_pattern str -> textf "invalid notation pattern: %s" str
    | Invalid_tightness str -> textf "invalid tightness: %s" str
    | Invalid_notation_symbol str -> textf "invalid notation symbol: %s" str
    | Invalid_notation_head str -> textf "invalid notation head: %s" str
    | Duplicate_notation_variable x -> textf "duplicate notation variable: '%s'" x
    | Unused_notation_variable x -> textf "unused notation variable: '%s'" x
    | Notation_variable_used_twice x -> textf "notation variable '%s' used twice" x
    | Unbound_variable_in_notation xs ->
        textf "unbound variable(s) in notation definition: %s" (String.concat ", " xs)
    | Head_already_has_notation name ->
        textf "replacing printing notation for %s (previous notation will still be parseable)" name
    | Constant_assumed (name, h) ->
        if h > 1 then textf "axiom %a assumed, containing %d holes" pp_printed (print name) h
        else if h = 1 then textf "axiom %a assumed, containing 1 hole" pp_printed (print name)
        else textf "axiom %a assumed" pp_printed (print name)
    | Constant_defined (names, discrete, h) -> (
        let discrete = if discrete then "discrete " else "" in
        match names with
        | [] -> textf "anomaly: no constant defined"
        | [ name ] ->
            if h > 1 then
              textf "%sconstant %a defined, containing %d holes" discrete pp_printed (print name) h
            else if h = 1 then
              textf "%sconstant %a defined, containing 1 hole" discrete pp_printed (print name)
            else textf "%sconstant %a defined" discrete pp_printed (print name)
        | _ ->
            (if h > 1 then
               textf "@[<v 2>%sconstants defined mutually, containing %d holes:@,%a@]" discrete h
             else if h = 1 then
               textf "@[<v 2>%sconstants defined mutually, containing 1 hole:@,%a@]" discrete
             else textf "@[<v 2>%sconstants defined mutually:@,%a@]" discrete)
              (fun ppf names -> pp_print_list (fun ppf name -> pp_printed ppf name) ppf names)
              (List.map (fun name -> print name) names))
    | Notation_defined name -> textf "notation %s defined" name
    | Show (str, x) -> textf "%s: %a" str pp_printed (print x)
    | Comment_end_in_string ->
        text "comment-end sequence `} in quoted string: cannot be commented out"
    | Error_printing_error e ->
        textf "printing diagnostic message raised error %s: @ %a" (short_code e)
          (fun ppf () -> default_text e ppf)
          ()
    | Checking_canonical_at_nonuniverse (tm, ty) ->
        textf "checking %s at non-universe %a" tm pp_printed (print ty)
    | Bare_case_tree_construct str ->
        textf "%s encountered outside case tree, wrapping in implicit let-binding" str
    | Duplicate_method_in_codata fld ->
        textf "duplicate method in codatatype: %s" (Field.to_string fld)
    | Duplicate_field_in_record fld ->
        textf "duplicate field in record type: %s" (Field.to_string fld)
    | Duplicate_constructor_in_data c ->
        textf "duplicate constructor in datatype: %s" (Constr.to_string c)
    | Wrong_boundary_of_record n ->
        if n > 0 then
          textf "too many variables in boundary of higher-dimensional record (%d extra)" n
        else
          textf "not enough variables in boundary of higher-dimensional record (need %d more)"
            (abs n)
    | Invalid_constructor_type c ->
        textf "invalid type for constructor %s: must be current datatype instance"
          (Constr.to_string c)
    | Missing_constructor_type c ->
        textf "missing type for constructor %s of indexed datatype" (Constr.to_string c)
    | Locked_variable -> text "variable locked behind external degeneracy"
    | Locked_axiom a -> textf "axiom %a locked behind external degeneracy" pp_printed (print a)
    | Hole (n, ty) -> textf "@[<v 0>hole %s:@,%a@]" n pp_printed (print ty)
    | No_open_holes -> text "no open holes"
    | Needs_parentheses -> text "needs parentheses"
    | Open_holes n ->
        if n = 1 then text "there is 1 open hole" else textf "there are %d open holes" n
    | Open_holes_remaining src -> (
        match src with
        | `File name -> textf "file %s contains open holes" name
        | `String { title = Some title; _ } -> textf "%s contains open holes" title
        | `String { title = None; _ } -> text "load string contains open holes")
    | Quit (Some src) -> textf "execution of %s terminated by quit" src
    | Quit None -> text "execution terminated by quit"
    | Synthesizing_recursion c ->
        textf "for '%a' to be recursive, it must have a declared type" pp_printed (print c)
    | Invalid_synthesized_type (str, ty) ->
        textf "type %a synthesized by %s is invalid for entire term" pp_printed (print ty) str
    | Unrecognized_attribute -> textf "unrecognized attribute"
    | Invalid_degeneracy_action (str, nk, n) ->
        textf "invalid degeneracy action on %s: dimension '%s' doesn't factor through codomain '%s'"
          str (string_of_dim0 nk) (string_of_dim0 n)
    | Wrong_number_of_patterns -> text "wrong number of patterns for match"
    | Inconsistent_patterns -> text "inconsistent patterns in match"
    | Overlapping_patterns -> text "overlapping patterns in match"
    | No_remaining_patterns -> text "no remaining patterns while parsing match"
    | Invalid_refutation -> text "invalid refutation: no discriminee has an empty type"
    | Duplicate_pattern_variable x ->
        textf "variable name '%s' used more than once in match patterns" x
    | Type_expected str -> textf "expected type while %s" str
    | Circular_import files ->
        textf "circular imports:@,@[<v 2>%a@]"
          (pp_print_list
             ~pp_sep:(fun ppf () ->
               pp_print_cut ppf ();
               pp_print_string ppf "imports ")
             pp_print_string)
          files
    | Loading_file file -> textf "loading file: %s" file
    | File_loaded (file, `Compiled) -> textf "file loaded: %s (compiled)" file
    | File_loaded (file, `Source) -> textf "file loaded: %s (source)" file
    | Library_has_extension file -> textf "putative library name '%s' has extension" file
    | Invalid_filename file -> textf "filename '%s' does not have 'ny' extension" file
    | No_such_file file -> textf "error opening file: %s" file
    | Incompatible_flags (file, flags) ->
        textf "file '%s' was compiled with incompatible flags %s, recompiling" file flags
    | Actions_in_compiled_file file ->
        textf "not re-executing echo/synth/show commands when loading compiled file %s" file
    | No_such_hole i -> textf "no open hole numbered %d" i
    | Hole_solved h ->
        if h > 1 then textf "hole solved, containing %d new holes" h
        else if h = 1 then text "hole solved, containing 1 new hole"
        else text "hole solved"
    | Forbidden_interactive_command cmd -> textf "command '%s' only allowed in interactive mode" cmd
    | Not_enough_to_undo -> text "not enough commands to undo"
    | Commands_undone n -> if n = 1 then text "1 command undone" else textf "%d commands undone" n
    | Section_opened prefix -> textf "section %s opened" (String.concat "." prefix)
    | Section_closed prefix -> textf "section %s closed" (String.concat "." prefix)
    | Display_set (setting, str) -> textf "display set %s to %s" setting str
    | No_such_section -> text "no section here to end"
    | Break -> text "user interrupt"
    | No_holes_allowed cmd -> textf "command '%s' cannot contain holes" cmd
end

include Asai.StructuredReporter.Make (Code)
open Code

let struct_at_degenerated_type eta name =
  match eta with
  | `Eta -> Checking_tuple_at_degenerated_record name
  | `Noeta -> Comatching_at_degenerated_codata name

let missing_field_in_struct eta fld =
  match eta with
  | `Eta -> Missing_field_in_tuple fld
  | `Noeta -> Missing_method_in_comatch fld

let struct_at_nonrecord eta p =
  match eta with
  | `Eta -> Checking_tuple_at_nonrecord p
  | `Noeta -> Comatching_at_noncodata p

let duplicate_field eta fld =
  match eta with
  | `Eta -> Duplicate_field_in_tuple fld
  | `Noeta -> Duplicate_method_in_comatch fld

let ( <|> ) : type a b. a option -> Code.t -> a =
 fun x e ->
  match x with
  | Some x -> x
  | None -> fatal e

(* After a fatal error, we allow continuing to typecheck other parts of the term that don't depend on that error and reporting any additional errors they produce.  This is handled by a special "Accumulated" error that encapsulates a backwards list of diagnostics.  When displaying this error, we instead descend into its list, recursively, and display all the constituent errors. *)

module Terminal = Asai.Tty.Make (Code)

let rec display ?use_ansi ?output ?(empty_ok = false) (d : Code.t Asai.Diagnostic.t) =
  match d.message with
  | Accumulated Emp when not empty_ok ->
      Terminal.display ?use_ansi ?output
        { d with message = Anomaly "unexpected empty error accumulation" }
  | Accumulated msgs ->
      Mbwd.miter (fun [ e ] -> display ?use_ansi ?output ~empty_ok:true e) [ msgs ]
  | _ -> Terminal.display ?use_ansi ?output d

(* We also may need to extract an accumulated singleton, for testing purposes. *)
let rec unaccumulate (c : Code.t) : Code.t =
  match c with
  | Accumulated (Snoc (Emp, c)) -> unaccumulate c.message
  | c -> c<|MERGE_RESOLUTION|>--- conflicted
+++ resolved
@@ -132,7 +132,6 @@
     | Locked_variable : t
     | Locked_axiom : printable -> t
     | Hole : string * printable -> t
-    | Needs_parentheses : t
     | No_open_holes : t
     | Open_holes : int -> t
     | Open_holes_remaining : Asai.Range.source -> t
@@ -255,7 +254,6 @@
     | Locked_variable -> Error
     | Locked_axiom _ -> Error
     | Hole _ -> Info
-    | Needs_parentheses -> Info
     | No_open_holes -> Info
     | Open_holes _ -> Warning
     | Open_holes_remaining _ -> Error
@@ -427,10 +425,6 @@
     | Open_holes_remaining _ -> "E3002"
     | Hole _ -> "I3003"
     | No_open_holes -> "I3004"
-<<<<<<< HEAD
-    | Needs_parentheses -> "I3005"
-=======
->>>>>>> 70a4daef
     (* Command progress and success *)
     | Constant_defined _ -> "I0000"
     | Constant_assumed _ -> "I0001"
@@ -686,7 +680,6 @@
     | Locked_axiom a -> textf "axiom %a locked behind external degeneracy" pp_printed (print a)
     | Hole (n, ty) -> textf "@[<v 0>hole %s:@,%a@]" n pp_printed (print ty)
     | No_open_holes -> text "no open holes"
-    | Needs_parentheses -> text "needs parentheses"
     | Open_holes n ->
         if n = 1 then text "there is 1 open hole" else textf "there are %d open holes" n
     | Open_holes_remaining src -> (
