--- conflicted
+++ resolved
@@ -497,79 +497,6 @@
     (* Debugging *)
     | Show _ -> "I9999"
 
-<<<<<<< HEAD
-  let rec default_text : t -> text = function
-    | Accumulated _ ->
-        (* Shouldn't actually be used, but seems to get computed anyway *)
-        text "anomaly: multiple accumulated errors"
-    | Parse_error -> text "parse error"
-    | Encoding_error -> text "UTF-8 encoding error"
-    | Parsing_ambiguity str -> textf "potential parsing ambiguity: %s" str
-    | Invalid_variable str -> textf "invalid local variable name: %s" (String.concat "." str)
-    | Invalid_field str -> textf "invalid field name: %s" str
-    | Invalid_constr str -> textf "invalid constructor name: %s" str
-    | Invalid_numeral str -> textf "invalid numeral: %s" str
-    | Invalid_degeneracy str ->
-        if str = "" then text "missing degeneracy" else textf "invalid degeneracy: %s" str
-    | Invalid_variable_face (k, fa) ->
-        textf "invalid face: variable of dimension %s has no face '%s'" (string_of_dim0 k)
-          (string_of_sface fa)
-    | No_relative_precedence (n1, n2) ->
-        textf
-          "notations \"%s\" and \"%s\" have no relative precedence or associativity; they can only be combined with parentheses"
-          n1 n2
-    | Not_enough_lambdas n ->
-        textf "not enough non-cube variables for higher-dimensional abstraction: need %d more" n
-    | Not_enough_arguments_to_function ->
-        text "not enough arguments for a higher-dimensional function application"
-    | Not_enough_arguments_to_instantiation ->
-        text "not enough arguments to instantiate a higher-dimensional type"
-    | Type_not_fully_instantiated (str, n) ->
-        textf "type not fully instantiated in %s (need %s more dimensions)" str (string_of_dim0 n)
-    | Instantiating_zero_dimensional_type ty ->
-        textf "@[<hv 0>can't apply/instantiate a zero-dimensional type@;<1 2>%a@]" pp_printed
-          (print ty)
-    | Unequal_synthesized_type (sty, cty) ->
-        textf "@[<hv 0>term synthesized type@;<1 2>%a@ but is being checked against type@;<1 2>%a@]"
-          pp_printed (print sty) pp_printed (print cty)
-    | Checking_tuple_at_degenerated_record r ->
-        textf "can't check a tuple against a record %a with a nonidentity degeneracy applied"
-          pp_printed (print r)
-    | Comatching_at_degenerated_codata r ->
-        textf "can't comatch against a codatatype %a with a nonidentity degeneracy applied"
-          pp_printed (print r)
-    | Missing_field_in_tuple f -> textf "record field '%s' missing in tuple" (Field.to_string f)
-    | Missing_method_in_comatch f ->
-        textf "codata method '%s' missing in comatch" (Field.to_string f)
-    | Extra_field_in_tuple f -> (
-        match f with
-        | Some f -> textf "field '%s' in tuple doesn't occur in record type" (Field.to_string f)
-        | None -> text "too many un-labeled fields in tuple")
-    | Extra_method_in_comatch f ->
-        textf "method '%s' in comatch doesn't occur in codata type" (Field.to_string f)
-    | Invalid_field_in_tuple -> text "invalid field in tuple"
-    | Invalid_method_in_comatch -> text "invalid method in comatch"
-    | Duplicate_field_in_tuple f ->
-        textf "record field '%s' appears more than once in tuple" (Field.to_string f)
-    | Duplicate_method_in_comatch f ->
-        textf "method '%s' appears more than once in comatch" (Field.to_string f)
-    | Missing_constructor_in_match c ->
-        textf "missing match clause for constructor %s" (Constr.to_string c)
-    | Unnamed_variable_in_match -> text "unnamed match variable"
-    | Checking_lambda_at_nonfunction ty ->
-        textf "@[<hv 0>checking abstraction against non-function type@;<1 2>%a@]" pp_printed
-          (print ty)
-    | Checking_tuple_at_nonrecord ty ->
-        textf "@[<hv 0>checking tuple against non-record type@;<1 2>%a@]" pp_printed (print ty)
-    | Choice_mismatch ty ->
-        textf "@[<hv 0>multi-choice term doesn't match type@;<1 2>%a@]" pp_printed (print ty)
-    | Comatching_at_noncodata ty ->
-        textf "@[<hv 0>checking comatch against non-codata type@;<1 2>%a@]" pp_printed (print ty)
-    | No_such_constructor (d, c) -> (
-        match d with
-        | `Data d ->
-            textf "datatype %a has no constructor named %s" pp_printed (print d)
-=======
   let default_text (err : t) : text =
     let msg, printing_error =
       PrintingError.run ~init:None @@ fun () ->
@@ -647,6 +574,8 @@
               (print ty)
         | Checking_tuple_at_nonrecord ty ->
             textf "@[<hv 0>checking tuple against non-record type@;<1 2>%a@]" pp_printed (print ty)
+        | Choice_mismatch ty ->
+            textf "@[<hv 0>multi-choice term doesn't match type@;<1 2>%a@]" pp_printed (print ty)
         | Comatching_at_noncodata ty ->
             textf "@[<hv 0>checking comatch against non-codata type@;<1 2>%a@]" pp_printed
               (print ty)
@@ -766,7 +695,6 @@
             textf "wrong number of arguments for match motive: should be %d" n
         | No_such_constructor_in_match (d, c) ->
             textf "datatype %a being matched against has no constructor %s" pp_printed (print d)
->>>>>>> 5aee7806
               (Constr.to_string c)
         | Duplicate_constructor_in_match c ->
             textf "constructor %s appears twice in match" (Constr.to_string c)
