open Bwd
open Util
open Dim
open Asai.Diagnostic
open Format
open Energy

(* In order to display terms and suchlike in Asai messages, we utilize a double indirection.  Firstly, displaying a term requires "unparsing" it to a parse tree and then printing the parse tree, but parse trees and unparsing aren't defined until the Parser library, which is loaded after Core.  (Displaying a value additionally requires reading it back into a term, which is defined later in Core.)  For this reason, we introduce a wrapper type "printable" that can contain a term, value, etc.  Since terms and values haven't been defined yet in this file, we make "printable" an extensible variant, so they can be added later (in the module Printable) after they are defined.  (They also have to be bundled with their context.) *)

type printable = ..

type printable +=
  | PUnit : printable
  | PInt : int -> printable
  | PString : string -> printable
  | PConstant of Constant.t
  | PMeta : ('x, 'b, 's) Meta.t -> printable
  | PField : 'i Field.t -> printable
  | PConstr : Constr.t -> printable

(* The function that actually does the work of printing a "printable" will be defined in Parser.Unparse.  But we need to be able to "call" that function in this file to define "default_text" that converts structured messages to text.  Thus, in this file we define a mutable global variable to contain that function, starting with a dummy function, and call its value to print "printable"s; then in Parser.Unparse we will set the value of that variable after defining the function it should contain. *)

(* In addition, in Asai messages are emitted by performing an effect or raising an exception that carries with it the data of a function of type "formatter -> unit", which is then called by the handler Reporter.run to format the message text as part of a larger display formatting.  This causes problems if we define our printing functions naively, since it means that any effects performed by the formatting function (such as looking up names in a Yuujinchou Scope) will take place in the context of the handler, not that where the message was invoked, and hence in the wrong scope.  To deal with this, we ensure that the printable values are converted to PPrint documents directly in "default_text", before they are passed to Asai. *)

let printer : (printable -> PPrint.document) ref =
  ref (fun _ -> raise (Failure "print not set (hint: Parser.Unparse must be loaded)"))

let print pr = !printer pr

(* Now the function that Asai carries around is basically just PPrint.ToFormatter.pretty.  It's important to know exactly what this does, although it's not described precisely in the PPrint documentation: it converts all newlines to pp_force_newline and all spaces to pp_print_space.  Note that the latter is a break hint, allowing Format to break the line!  This is not what we want; the spaces in PPrint's output are supposed to be spaces, and only the newlines in PPrint's output should be newlines.  I think the only solution, short of modifying PPrint, is to surround it in a Format hbox, which causes all break hints to never split the line.  It does still respect force_newline, of course, so this should do what we want.  *)
let pp_printed ppf x =
  pp_open_hbox ppf ();
  PPrint.ToFormatter.pretty 1.0 (pp_get_margin ppf ()) ppf x;
  pp_close_box ppf ()

(* Some helpful printing functions *)

let string_of_dim0 dim =
  let str = string_of_dim dim in
  if str = "" then "0" else str

let record_or_codata : type s et. (s, et) eta -> string = function
  | Eta -> "record"
  | Noeta -> "codata"

(* Unequalities *)

module Unequal = struct
  type t =
    | Constants of Constant.t * Constant.t
    | Constrs of Constr.t * Constr.t
    | Metas : ('a1, 'b1, 's1) Meta.t * ('a2, 'b2, 's2) Meta.t -> t
    | Fields : 'i1 Field.t * 'i2 Field.t -> t
    | Variables of printable * printable
    | Terms of printable * printable
    | Heads of t

  let rec printables : t -> string * printable * printable = function
    | Constants (c1, c2) -> ("constants", PConstant c1, PConstant c2)
    | Constrs (c1, c2) -> ("constructors", PConstr c1, PConstr c2)
    | Metas (m1, m2) -> ("metavariables", PMeta m1, PMeta m2)
    | Fields (f1, f2) -> ("fields", PString (Field.to_string f1), PString (Field.to_string f2))
    | Variables (v1, v2) -> ("variables", v1, v2)
    | Terms (t1, t2) -> ("terms", t1, t2)
    | Heads p ->
        let str, p1, p2 = printables p in
        ("head " ^ str, p1, p2)
end

module Code = struct
  type t =
    | Parse_error : t
    | Encoding_error : t
    | Parsing_ambiguity : string list -> t
    | No_relative_precedence : string * string -> t
    | Invalid_variable : string list -> t
    | Invalid_numeral : string -> t
    | Invalid_constr : string -> t
    | Invalid_field : string -> t
    | Invalid_degeneracy : string -> t
    | Not_enough_lambdas : int -> t
    | Zero_dimensional_cube_abstraction : string -> t
    | Mismatched_dimensions_in_cube_abstraction : 'm D.t * 'n D.t -> t
    | Noncube_abstraction_in_higher_dimensional_match : 'n D.t -> t
    | Not_enough_arguments_to_function : t
    | Not_enough_arguments_to_instantiation : t
    | Type_not_fully_instantiated : string * 'n D.pos -> t
    | Instantiating_zero_dimensional_type : printable -> t
    | Unequal_synthesized_type : {
        expected : printable;
        got : printable;
        which : string option;
        why : Unequal.t;
      }
        -> t
    | Unequal_synthesized_boundary : {
        face : ('a, 'b) sface;
        got : printable;
        expected : printable;
        why : Unequal.t;
      }
        -> t
    | Checking_tuple_at_degenerated_record : printable -> t
    | Missing_field_in_tuple : 'i Field.t * ('e, 'i, 'r) pbij option -> t
    | Missing_method_in_comatch : 'i Field.t * ('e, 'i, 'r) pbij option -> t
    | Extra_field_in_tuple : string option -> t
    | Extra_method_in_comatch : (string * string list) -> t
    | Invalid_field_in_tuple : t
    | Duplicate_field_in_tuple : string -> t
    | Duplicate_method_in_codata : 'i Field.t -> t
    | Duplicate_field_in_record : 'i Field.t -> t
    | Invalid_method_in_comatch : t
    | Duplicate_method_in_comatch : string * string list -> t
    | Missing_constructor_in_match : Constr.t -> t
    | Unnamed_variable_in_match : t
    | Checking_lambda_at_nonfunction : printable -> t
    | Checking_tuple_at_nonrecord : printable -> t
    | Choice_mismatch : printable -> t
    | Comatching_at_noncodata : printable -> t
    | Comatching_at_degenerated_codata : printable -> t
    | No_such_constructor :
        [ `Data of printable | `Nondata of printable | `Other of printable ] * Constr.t
        -> t
    | Wrong_number_of_arguments_to_constructor : Constr.t * int -> t
    | No_such_field :
        [ `Record of ('s, 'et) eta * printable
        | `Nonrecord of printable
        | `Other of printable
        | `Degenerated_record of ('s, 'et) eta ]
        (* We don't require the i's to match, since that might be part of the error. *)
        * [ `Ins of 'i Field.t * ('n, 't, 'i2) insertion
          | `Pbij of 'i Field.t * ('n, 'i, 'r) pbij
          | `Strings of string * int list
          | `Int of int ]
        -> t
    | Wrong_dimension_of_field :
        ('s, 'et) eta
        * printable
        * [ `Field of 'i Field.t | `String of string ]
        * 'intrinsic D.t
        * [ `Ins of ('n, 't, 'h) insertion | `Pbij of ('n, 'i2, 'r) pbij | `Ints of int list ]
        -> t
    | Invalid_field_suffix : printable * string * int list * 'evaluation D.t -> t
    | Missing_instantiation_constructor :
        Constr.t * [ `Constr of Constr.t | `Nonconstr of printable ]
        -> t
    | Unequal_indices : printable * printable * Unequal.t -> t
    | Unbound_variable : string * (string list * string list) list -> t
    | Ill_scoped_connection : t
    | Undefined_constant : printable -> t
    | Undefined_metavariable : printable -> t
    | Nonsynthesizing : string -> t
    | Low_dimensional_argument_of_degeneracy : (string * 'a D.t) -> t
    | Missing_argument_of_degeneracy : string -> t
    | Applying_nonfunction_nontype : printable * printable -> t
    | Unexpected_implicitness : [ `Implicit | `Explicit ] * string -> t
    | Insufficient_dimension : { needed : 'a D.t; got : 'b D.t; which : string } -> t
    | Unimplemented : string -> t
    | Matching_datatype_has_degeneracy : printable -> t
    | Wrong_number_of_arguments_to_pattern : Constr.t * int -> t
    | Wrong_number_of_arguments_to_motive : int -> t
    | No_such_constructor_in_match : printable * Constr.t -> t
    | Duplicate_constructor_in_match : Constr.t -> t
    | Duplicate_constructor_in_data : Constr.t -> t
    | Matching_on_nondatatype : printable -> t
    | Matching_wont_refine : string * printable option -> t
    | Dimension_mismatch : string * 'a D.t * 'b D.t -> t
    | Invalid_variable_face : 'a D.t * ('n, 'm) sface -> t
    | Missing_variable_face : 'a D.t -> t
    | Anomaly : string -> t
    | No_such_level : printable -> t
    | Redefining_constant : string list -> t
    | Invalid_constant_name : string list -> t
    | Too_many_commands : t
    | Invalid_tightness : string -> t
    | Fixity_mismatch : t
    | Invalid_notation_pattern : string -> t
    | Invalid_notation_symbol : string -> t
    | Invalid_notation_head : string -> t
    | Duplicate_notation_variable : string -> t
    | Unused_notation_variable : string -> t
    | Notation_variable_used_twice : string -> t
    | Unbound_variable_in_notation : string list -> t
    | Head_already_has_notation : string -> t
    | Constant_assumed : printable * int -> t
    | Constant_defined : {
        names : printable list;
        discrete : bool;
        parametric : bool;
        holes : int;
      }
        -> t
    | Hole_solved : int -> t
    | Notation_defined : string -> t
    | Show : string * printable -> t
    | Comment_end_in_string : t
    | Checking_canonical_at_nonuniverse : string * printable -> t
    | Bare_case_tree_construct : string -> t
    | Wrong_boundary_of_record : int -> t
    | Invalid_constructor_type : Constr.t * (string, Unequal.t) Either.t -> t
    | Missing_constructor_type : Constr.t -> t
    | Locked_variable : t
    | Locked_constant : printable -> t
    | Axiom_in_parametric_definition : printable -> t
    | Hole : string * printable -> t
    | No_open_holes : t
    | Open_holes : int -> t
    | Open_holes_remaining : [ `File of string | `String | `Stdin ] -> t
    | Quit : string option -> t
    | Synthesizing_recursion : printable -> t
    | Invalid_synthesized_type : string * printable -> t
    | Unrecognized_attribute : t
    | Invalid_degeneracy_action : string * 'nk D.t * 'n D.t -> t
    | Wrong_number_of_patterns : t
    | Inconsistent_patterns : t
    | Overlapping_patterns : t
    | No_remaining_patterns : t
    | Invalid_refutation : t
    | Duplicate_pattern_variable : string -> t
    | Type_expected : string * printable -> t
    | Circular_import : string list -> t
    | Loading_file : string -> t
    | File_loaded : string * [ `Compiled | `Source ] -> t
    | Library_has_extension : string -> t
    | Invalid_filename : string -> t
    | No_such_file : string -> t
    | Incompatible_flags : string * string -> t
    | Actions_in_compiled_file : string -> t
    | No_such_hole : int -> t
    | Invalid_split : string -> t
    | Forbidden_interactive_command : string -> t
    | Not_enough_to_undo : t
    | Commands_undone : int -> t
    | Section_opened : string list -> t
    | Section_closed : string list -> t
    | No_such_section : t
    | Display_set : string * string -> t
    | Option_set : string * string -> t
    | Break : t
    | Accumulated : string * t Asai.Diagnostic.t Bwd.t -> t
    | No_holes_allowed : [ `Command of string | `File of string ] -> t
    | Cyclic_term : t
    | Oracle_failed : string * printable -> t
    | Invalid_flags : t

  (* If an error is encountered during printing a term, we (meaning the function 'printer' to be defined in Parser.Unparse) call the function supplied by this reader effect and print it as "_UNPRINTABLE".  Usually this is a bug, but sometimes it can happen normally, particularly when accumulating errors: a term involved in a later error might be unprintable due to a previous error.  We make this a reader that supplies a function so that the function can be called at the point of *performing* the effect.  Thus, if we are not in the middle of displaying another message, there can be an outer handler for this effect that supplies the function "fatal", which is called at the point of performing the effect and is therefore inside any inner Reporter.run wrappers rather than the outermost one that just Exits. *)
  module PrintingErrorData = struct
    type nonrec t = t -> unit
  end

  module PrintingError = Algaeff.Reader.Make (PrintingErrorData)

  let () =
    PrintingError.register_printer (function `Read -> Some "unhandled PrintingError.read effect")

  (** The default severity of messages with a particular message code. *)
  let default_severity : t -> Asai.Diagnostic.severity = function
    | Parse_error -> Error
    | Encoding_error -> Error
    | Parsing_ambiguity _ -> Error
    | No_relative_precedence _ -> Error
    | Invalid_variable _ -> Error
    | Invalid_numeral _ -> Error
    | Invalid_constr _ -> Error
    | Invalid_field _ -> Error
    | Invalid_degeneracy _ -> Error
    | Not_enough_lambdas _ -> Error
    | Zero_dimensional_cube_abstraction _ -> Error
    | Mismatched_dimensions_in_cube_abstraction _ -> Error
    | Noncube_abstraction_in_higher_dimensional_match _ -> Error
    | Type_not_fully_instantiated _ -> Error
    | Unequal_synthesized_type _ -> Error
    | Unequal_synthesized_boundary _ -> Error
    | Checking_tuple_at_degenerated_record _ -> Error
    | Missing_field_in_tuple _ -> Error
    | Missing_method_in_comatch _ -> Error
    | Extra_field_in_tuple _ -> Error
    | Extra_method_in_comatch _ -> Error
    | Invalid_field_in_tuple -> Error
    | Duplicate_field_in_tuple _ -> Error
    | Duplicate_method_in_codata _ -> Error
    | Duplicate_field_in_record _ -> Error
    | Invalid_method_in_comatch -> Error
    | Duplicate_method_in_comatch _ -> Error
    | Missing_constructor_in_match _ -> Error
    | Unnamed_variable_in_match -> Error
    | Checking_lambda_at_nonfunction _ -> Error
    | Checking_tuple_at_nonrecord _ -> Error
    | Choice_mismatch _ -> Error
    | Comatching_at_noncodata _ -> Error
    | Comatching_at_degenerated_codata _ -> Error
    | No_such_constructor _ -> Error
    | Missing_instantiation_constructor _ -> Error
    | Unequal_indices _ -> Error
    | Unbound_variable _ -> Error
    | Ill_scoped_connection -> Error
    | Undefined_constant _ -> Bug
    | Undefined_metavariable _ -> Bug
    | No_such_field _ -> Error
    | Nonsynthesizing _ -> Error
    | Low_dimensional_argument_of_degeneracy _ -> Error
    | Missing_argument_of_degeneracy _ -> Error
    | Not_enough_arguments_to_function -> Error
    | Instantiating_zero_dimensional_type _ -> Error
    | Invalid_variable_face _ -> Error
    | Missing_variable_face _ -> Error
    | Not_enough_arguments_to_instantiation -> Error
    | Applying_nonfunction_nontype _ -> Error
    | Unexpected_implicitness _ -> Error
    | Insufficient_dimension _ -> Error
    | Wrong_number_of_arguments_to_constructor _ -> Error
    | Unimplemented _ -> Error
    | Matching_datatype_has_degeneracy _ -> Error
    | Wrong_number_of_arguments_to_pattern _ -> Error
    | Wrong_number_of_arguments_to_motive _ -> Error
    | No_such_constructor_in_match _ -> Error
    | Duplicate_constructor_in_match _ -> Error
    | Duplicate_constructor_in_data _ -> Error
    | Matching_on_nondatatype _ -> Error
    | Matching_wont_refine _ -> Hint
    | Dimension_mismatch _ -> Bug (* Sometimes Error? *)
    | Anomaly _ -> Bug
    | No_such_level _ -> Bug
    | Redefining_constant _ -> Warning
    | Invalid_constant_name _ -> Error
    | Too_many_commands -> Error
    | Invalid_tightness _ -> Error
    | Fixity_mismatch -> Error
    | Invalid_notation_pattern _ -> Error
    | Invalid_notation_symbol _ -> Error
    | Invalid_notation_head _ -> Error
    | Duplicate_notation_variable _ -> Error
    | Unused_notation_variable _ -> Error
    | Notation_variable_used_twice _ -> Error
    | Unbound_variable_in_notation _ -> Error
    | Head_already_has_notation _ -> Warning
    | Constant_assumed _ -> Info
    | Constant_defined _ -> Info
    | Notation_defined _ -> Info
    | Show _ -> Info
    | Comment_end_in_string -> Warning
    | Checking_canonical_at_nonuniverse _ -> Error
    | Bare_case_tree_construct _ -> Hint
    | Wrong_boundary_of_record _ -> Error
    | Invalid_constructor_type _ -> Error
    | Missing_constructor_type _ -> Error
    | Locked_variable -> Error
    | Locked_constant _ -> Error
    | Axiom_in_parametric_definition _ -> Error
    | Hole _ -> Info
    | No_open_holes -> Info
    | Open_holes _ -> Warning
    | Open_holes_remaining _ -> Error
    | Quit _ -> Info
    | Synthesizing_recursion _ -> Error
    | Invalid_synthesized_type _ -> Error
    | Unrecognized_attribute -> Error
    | Invalid_degeneracy_action _ -> Bug
    | Wrong_number_of_patterns -> Error
    | Inconsistent_patterns -> Error
    | Overlapping_patterns -> Error
    | No_remaining_patterns -> Bug
    | Invalid_refutation -> Error
    | Duplicate_pattern_variable _ -> Error
    | Type_expected _ -> Error
    | Circular_import _ -> Error
    | Loading_file _ -> Info
    | File_loaded _ -> Info
    | Library_has_extension _ -> Warning
    | Invalid_filename _ -> Error
    | No_such_file _ -> Error
    | Incompatible_flags _ -> Warning
    | Actions_in_compiled_file _ -> Warning
    | No_such_hole _ -> Error
    | Invalid_split _ -> Error
    | Hole_solved _ -> Info
    | Forbidden_interactive_command _ -> Error
    | Not_enough_to_undo -> Error
    | Commands_undone _ -> Info
    | Section_opened _ -> Info
    | Section_closed _ -> Info
    | No_such_section -> Error
    | Display_set _ -> Info
    | Option_set _ -> Info
    | Break -> Error
    | Accumulated _ -> Error
    | No_holes_allowed _ -> Error
    | Wrong_dimension_of_field _ -> Error
    | Invalid_field_suffix _ -> Error
    | Cyclic_term -> Error
    | Oracle_failed _ -> Error
    | Invalid_flags -> Error

  (** A short, concise, ideally Google-able string representation for each message code. *)
  let short_code : t -> string = function
    (* Usually bugs *)
    | Anomaly _ -> "E0000"
    | No_such_level _ -> "E0001"
    | Accumulated (_msg, _errs) -> "E0002"
    | Invalid_degeneracy_action _ -> "E0003"
    (* Unimplemented future features *)
    | Unimplemented _ -> "E0100"
    (* Parse errors *)
    | Parse_error -> "E0200"
    | Parsing_ambiguity _ -> "E0201"
    | Invalid_variable _ -> "E0202"
    | Invalid_field _ -> "E0203"
    | Invalid_constr _ -> "E0204"
    | Invalid_numeral _ -> "E0205"
    | Invalid_degeneracy _ -> "E0206"
    | No_relative_precedence _ -> "E0207"
    | Unrecognized_attribute -> "E0208"
    | Comment_end_in_string -> "E0250"
    | Cyclic_term -> "E0280"
    | Encoding_error -> "E0299"
    (* Scope errors *)
    | Unbound_variable _ -> "E0300"
    | Undefined_constant _ -> "E0301"
    | Undefined_metavariable _ -> "E0302"
    | Ill_scoped_connection -> "E0303"
    | Locked_variable -> "E0310"
    | Locked_constant _ -> "E0311"
    | Axiom_in_parametric_definition _ -> "E0312"
    (* Bidirectional typechecking and case trees *)
    | Nonsynthesizing _ -> "E0400"
    | Unequal_synthesized_type _ -> "E0401"
    | Synthesizing_recursion _ -> "E0402"
    | Bare_case_tree_construct _ -> "H0403"
    | Invalid_synthesized_type _ -> "E0404"
    | Type_expected _ -> "E0405"
    (* Dimensions *)
    | Dimension_mismatch _ -> "E0500"
    | Not_enough_lambdas _ -> "E0501"
    | Not_enough_arguments_to_function -> "E0502"
    | Not_enough_arguments_to_instantiation -> "E0503"
    | Type_not_fully_instantiated _ -> "E0504"
    | Instantiating_zero_dimensional_type _ -> "E0505"
    | Invalid_variable_face _ -> "E0506"
<<<<<<< HEAD
    | Missing_variable_face _ -> "E0507"
    | Zero_dimensional_cube_abstraction _ -> "E0508"
    | Mismatched_dimensions_in_cube_abstraction _ -> "E0509"
    | Noncube_abstraction_in_higher_dimensional_match _ -> "E0510"
=======
    | Invalid_flags -> "E0507"
>>>>>>> 647fc16e
    (* Degeneracies *)
    | Missing_argument_of_degeneracy _ -> "E0600"
    | Low_dimensional_argument_of_degeneracy _ -> "E0601"
    (* Function-types *)
    | Checking_lambda_at_nonfunction _ -> "E0700"
    | Applying_nonfunction_nontype _ -> "E0701"
    | Unexpected_implicitness _ -> "E0702"
    | Insufficient_dimension _ -> "E0703"
    | Unequal_synthesized_boundary _ -> "E0704"
    (* Record fields *)
    | No_such_field _ -> "E0800"
    | Wrong_dimension_of_field _ -> "E0801"
    | Invalid_field_suffix _ -> "E0802"
    (* Tuples *)
    | Checking_tuple_at_nonrecord _ -> "E0900"
    | Checking_tuple_at_degenerated_record _ -> "E0901"
    | Missing_field_in_tuple _ -> "E0902"
    | Extra_field_in_tuple _ -> "E0903"
    | Duplicate_field_in_tuple _ -> "E0904"
    | Invalid_field_in_tuple -> "E0905"
    (* Datatype constructors *)
    | No_such_constructor _ -> "E1000"
    | Wrong_number_of_arguments_to_constructor _ -> "E1001"
    | Missing_instantiation_constructor _ -> "E1002"
    | Unequal_indices _ -> "E1003"
    (* Matches *)
    (* - Match variable *)
    | Unnamed_variable_in_match -> "E1100"
    | Matching_wont_refine _ -> "E1101"
    (* - Match type *)
    | Matching_on_nondatatype _ -> "E1200"
    | Matching_datatype_has_degeneracy _ -> "E1201"
    (* - Match branches *)
    | Missing_constructor_in_match _ -> "E1300"
    | No_such_constructor_in_match _ -> "E1301"
    | Duplicate_constructor_in_match _ -> "E1302"
    | Wrong_number_of_arguments_to_pattern _ -> "E1303"
    | Duplicate_pattern_variable _ -> "E1304"
    | Wrong_number_of_patterns -> "E1305"
    | Inconsistent_patterns -> "E1306"
    | Overlapping_patterns -> "E1307"
    | No_remaining_patterns -> "E1308"
    | Invalid_refutation -> "E1309"
    (* - Match motive *)
    | Wrong_number_of_arguments_to_motive _ -> "E1400"
    (* Comatches *)
    | Comatching_at_noncodata _ -> "E1400"
    | Comatching_at_degenerated_codata _ -> "E1401"
    | Missing_method_in_comatch _ -> "E1402"
    | Extra_method_in_comatch _ -> "E1403"
    | Duplicate_method_in_comatch _ -> "E1404"
    | Invalid_method_in_comatch -> "E1405"
    (* Canonical types *)
    | Checking_canonical_at_nonuniverse _ -> "E1500"
    | Duplicate_field_in_record _ -> "E1501"
    | Duplicate_method_in_codata _ -> "E1502"
    | Duplicate_constructor_in_data _ -> "E1503"
    | Wrong_boundary_of_record _ -> "E1504"
    | Invalid_constructor_type _ -> "E1505"
    | Missing_constructor_type _ -> "E1506"
    (* Tactics *)
    | Choice_mismatch _ -> "E1600"
    (* Commands *)
    | Too_many_commands -> "E2000"
    | Forbidden_interactive_command _ -> "E2001"
    | No_holes_allowed _ -> "E2002"
    (* def *)
    | Redefining_constant _ -> "E2100"
    | Invalid_constant_name _ -> "E2101"
    (* notation *)
    | Invalid_tightness _ -> "E2200"
    | Invalid_notation_symbol _ -> "E2201"
    | Invalid_notation_pattern _ -> "E2202"
    | Fixity_mismatch -> "E2203"
    | Duplicate_notation_variable _ -> "E2204"
    | Invalid_notation_head _ -> "E2205"
    | Unused_notation_variable _ -> "E2206"
    | Notation_variable_used_twice _ -> "E2207"
    | Unbound_variable_in_notation _ -> "E2208"
    | Head_already_has_notation _ -> "E2209"
    (* import *)
    | Circular_import _ -> "E2300"
    | Library_has_extension _ -> "W2301"
    | Invalid_filename _ -> "E2302"
    | Incompatible_flags _ -> "W2303"
    | No_such_file _ -> "E2304"
    (* echo *)
    | Actions_in_compiled_file _ -> "W2400"
    (* undo *)
    | Not_enough_to_undo -> "E2500"
    (* section *)
    | No_such_section -> "E2600"
    (* oracles *)
    | Oracle_failed _ -> "E3000"
    (* Interactive proof *)
    | Open_holes _ -> "W3000"
    | No_such_hole _ -> "E3001"
    | Open_holes_remaining _ -> "E3002"
    | Hole _ -> "I3003"
    | No_open_holes -> "I3004"
    | Invalid_split _ -> "I3005"
    (* Command progress and success *)
    | Constant_defined _ -> "I0000"
    | Constant_assumed _ -> "I0001"
    | Notation_defined _ -> "I0002"
    | Loading_file _ -> "I0003"
    | File_loaded _ -> "I0004"
    | Hole_solved _ -> "I0005"
    | Commands_undone _ -> "I0006"
    | Section_opened _ -> "I0007"
    | Section_closed _ -> "I0008"
    | Option_set _ -> "I0100"
    | Display_set _ -> "I0101"
    (* Control of execution *)
    | Quit _ -> "I0200"
    | Break -> "E0201"
    (* Debugging *)
    | Show _ -> "I9999"

  let debug_printing = true

  let rec default_text (err : t) : text =
    (* We notice printing errors that occur while formatting this message, and later report them as part of the message. *)
    let printing_errors = ref Emp in
    let msg =
      PrintingError.run ~env:(fun d -> printing_errors := Snoc (!printing_errors, d)) @@ fun () ->
      match err with
      | Accumulated _ -> text "anomaly: multiple accumulated errors"
      | Parse_error -> text "parse error"
      | Encoding_error -> text "UTF-8 encoding error"
      | Parsing_ambiguity strs ->
          textf
            "@[<hv 2>potential ambiguity (one notation is a prefix of another). Notations involved:@ %a@]"
            (pp_print_list ~pp_sep:pp_print_space pp_print_string)
            strs
      | Invalid_variable str -> textf "invalid local variable name: %s" (String.concat "." str)
      | Invalid_field str -> textf "invalid field name: %s" str
      | Invalid_constr str -> textf "invalid constructor name: %s" str
      | Invalid_numeral str -> textf "invalid numeral: %s" str
      | Invalid_degeneracy str ->
          if str = "" then text "missing degeneracy" else textf "invalid degeneracy: %s" str
      | Invalid_variable_face (k, fa) ->
          textf "invalid face: variable of dimension %s has no face '%s'" (string_of_dim0 k)
            (string_of_sface fa)
      | Missing_variable_face k ->
          textf "variable of dimension %s must be used with a face" (string_of_dim0 k)
      | No_relative_precedence (n1, n2) ->
          textf
            "notations \"%s\" and \"%s\" have no relative precedence or associativity; they can only be combined with parentheses"
            n1 n2
      | Not_enough_lambdas n ->
          textf "not enough non-cube variables for higher-dimensional abstraction: need %d more" n
      | Zero_dimensional_cube_abstraction str ->
          textf "cube abstraction not allowed for zero-dimensional %s" str
      | Mismatched_dimensions_in_cube_abstraction (m, n) ->
          textf "can't combine cube abstractions of different dimensions: %s ≠ %s"
            (string_of_dim0 m) (string_of_dim0 n)
      | Noncube_abstraction_in_higher_dimensional_match n ->
          textf "%s-dimensional match requires cube abstraction" (string_of_dim0 n)
      | Not_enough_arguments_to_function ->
          text "not enough arguments for a higher-dimensional function application"
      | Not_enough_arguments_to_instantiation ->
          text "not enough arguments to instantiate a higher-dimensional type"
      | Type_not_fully_instantiated (str, n) ->
          textf "type not fully instantiated in %s (need %s more dimensions)" str
            (string_of_dim0 (D.pos n))
      | Instantiating_zero_dimensional_type ty ->
          textf "@[<hv 0>can't apply/instantiate a zero-dimensional type@;<1 2>%a@]" pp_printed
            (print ty)
      | Unequal_synthesized_type { got; expected; which; why } ->
          let str, p1, p2 = Unequal.printables why in
          textf
            "@[<hv 0>term synthesized type@;<1 2>%a@ but is being checked against type@;<1 2>%a@ unequal %s:@;<1 2>%a@ does not equal@;<1 2>%a%a@]"
            pp_printed (print got) pp_printed (print expected) str pp_printed (print p1) pp_printed
            (print p2)
            (pp_print_option
               ~none:(fun _ () -> ())
               (fun ppf which -> fprintf ppf "@ (hint: %s boundaries are explicit)" which))
            which
      | Unequal_synthesized_boundary { face; got; expected; why } ->
          let str, p1, p2 = Unequal.printables why in
          textf
            "@[<hv 0>the %s-boundary synthesized type@;<1 2>%a@ but is being checked against type@;<1 2>%a@ unequal %s:@;<1 2>%a@ does not equal@;<1 2>%a@]"
            (string_of_sface face) pp_printed (print got) pp_printed (print expected) str pp_printed
            (print p1) pp_printed (print p2)
      | Checking_tuple_at_degenerated_record r ->
          textf "can't check a tuple against a record %a with a nonidentity degeneracy applied"
            pp_printed (print r)
      | Comatching_at_degenerated_codata r ->
          textf "can't comatch against a codatatype %a with a nonidentity degeneracy applied"
            pp_printed (print r)
      | Missing_field_in_tuple (f, _) ->
          textf "record field '%s' missing in tuple" (Field.to_string f)
      | Missing_method_in_comatch (f, p) ->
          textf "codata method '%s%s' missing in comatch" (Field.to_string f)
            (Option.fold ~none:"" ~some:string_of_pbij p)
      | Extra_field_in_tuple f -> (
          match f with
          | Some f -> textf "field '%s' in tuple doesn't occur in record type" f
          | None -> text "too many un-labeled fields in tuple")
      | Extra_method_in_comatch (f, p) ->
          textf "method '%s' in comatch doesn't occur in codata type" (Field.strings_to_string f p)
      | Invalid_field_in_tuple -> text "invalid field in tuple"
      | Invalid_method_in_comatch -> text "invalid method in comatch"
      | Duplicate_field_in_tuple f -> textf "record field '%s' appears more than once in tuple" f
      | Duplicate_method_in_comatch (f, p) ->
          textf "method '%s' appears more than once in comatch" (Field.strings_to_string f p)
      | Missing_constructor_in_match c ->
          textf "missing match clause for constructor %s" (Constr.to_string c)
      | Unnamed_variable_in_match -> text "unnamed match variable"
      | Checking_lambda_at_nonfunction ty ->
          textf "@[<hv 0>checking abstraction against non-function type@;<1 2>%a@]" pp_printed
            (print ty)
      | Checking_tuple_at_nonrecord ty ->
          textf "@[<hv 0>checking tuple against non-record type@;<1 2>%a@]" pp_printed (print ty)
      | Choice_mismatch ty ->
          textf "@[<hv 0>multi-choice term doesn't match type@;<1 2>%a@]" pp_printed (print ty)
      | Comatching_at_noncodata ty ->
          textf "@[<hv 0>checking comatch against non-codata type@;<1 2>%a@]" pp_printed (print ty)
      | No_such_constructor (d, c) -> (
          match d with
          | `Data d ->
              textf "datatype %a has no constructor named %s" pp_printed (print d)
                (Constr.to_string c)
          | `Nondata d ->
              textf "non-datatype %a has no constructor named %s" pp_printed (print d)
                (Constr.to_string c)
          | `Other ty ->
              textf "@[<hv 0>non-datatype@;<1 2>%a@ has no constructor named %s@]" pp_printed
                (print ty) (Constr.to_string c))
      | Wrong_number_of_arguments_to_constructor (c, n) ->
          if n > 0 then
            textf "too many arguments to constructor %s (%d extra)" (Constr.to_string c) n
          else
            textf "not enough arguments to constructor %s (need %d more)" (Constr.to_string c)
              (abs n)
      | No_such_field (d, f) -> (
          let f =
            match f with
            | `Ins (f, p) -> Field.to_string f ^ string_of_ins p
            | `Pbij (f, p) -> Field.to_string f ^ string_of_pbij p
            | `Strings (str, ints) -> str ^ string_of_ins_ints ints
            | `Int n -> string_of_int n in
          match d with
          | `Record (eta, d) ->
              textf "%s type %a has no field named %s" (record_or_codata eta) pp_printed (print d) f
          | `Nonrecord d ->
              textf "non-record/codata type %a has no field named %s" pp_printed (print d) f
          | `Other tm -> textf "term %a has no field named %s" pp_printed (print tm) f
          | `Degenerated_record eta ->
              let rc = record_or_codata eta in
              textf
                "%s type with a nonidentity degeneracy applied is no longer a %s, hence has no field named %s"
                rc rc f)
      | Wrong_dimension_of_field (eta, d, fld, intrinsic, err) ->
          let fldname =
            match fld with
            | `Field f -> Field.to_string f
            | `String s -> s in
          let err =
            match err with
            | `Ins p -> string_of_ins p
            | `Pbij p -> string_of_pbij p
            | `Ints ints -> string_of_ins_ints ints in
          let err = if err = "" then "empty suffix" else "suffix " ^ err in
          textf "@[<hv 0>field %s of %s type@;<1 2>%a@ has intrinsic dimension %s, can't have %s@]"
            fldname (record_or_codata eta) pp_printed (print d) (string_of_dim0 intrinsic) err
      | Invalid_field_suffix (ty, f, p, evaldim) ->
          textf "invalid suffix %s for field %s of %s-dimensional type %a" (string_of_ins_ints p) f
            (string_of_dim0 evaldim) pp_printed (print ty)
      | Missing_instantiation_constructor (exp, got) ->
          let pp_got =
            match got with
            | `Nonconstr tm -> print tm
            | `Constr c -> print (PConstr c) in
          fun ppf ->
            fprintf ppf
              "@[<hv 0>instantiation arguments of datatype must be matching constructors:@ expected@;<1 2>%s@ but got@;<1 2>"
              (Constr.to_string exp);
            pp_printed ppf pp_got;
            pp_close_box ppf ()
      | Unequal_indices (t1, t2, why) ->
          let str, p1, p2 = Unequal.printables why in
          textf
            "@[<hv 0>index@;<1 2>%a@ of constructor application doesn't match the corresponding index@;<1 2>%a@ of datatype instance: unequal %s:@;<1 2>%a@ does not equal@;<1 2>%a@]"
            pp_printed (print t1) pp_printed (print t2) str pp_printed (print p1) pp_printed
            (print p2)
      | Unbound_variable (c, alt) -> (
          match alt with
          | [] -> textf "unbound variable: %s" c
          (* | [ (parts, fields) ] ->
                   textf "unbound variable: %s (hint: did you mean %s .%s ?)" c (String.concat "." parts)
                     (String.concat " ." fields) *)
          | _ ->
              textf "@[<v 0>unbound variable: %s (hint: did you mean one of:@;<1 2>%a@ ?)@]" c
                (pp_print_list
                   ~pp_sep:(fun ppf () -> pp_print_break ppf 1 2)
                   (fun ppf (p, f) ->
                     pp_print_string ppf (String.concat "." p);
                     pp_print_string ppf " .";
                     pp_print_list
                       ~pp_sep:(fun ppf () -> pp_print_string ppf " .")
                       pp_print_string ppf f))
                alt)
      (* The difference between "unbound variable" and "undefined constant" is that "undefined constant" is a BUG: it means a constant name was found in Scope, but its definition is missing from Global.  "Unbound variable" is the user error of writing a name that's NEITHER a local variable nor a constant in scope. *)
      | Undefined_constant c -> textf "undefined constant: %a" pp_printed (print c)
      | Undefined_metavariable v -> textf "undefined metavariable: %a" pp_printed (print v)
      | Nonsynthesizing pos -> textf "non-synthesizing term in synthesizing position (%s)" pos
      | Low_dimensional_argument_of_degeneracy (deg, dim) ->
          textf "argument of degeneracy '%s' must have dimension at least %s" deg
            (string_of_dim0 dim)
      | Missing_argument_of_degeneracy deg -> textf "missing argument for degeneracy %s" deg
      | Applying_nonfunction_nontype (tm, ty) ->
          textf
            "@[<hv 0>attempt to apply/instantiate@;<1 2>%a@ of type@;<1 2>%a@ which is not a function-type or universe@]"
            pp_printed (print tm) pp_printed (print ty)
      | Unexpected_implicitness (i, str) ->
          textf "unexpected %s argument: %s"
            (match i with
            | `Implicit -> "implicit"
            | `Explicit -> "explicit")
            str
      | Insufficient_dimension { needed; got; which } ->
          textf
            "@[<hv 0>insufficient dimension of primary argument for higher-dimensional application:@ %s does not factor through %s@ (hint: %s boundaries are implicit)"
            (string_of_dim0 got) (string_of_dim0 needed) which
      | Unimplemented str -> textf "%s not yet implemented" str
      | Matching_datatype_has_degeneracy ty ->
          textf
            "@[<hv 0>can't match on element of datatype@;<1 2>%a@ that has a degeneracy applied@]"
            pp_printed (print ty)
      | Wrong_number_of_arguments_to_pattern (c, n) ->
          if n > 0 then
            textf "too many arguments to constructor %s in match pattern (%d extra)"
              (Constr.to_string c) n
          else
            textf "not enough arguments to constructor %s in match pattern (need %d more)"
              (Constr.to_string c) (abs n)
      | Wrong_number_of_arguments_to_motive n ->
          textf "wrong number of arguments for match motive: should be %d" n
      | No_such_constructor_in_match (d, c) ->
          textf "datatype %a being matched against has no constructor %s" pp_printed (print d)
            (Constr.to_string c)
      | Duplicate_constructor_in_match c ->
          textf "constructor %s appears twice in match" (Constr.to_string c)
      | Matching_on_nondatatype ty ->
          textf "@[<hv 0>can't match on variable belonging to non-datatype@;<1 2>%a@]" pp_printed
            (print ty)
      | Matching_wont_refine (msg, Some d) ->
          textf "@[<hv 0>match will not refine the goal or context (%s):@;<1 2>%a@]" msg pp_printed
            (print d)
      | Matching_wont_refine (msg, None) ->
          textf "match will not refine the goal or context (%s)" msg
      | Dimension_mismatch (op, a, b) ->
          textf "dimension mismatch in %s (%s ≠ %s)" op (string_of_dim0 a) (string_of_dim0 b)
      | Anomaly str -> textf "anomaly: %s" str
      | No_such_level i -> textf "@[<hov 2>no level variable@ %a@ in context@]" pp_printed (print i)
      | Redefining_constant name ->
          textf "redefining constant: %a" pp_printed (print (PString (String.concat "." name)))
      | Invalid_constant_name name ->
          textf "invalid constant name: %a" pp_printed (print (PString (String.concat "." name)))
      | Too_many_commands -> text "too many commands: enter one at a time"
      | Fixity_mismatch ->
          text
            "notation command doesn't match pattern (tightness must be omitted only for outfix notations)"
      | Invalid_notation_pattern str -> textf "invalid notation pattern: %s" str
      | Invalid_tightness str -> textf "invalid tightness: %s" str
      | Invalid_notation_symbol str -> textf "invalid notation symbol: %s" str
      | Invalid_notation_head str -> textf "invalid notation head: %s" str
      | Duplicate_notation_variable x -> textf "duplicate notation variable: '%s'" x
      | Unused_notation_variable x -> textf "unused notation variable: '%s'" x
      | Notation_variable_used_twice x -> textf "notation variable '%s' used twice" x
      | Unbound_variable_in_notation xs ->
          textf "unbound variable(s) in notation definition: %s" (String.concat ", " xs)
      | Head_already_has_notation name ->
          textf "replacing printing notation for %s (previous notation will still be parseable)"
            name
      | Constant_assumed (name, h) ->
          if h > 1 then textf "axiom %a assumed, containing %d holes" pp_printed (print name) h
          else if h = 1 then textf "axiom %a assumed, containing 1 hole" pp_printed (print name)
          else textf "axiom %a assumed" pp_printed (print name)
      | Constant_defined { names; discrete; parametric; holes } -> (
          (* Nonparametricity trumps discreteness *)
          let prefix =
            if parametric || Dim.Endpoints.internal () then if discrete then "discrete " else ""
            else "nonparametric " in
          match names with
          | [] -> textf "anomaly: no constant defined"
          | [ name ] ->
              if holes > 1 then
                textf "%sconstant %a defined, containing %d holes" prefix pp_printed (print name)
                  holes
              else if holes = 1 then
                textf "%sconstant %a defined, containing 1 hole" prefix pp_printed (print name)
              else textf "%sconstant %a defined" prefix pp_printed (print name)
          | _ ->
              (if holes > 1 then
                 textf "@[<v 2>%sconstants defined mutually, containing %d holes:@,%a@]" prefix
                   holes
               else if holes = 1 then
                 textf "@[<v 2>%sconstants defined mutually, containing 1 hole:@,%a@]" prefix
               else textf "@[<v 2>%sconstants defined mutually:@,%a@]" prefix)
                (fun ppf names -> pp_print_list (fun ppf name -> pp_printed ppf name) ppf names)
                (List.map (fun name -> print name) names))
      | Notation_defined name -> textf "notation %s defined" name
      | Show (str, x) -> textf "%s: %a" str pp_printed (print x)
      | Comment_end_in_string ->
          text "comment-end sequence `} in quoted string: cannot be commented out"
      | Checking_canonical_at_nonuniverse (tm, ty) ->
          textf "checking %s at non-universe %a" tm pp_printed (print ty)
      | Bare_case_tree_construct str ->
          textf "%s encountered outside case tree, wrapping in implicit let-binding" str
      | Duplicate_method_in_codata fld ->
          textf "duplicate method in codatatype: %s" (Field.to_string fld)
      | Duplicate_field_in_record fld ->
          textf "duplicate field in record type: %s" (Field.to_string fld)
      | Duplicate_constructor_in_data c ->
          textf "duplicate constructor in datatype: %s" (Constr.to_string c)
      | Wrong_boundary_of_record n ->
          if n > 0 then
            textf "too many variables in boundary of higher-dimensional record (%d extra)" n
          else
            textf "not enough variables in boundary of higher-dimensional record (need %d more)"
              (abs n)
      | Invalid_constructor_type (c, why) -> (
          match why with
          | Left str -> textf "invalid output type for constructor %s:@ %s" (Constr.to_string c) str
          | Right why ->
              let str, p1, p2 = Unequal.printables why in
              textf
                "invalid output type for constructor %s:@ unequal %s:@;<1 2>%a@ does not equal@;<1 2>%a"
                (Constr.to_string c) str pp_printed (print p1) pp_printed (print p2))
      | Missing_constructor_type c ->
          textf "missing type for constructor %s of indexed datatype" (Constr.to_string c)
      | Locked_variable -> text "variable not available inside external degeneracy"
      | Locked_constant a ->
          textf "constant %a uses nonparametric axioms, can't appear inside an external degeneracy"
            pp_printed (print a)
      | Axiom_in_parametric_definition a ->
          textf "constant %a uses nonparametric axioms, can't be used in a parametric definition"
            pp_printed (print a)
      | Hole (n, ty) -> textf "@[<v 0>hole %s:@,%a@]" n pp_printed (print ty)
      | No_open_holes -> text "no open holes"
      | Open_holes n ->
          if n = 1 then text "there is 1 open hole" else textf "there are %d open holes" n
      | Open_holes_remaining src -> (
          match src with
          | `File name -> textf "file %s contains open holes" name
          | `Stdin -> textf "stdin contains open holes"
          | `String -> textf "command-line exec string contains open holes")
      | Quit (Some src) -> textf "execution of %s terminated by quit" src
      | Quit None -> text "execution terminated by quit"
      | Synthesizing_recursion c ->
          textf "for '%a' to be recursive, it must have a declared type" pp_printed (print c)
      | Invalid_synthesized_type (str, ty) ->
          textf "type %a synthesized by %s is invalid for entire term" pp_printed (print ty) str
      | Unrecognized_attribute -> textf "unrecognized attribute"
      | Invalid_degeneracy_action (str, nk, n) ->
          textf
            "invalid degeneracy action on %s: dimension '%s' doesn't factor through codomain '%s'"
            str (string_of_dim0 nk) (string_of_dim0 n)
      | Wrong_number_of_patterns -> text "wrong number of patterns for match"
      | Inconsistent_patterns -> text "inconsistent patterns in match"
      | Overlapping_patterns -> text "overlapping patterns in match"
      | No_remaining_patterns -> text "no remaining patterns while parsing match"
      | Invalid_refutation -> text "invalid refutation: no discriminee has an empty type"
      | Duplicate_pattern_variable x ->
          textf "variable name '%s' used more than once in match patterns" x
      | Type_expected (str, got) ->
          textf "expected type while %s, got %a" str pp_printed (print got)
      | Circular_import files ->
          textf "circular imports:@,@[<v 2>%a@]"
            (pp_print_list
               ~pp_sep:(fun ppf () ->
                 pp_print_cut ppf ();
                 pp_print_string ppf "imports ")
               pp_print_string)
            files
      | Loading_file file -> textf "loading file: %s" file
      | File_loaded (file, `Compiled) -> textf "file loaded: %s (compiled)" file
      | File_loaded (file, `Source) -> textf "file loaded: %s (source)" file
      | Library_has_extension file -> textf "putative library name '%s' has extension" file
      | Invalid_filename file -> textf "filename '%s' does not have 'ny' extension" file
      | No_such_file file -> textf "error opening file: %s" file
      | Incompatible_flags (file, flags) ->
          textf "file '%s' was compiled with incompatible flags %s, recompiling" file flags
      | Actions_in_compiled_file file ->
          textf "not re-executing echo/synth/show commands when loading compiled file %s" file
      | No_such_hole i -> textf "no open hole numbered %d" i
      | Invalid_split str -> textf "invalid split: hole belongs to a %s" str
      | Hole_solved h ->
          if h > 1 then textf "hole solved, containing %d new holes" h
          else if h = 1 then text "hole solved, containing 1 new hole"
          else text "hole solved"
      | Forbidden_interactive_command cmd ->
          textf "command '%s' only allowed in interactive mode" cmd
      | Not_enough_to_undo -> text "not enough commands to undo"
      | Commands_undone n -> if n = 1 then text "1 command undone" else textf "%d commands undone" n
      | Section_opened prefix -> textf "section %s opened" (String.concat "." prefix)
      | Section_closed prefix -> textf "section %s closed" (String.concat "." prefix)
      | Display_set (setting, str) -> textf "display set %s to %s" setting str
      | Option_set (setting, str) -> textf "option set %s to %s" setting str
      | No_such_section -> text "no section here to end"
      | Break -> text "user interrupt"
      | No_holes_allowed str -> (
          match str with
          | `Command cmd -> textf "command '%s' cannot contain holes" cmd
          | `File file -> textf "imported file '%s' cannot contain holes" file)
      | Ill_scoped_connection -> text "ill-scoped connection"
      | Cyclic_term -> text "cycle in graphical term"
      | Oracle_failed (str, tm) -> textf "oracle failed: %s: %a" str pp_printed (print tm)
      | Invalid_flags -> text "invalid combination of command-line flags" in
    match !printing_errors with
    | Emp -> msg
    | Snoc _ ->
        if debug_printing then
          textf
            "@[<v 0>%t@;@;displaying this error encountered one or more terms that are unprintable; errors encountered were:@;%a@]"
            msg
            (pp_print_list (fun ppf x -> default_text x ppf))
            (Bwd.to_list !printing_errors)
        else
          textf
            "@[<v 0>%t@;@;(displaying this error encountered one or more terms that are unprintable,@ probably due to previous errors.@ If there are no other errors, this is probably a bug; please report it.)@]"
            msg
end

include Asai.StructuredReporter.Make (Code)
open Code

let struct_at_degenerated_type : type s et. (s, et) eta -> printable -> Code.t =
 fun eta name ->
  match eta with
  | Eta -> Checking_tuple_at_degenerated_record name
  | Noeta -> Comatching_at_degenerated_codata name

let extra_field_in_struct : type s et. (s, et) eta -> string * string list -> Code.t =
 fun eta fld ->
  match eta with
  | Eta -> Extra_field_in_tuple (Some (fst fld))
  | Noeta -> Extra_method_in_comatch fld

let duplicate_field_in_struct : type s et. (s, et) eta -> string * string list -> Code.t =
 fun eta fld ->
  match eta with
  | Eta -> Duplicate_field_in_tuple (fst fld)
  | Noeta -> Duplicate_method_in_comatch (fst fld, snd fld)

let missing_field_in_struct : type s et i n r.
    (s, et) eta -> ?pbij:(n, i, r) pbij -> i Field.t -> Code.t =
 fun eta ?pbij fld ->
  match eta with
  | Eta -> Missing_field_in_tuple (fld, pbij)
  | Noeta -> Missing_method_in_comatch (fld, pbij)

let struct_at_nonrecord : type s et. (s, et) eta -> printable -> Code.t =
 fun eta p ->
  match eta with
  | Eta -> Checking_tuple_at_nonrecord p
  | Noeta -> Comatching_at_noncodata p

let ( <|> ) : type a. a option -> Code.t -> a =
 fun x e ->
  match x with
  | Some x -> x
  | None -> fatal e

(* After a fatal error, we allow continuing to typecheck other parts of the term that don't depend on that error and reporting any additional errors they produce.  This is handled by a special "Accumulated" error that encapsulates a backwards list of diagnostics.  When displaying this error, we instead descend into its list, recursively, and display all the constituent errors. *)

module Terminal = Asai.Tty.Make (Code)

let rec display ?use_ansi ?output ?(empty_ok = false) (d : Code.t Asai.Diagnostic.t) =
  match d.message with
  | Accumulated (_, Emp) when not empty_ok ->
      Terminal.display ?use_ansi ?output
        { d with message = Anomaly "unexpected empty error accumulation" }
  | Accumulated (_name, msgs) ->
      Mbwd.miter (fun [ e ] -> display ?use_ansi ?output ~empty_ok:true e) [ msgs ]
  | _ -> try_with ~fatal:(fun _ -> ()) @@ fun () -> Terminal.display ?use_ansi ?output d

(* We also may need to extract an accumulated singleton, for testing purposes. *)
let rec unaccumulate (c : Code.t) : Code.t =
  match c with
  | Accumulated (_, Snoc (Emp, c)) -> unaccumulate c.message
  | c -> c<|MERGE_RESOLUTION|>--- conflicted
+++ resolved
@@ -436,14 +436,11 @@
     | Type_not_fully_instantiated _ -> "E0504"
     | Instantiating_zero_dimensional_type _ -> "E0505"
     | Invalid_variable_face _ -> "E0506"
-<<<<<<< HEAD
     | Missing_variable_face _ -> "E0507"
     | Zero_dimensional_cube_abstraction _ -> "E0508"
     | Mismatched_dimensions_in_cube_abstraction _ -> "E0509"
     | Noncube_abstraction_in_higher_dimensional_match _ -> "E0510"
-=======
-    | Invalid_flags -> "E0507"
->>>>>>> 647fc16e
+    | Invalid_flags -> "E0511"
     (* Degeneracies *)
     | Missing_argument_of_degeneracy _ -> "E0600"
     | Low_dimensional_argument_of_degeneracy _ -> "E0601"
