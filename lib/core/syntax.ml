open Bwd
open Util
open Dim
open Hctx
open Asai.Range

type eta = [ `Eta | `Noeta ]

(* ******************** Raw (unchecked) terms ******************** *)

module Raw = struct
  (* Raw (unchecked) terms, using intrinsically well-scoped De Bruijn indices, and separated into synthesizing terms and checking terms.  These match the user-facing syntax rather than the internal syntax.  In particular, applications, abstractions, and pi-types are all unary, there is only one universe, and the only operator actions are refl (including Id) and sym. *)

  (* A raw De Bruijn index is a well-scoped natural number together with a possible face.  During typechecking we will verify that the face, if given, is applicable to the variable as a "cube variable", and compile the combination into a more strongly well-scoped kind of index. *)
  type 'a index = 'a N.index * any_sface option

  type _ synth =
    | Var : 'a index -> 'a synth
    | Const : Constant.t -> 'a synth
    | Field : 'a synth located * Field.t -> 'a synth
    | Pi : string option * 'a check located * 'a N.suc check located -> 'a synth
    | App : 'a synth located * 'a check located -> 'a synth
    | Asc : 'a check located * 'a check located -> 'a synth
    | Let : string option * 'a synth located * 'a N.suc synth located -> 'a synth
    | UU : 'a synth
    | Act : string * ('m, 'n) deg * 'a synth located -> 'a synth

  and _ check =
    | Synth : 'a synth -> 'a check
<<<<<<< HEAD
    | Lam : string option * [ `Cube | `Normal ] * 'a N.suc check located -> 'a check
    | Struct : 'a check located Field.Map.t -> 'a check
    | Constr : Constr.t located * 'a check located Bwd.t -> 'a check
=======
    | Lam : string option * [ `Cube | `Normal ] * 'a N.suc check -> 'a check
    (* A "Struct" is our current name for both tuples and comatches, which share a lot of their implementation even though they are conceptually and syntactically distinct.  Those with eta=`Eta are tuples, those with eta=`Noeta are comatches.  We index them by a "Field.t option" so as to include any unlabeled fields, with their relative order to the labeled ones. *)
    | Struct : eta * (Field.t option, 'a check) Abwd.t -> 'a check
    | Constr : Constr.t * 'a check Bwd.t -> 'a check
>>>>>>> 541321ab
    | Match : 'a index * 'a branch list -> 'a check
    | Empty_co_match (* "[]" or "[|]", which could be either an empty match or an empty comatch *)
        : 'a check

  and _ branch =
    (* The location of the second argument is that of the entire pattern. *)
    | Branch : Constr.t located * ('a, 'b, 'ab) N.plus located * 'ab check located -> 'a branch
end

(* ******************** Names ******************** *)

type 'n variables = [ `Normal of ('n, string option) CubeOf.t | `Cube of string option ]
type any_variables = Any : 'n variables -> any_variables

let singleton_variables : type n. n D.t -> string option -> n variables =
 fun n x ->
  match compare n D.zero with
  | Eq -> `Normal (CubeOf.singleton x)
  | Neq -> `Cube x

let singleton_named_variables : type n. n D.t -> string option -> n variables =
 fun n x ->
  let x = Option.value x ~default:"x" in
  match compare n D.zero with
  | Eq -> `Normal (CubeOf.singleton (Some x))
  | Neq -> `Cube (Some x)

(* ******************** Typechecked terms ******************** *)

(* Typechecked, but unevaluated, terms.  Use De Bruijn indices that are intrinsically well-scoped by hctxs, but are no longer separated into synthesizing and checking; hence without type ascriptions.  Note that extending an hctx by a dimension 'k means adding a whole cube of new variables, which are indexed by the position of that dimension together with a strict face of it.  (At user-level, those variables may all be accessed as faces of one "cube variable", or they may have independent names, but internally there is no difference.)

   Incorporates information appropriate to the internal syntax that is constructed during typechecking, e.g. applications and abstractions are grouped by a dimension, since this can be inferred during typechecking, from the synthesized type of a function being applied and from the pi-type the lambda is being checked against, respectively.  Similarly, we have instantiations of higher-dimensional types obtained by applying them to a tube of boundary terms.

   Typechecking of user syntax still produces only unary pi-types and zero-dimensional universes, but we include arbitrary-dimensional ones here so that they can also be the output of readback from internal values.  We likewise include arbitrary degeneracy actions, since these can appear in readback. *)

(* The codomain of a higher-dimensional pi-type is a cube of terms with bound variables whose number varies with the face of the cube.  We can enforce this with a parametrized instance of Cube, but it has to be defined recursively with term using a recursive module (like BindCube in Value; see there for more commentary). *)
module rec Term : sig
  module CodFam : sig
    type ('k, 'a) t = ('a, 'k) ext Term.term
  end

  module CodCube : module type of Cube (CodFam)

  type _ term =
    | Var : 'a index -> 'a term
    | Const : Constant.t -> 'a term
    | Field : 'a term * Field.t -> 'a term
    | UU : 'n D.t -> 'a term
    | Inst : 'a term * ('m, 'n, 'mn, 'a term) TubeOf.t -> 'a term
    (* Since the user doesn't write higher-dimensional pi-types explicitly, there is always only one variable name. *)
    | Pi : string option * ('n, 'a term) CubeOf.t * ('n, 'a) CodCube.t -> 'a term
    | App : 'a term * ('n, 'a term) CubeOf.t -> 'a term
    | Lam : 'n D.t * 'n variables * ('a, 'n) ext Term.term -> 'a term
    | Struct : eta * (Field.t, 'a term * [ `Labeled | `Unlabeled ]) Abwd.t -> 'a term
    | Constr : Constr.t * 'n D.t * ('n, 'a term) CubeOf.t Bwd.t -> 'a term
    | Act : 'a term * ('m, 'n) deg -> 'a term
    | Let : string option * 'a term * ('a, D.zero) ext term -> 'a term
end = struct
  module CodFam = struct
    type ('k, 'a) t = ('a, 'k) ext Term.term
  end

  module CodCube = Cube (CodFam)

  type _ term =
    | Var : 'a index -> 'a term
    | Const : Constant.t -> 'a term (* TODO: Should separate out canonicals? *)
    | Field : 'a term * Field.t -> 'a term
    | UU : 'n D.t -> 'a term
    | Inst : 'a term * ('m, 'n, 'mn, 'a term) TubeOf.t -> 'a term
    | Pi : string option * ('n, 'a term) CubeOf.t * ('n, 'a) CodCube.t -> 'a term
    | App : 'a term * ('n, 'a term) CubeOf.t -> 'a term
    | Lam : 'n D.t * 'n variables * ('a, 'n) ext Term.term -> 'a term
    | Struct : eta * (Field.t, 'a term * [ `Labeled | `Unlabeled ]) Abwd.t -> 'a term
    | Constr : Constr.t * 'n D.t * ('n, 'a term) CubeOf.t Bwd.t -> 'a term
    | Act : 'a term * ('m, 'n) deg -> 'a term
    | Let : string option * 'a term * ('a, D.zero) ext term -> 'a term
end

open Term

let pi x dom cod = Pi (x, CubeOf.singleton dom, CodCube.singleton cod)
let app fn arg = App (fn, CubeOf.singleton arg)
let apps fn args = List.fold_left app fn args
let constr name args = Constr (name, D.zero, Bwd.map CubeOf.singleton args)

(* ******************** Values ******************** *)

(* Internal values, the result of evaluation, with closures for abstractions.  Use De Bruijn *levels*, so that weakening is implicit.  Fully internal unbiased syntax lives here: in addition to higher-dimensional applications and abstractions, we also have higher-dimensional pi-types, higher-dimensional universes, and instantiations of higher-dimensional types.  Separated into neutrals and normals, so that there are no beta-redexes.  Explicit substitutions (environments) are stored on binders, for NBE. *)

(* The codomains of a pi-type are stored as a Cube of binders, and since binders are a type family this dependence has to be specified by applying a module functor (rather than just parametrizing a type).  Since values are defined mutually with binders, we need to "apply the functor Cube" mutually with the definition of these types.  This is possible using a recursive module. *)
module rec Value : sig
  (* A recursive module is required to specify its module type explicitly.  We make this as transparent as possible, so the module type is nearly a copy of the module itself.  For the comments, see the actual definition below. *)
  module BindFam : sig
    type ('k, 'b) t = 'k Value.binder
  end

  module BindCube : module type of Cube (BindFam)

  type head =
    | Var : { level : level; deg : ('m, 'n) deg } -> head
    | Const : { name : Constant.t; dim : 'n D.t } -> head

  and 'n arg = Arg of ('n, normal) CubeOf.t | Field of Field.t
  and app = App : 'n arg * ('m, 'n, 'k) insertion -> app

  and _ binder =
    | Bind : {
        env : ('m, 'a) env;
        perm : 'mn perm;
        plus_dim : ('m, 'n, 'mn) D.plus;
        body : ('a, 'n) ext term;
        args : ('n, ('m, 'mn face_of) CubeOf.t) CubeOf.t;
      }
        -> 'mn binder

  and uninst =
    | UU : 'n D.t -> uninst
    | Pi : string option * ('k, value) CubeOf.t * ('k, unit) BindCube.t -> uninst
    | Neu : head * app Bwd.t -> uninst
    | Canonical : Constant.t * ('n, normal) CubeOf.t Bwd.t * ('m, 'n, 'k) insertion -> uninst

  and value =
    | Uninst : uninst * value Lazy.t -> value
    | Inst : {
        tm : uninst;
        dim : 'k D.pos;
        args : ('n, 'k, 'nk, normal) TubeOf.t;
        tys : (D.zero, 'n, 'n, value) TubeOf.t;
      }
        -> value
    | Lam : 'k variables * 'k binder -> value
    | Struct : (Field.t, value * [ `Labeled | `Unlabeled ]) Abwd.t * ('m, 'n, 'k) insertion -> value
    | Constr : Constr.t * 'n D.t * ('n, value) CubeOf.t Bwd.t -> value

  and normal = { tm : value; ty : value }

  and (_, _) env =
    | Emp : 'n D.t -> ('n, emp) env
    | Ext : ('n, 'b) env * ('k, ('n, value) CubeOf.t) CubeOf.t -> ('n, ('b, 'k) ext) env
    | Act : ('n, 'b) env * ('m, 'n) op -> ('m, 'b) env
end = struct
  (* Here is the recursive application of the functor Cube.  First we define a module to pass as its argument, with type defined to equal the yet-to-be-defined binder, referred to recursively. *)
  module BindFam = struct
    type ('k, 'b) t = 'k Value.binder
  end

  module BindCube = Cube (BindFam)

  (* The head of an elimination spine is either a variable or a constant. *)
  type head =
    (* A variable is determined by a De Bruijn LEVEL, and stores a neutral degeneracy applied to it. *)
    | Var : { level : level; deg : ('m, 'n) deg } -> head
    (* A constant occurs at a specified dimension. *)
    | Const : { name : Constant.t; dim : 'n D.t } -> head

  (* An application contains the data of an n-dimensional argument and its boundary, together with a neutral insertion applied outside that can't be pushed in.  This represents the *argument list* of a single application, not the function.  Thus, an application spine will be a head together with a list of apps. *)
  and 'n arg =
    | Arg of ('n, normal) CubeOf.t
    (* Fields don't store the dimension explicitly; the same field name is used at all dimensions.  But the dimension is implicitly stored in the insertion that appears on an "app". *)
    | Field of Field.t

  and app = App : 'n arg * ('m, 'n, 'k) insertion -> app

  (* Lambdas and Pis both bind a variable, along with its dependencies.  These are recorded as defunctionalized closures.  Since they are produced by higher-dimensional substitutions and operator actions, the dimension of the binder can be different than the dimension of the environment that closes its body.  Accordingly, in addition to the environment and degeneracy to close its body, we store information about how to map the eventual arguments into the bound variables in the body.  *)
  and _ binder =
    | Bind : {
        env : ('m, 'a) env;
        perm : 'mn perm;
        plus_dim : ('m, 'n, 'mn) D.plus;
        body : ('a, 'n) ext term;
        args : ('n, ('m, 'mn face_of) CubeOf.t) CubeOf.t;
      }
        -> 'mn binder

  (* An (m+n)-dimensional type is "instantiated" by applying it a "boundary tube" to get an m-dimensional type.  This operation is supposed to be functorial in dimensions, so in the normal forms we prevent it from being applied more than once in a row.  We have a separate class of "uninstantiated" values, and then every actual value is instantiated exactly once.  This means that even non-type neutrals must be "instantiated", albeit trivially. *)
  and uninst =
    | UU : 'n D.t -> uninst
    (* Pis must store not just the domain type but all its boundary types.  These domain and boundary types are not fully instantiated.  Note the codomains are stored in a cube of binders. *)
    | Pi : string option * ('k, value) CubeOf.t * ('k, unit) BindCube.t -> uninst
    (* A neutral is an application spine: a head with a list of applications.  Note that when we inject it into 'value' with Uninst below, it also stores its type (as do all the other uninsts).  *)
    | Neu : head * app Bwd.t -> uninst
    (* A canonical type has a name, a degenerated/substituted dimension, and a list of arguments all of that dimension, plus a possible outside insertion like an application.  It can be applied to fewer than the "correct" number of arguments that would be necessary to produce a type.  The dimension is stored implicitly and can be recovered from cod_left_ins.  Note that a canonical type can also have a nonzero "intrinsic" dimension (the main example are the Gel/Glue record types), which appears in the dimension 'k of the insertion; thus if the intrinsic dimension is zero, the insertion must be trivial. *)
    | Canonical : Constant.t * ('n, normal) CubeOf.t Bwd.t * ('m, 'n, 'k) insertion -> uninst

  and value =
    (* An uninstantiated term, together with its type.  The 0-dimensional universe is morally an infinite data structure Uninst (UU 0, (Uninst (UU 0, Uninst (UU 0, ... )))), so we make the type lazy. *)
    | Uninst : uninst * value Lazy.t -> value
    (* A term with some nonzero instantiation *)
    | Inst : {
        (* The uninstantiated term being instantiated *)
        tm : uninst;
        (* Require at least one dimension to be instantiated *)
        dim : 'k D.pos;
        (* The arguments for a tube of some dimensions *)
        args : ('n, 'k, 'nk, normal) TubeOf.t;
        (* The types of the arguments remaining to be supplied.  In other words, the type *of* this instantiation is "Inst (UU k, tys)". *)
        tys : (D.zero, 'n, 'n, value) TubeOf.t;
      }
        -> value
    (* Lambda-abstractions are never types, so they can never be nontrivially instantiated.  Thus we may as well make them values directly. *)
    | Lam : 'k variables * 'k binder -> value
    (* The same is true for anonymous structs.  These have to store an insertion outside, like an application.  We also remember which fields are labeled, for readback purposes. *)
    | Struct : (Field.t, value * [ `Labeled | `Unlabeled ]) Abwd.t * ('m, 'n, 'k) insertion -> value
    (* A constructor has a name, a dimension, and a list of arguments of that dimension.  It must always be applied to the correct number of arguments (otherwise it can be eta-expanded).  It doesn't have an outer insertion because a primitive datatype is always 0-dimensional (it has higher-dimensional versions, but degeneracies can always be pushed inside these).  *)
    | Constr : Constr.t * 'n D.t * ('n, value) CubeOf.t Bwd.t -> value

  (* A "normal form" is a value paired with its type.  The type is used for eta-expansion and equality-checking. *)
  and normal = { tm : value; ty : value }

  (* This is a context morphism *from* a De Bruijn LEVEL context *to* a (typechecked) De Bruijn INDEX context.  Specifically, an ('n, 'a) env is an 'n-dimensional substitution from a level context to an index context indexed by the hctx 'a.  Since the index context could have some variables that are labeled by integers together with faces, the values also have to allow that. *)
  and (_, _) env =
    | Emp : 'n D.t -> ('n, emp) env
    (* Here the k-cube denotes a "cube variable" consisting of some number of "real" variables indexed by the faces of a k-cube, while each of them has an n-cube of values representing a value and its boundaries. *)
    | Ext : ('n, 'b) env * ('k, ('n, value) CubeOf.t) CubeOf.t -> ('n, ('b, 'k) ext) env
    | Act : ('n, 'b) env * ('m, 'n) op -> ('m, 'b) env
end

open Value

(* Given a De Bruijn level and a type, build the variable of that level having that type. *)
let var : level -> value -> value =
 fun level ty -> Uninst (Neu (Var { level; deg = id_deg D.zero }, Emp), Lazy.from_val ty)

(* Every context morphism has a valid dimension. *)
let rec dim_env : type n b. (n, b) env -> n D.t = function
  | Emp n -> n
  | Ext (e, _) -> dim_env e
  | Act (_, op) -> dom_op op

(* And likewise every binder *)
let dim_binder : type m. m binder -> m D.t = function
  | Bind b -> D.plus_out (dim_env b.env) b.plus_dim

(* Project out a cube or tube of values from a cube or tube of normals *)
let val_of_norm_cube : type n. (n, normal) CubeOf.t -> (n, value) CubeOf.t =
 fun arg -> CubeOf.mmap { map = (fun _ [ { tm; ty = _ } ] -> tm) } [ arg ]

let val_of_norm_tube : type n k nk. (n, k, nk, normal) TubeOf.t -> (n, k, nk, value) TubeOf.t =
 fun arg -> TubeOf.mmap { map = (fun _ [ { tm; ty = _ } ] -> tm) } [ arg ]<|MERGE_RESOLUTION|>--- conflicted
+++ resolved
@@ -27,16 +27,10 @@
 
   and _ check =
     | Synth : 'a synth -> 'a check
-<<<<<<< HEAD
     | Lam : string option * [ `Cube | `Normal ] * 'a N.suc check located -> 'a check
-    | Struct : 'a check located Field.Map.t -> 'a check
+    (* A "Struct" is our current name for both tuples and comatches, which share a lot of their implementation even though they are conceptually and syntactically distinct.  Those with eta=`Eta are tuples, those with eta=`Noeta are comatches.  We index them by a "Field.t option" so as to include any unlabeled fields, with their relative order to the labeled ones. *)
+    | Struct : eta * (Field.t option, 'a check located) Abwd.t -> 'a check
     | Constr : Constr.t located * 'a check located Bwd.t -> 'a check
-=======
-    | Lam : string option * [ `Cube | `Normal ] * 'a N.suc check -> 'a check
-    (* A "Struct" is our current name for both tuples and comatches, which share a lot of their implementation even though they are conceptually and syntactically distinct.  Those with eta=`Eta are tuples, those with eta=`Noeta are comatches.  We index them by a "Field.t option" so as to include any unlabeled fields, with their relative order to the labeled ones. *)
-    | Struct : eta * (Field.t option, 'a check) Abwd.t -> 'a check
-    | Constr : Constr.t * 'a check Bwd.t -> 'a check
->>>>>>> 541321ab
     | Match : 'a index * 'a branch list -> 'a check
     | Empty_co_match (* "[]" or "[|]", which could be either an empty match or an empty comatch *)
         : 'a check
