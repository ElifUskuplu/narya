(* This module should not be opened, but used qualified. *)

<<<<<<< HEAD
=======
open Util
open Syntax
>>>>>>> 4f49f29c
open Term

type ('a, 'b, 's) t = {
  energy : 's energy;
  tm : [ `Defined of ('b, 's) term | `Axiom | `Undefined ];
  (* If a metavariable were "lifted" to top level with pi-types, then its type would be the pi-type over its context of the type in that context.  We instead store them separately without doing the lifting. *)
  termctx : ('a, 'b) termctx;
  ty : ('b, kinetic) term;
  (* Holes also store their tightness intervals so we can tell whether a term would parse to replace them *)
  li : No.interval option;
  ri : No.interval option;
}

let make ~energy ~tm ~termctx ~ty ~li ~ri = { energy; tm; termctx; ty; li; ri }

(* Define or redefine a metavariable. *)
let define : type a b s. (b, s) term -> (a, b, s) t -> (a, b, s) t =
 fun tm m ->
  match m with
  | { tm = _; termctx; ty; energy; li; ri } -> { tm = `Defined tm; termctx; ty; energy; li; ri }<|MERGE_RESOLUTION|>--- conflicted
+++ resolved
@@ -1,10 +1,6 @@
 (* This module should not be opened, but used qualified. *)
 
-<<<<<<< HEAD
-=======
 open Util
-open Syntax
->>>>>>> 4f49f29c
 open Term
 
 type ('a, 'b, 's) t = {
