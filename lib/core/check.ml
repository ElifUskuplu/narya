--- conflicted
+++ resolved
@@ -1829,16 +1829,14 @@
     (a, b) Ctx.t ->
     (kinetic value -> normal -> c) ->
     (n, kinetic value) CubeOf.t ->
-<<<<<<< HEAD
-    (n, unit) BindCube.t ->
-    (D.zero, n, n, normal) TubeOf.t ->
-    a synth located ->
-    (Asai.Range.t option * a check located * [ `Implicit | `Explicit ] located) list ->
-    (b, kinetic) term located
-    * kinetic value
+    Asai.Range.t option
     * a synth located
-    * (Asai.Range.t option * a check located * [ `Implicit | `Explicit ] located) list =
- fun ctx sfn doms cods tyargs fn args ->
+    * (Asai.Range.t option * a check located * [ `Implicit | `Explicit ] located) list ->
+    ((n, (b, kinetic) term) CubeOf.t * (n, c) CubeOf.t)
+    * (Asai.Range.t option
+      * a synth located
+      * (Asai.Range.t option * a check located * [ `Implicit | `Explicit ] located) list) =
+ fun ~err ctx choose doms (sfnloc, fn, args) ->
   let implicitness = Implicitboundaries.functions () in
   (* Based on the global implicit-function-boundaries setting, the dimension of the application, and whether the first argument is implicit, decide whether we are taking a whole cube of arguments or only one argument with the boundary synthesized from it. *)
   let module TakenArgs = struct
@@ -1864,12 +1862,6 @@
                  ("primary function argument", TubeOf.inst argtyargs, CubeOf.dim doms)))
     | (_, _, { value = `Explicit; _ }) :: _, `Implicit, Pos _ ->
         fatal (Nonsynthesizing "primary argument with implicit function boundaries") in
-=======
-    Asai.Range.t option * a synth located * (Asai.Range.t option * a check located) list ->
-    ((n, (b, kinetic) term) CubeOf.t * (n, c) CubeOf.t)
-    * (Asai.Range.t option * a synth located * (Asai.Range.t option * a check located) list) =
- fun ~err ctx choose doms (sfnloc, fn, args) ->
->>>>>>> ac11f0f5
   let module M = Monad.State (struct
     type t =
       Asai.Range.t option
@@ -1887,16 +1879,7 @@
           (fun fa [ dom ] ->
             let open Monad.Ops (M) in
             let* loc, f, ts = M.get in
-<<<<<<< HEAD
             (* The type of this argument is obtained by instantiating the domain higher-dimensional type at the previous arguments. *)
-=======
-            let* tm =
-              match ts with
-              | [] -> with_loc loc @@ fun () -> fatal err
-              | (l, t) :: ts ->
-                  let* () = M.put (l, locate_opt l (App (f, t)), ts) in
-                  return t in
->>>>>>> ac11f0f5
             let ty =
               inst dom
                 (TubeOf.build D.zero
@@ -1906,7 +1889,6 @@
                        (fun fc ->
                          Hashtbl.find eargtbl (SFace_of (comp_sface fa (sface_of_tface fc))));
                    }) in
-<<<<<<< HEAD
             let* ctm, tm =
               match (pface_of_sface fa, taken_args) with
               (* If we are synthesizing the implicit boundary and this is a proper face, we look up the corresponding normal value, check that it has the correct type, and read it back to get the required checked term. *)
@@ -1922,7 +1904,7 @@
               | _ ->
                   let* tm =
                     match ts with
-                    | [] -> with_loc loc @@ fun () -> fatal Not_enough_arguments_to_function
+                    | [] -> with_loc loc @@ fun () -> fatal err
                     | (l, t, ({ value = i; loc } as impl)) :: ts ->
                         (match (is_id_sface fa, i, implicitness) with
                         | Some _, `Implicit, _ ->
@@ -1943,15 +1925,9 @@
                   let etm = eval_term (Ctx.env ctx) ctm in
                   return (ctm, etm) in
             (* In both cases, we store the resulting value term as a normal in the hashtable of previous values, to use in instantiating later types. *)
-            Hashtbl.add eargtbl (SFace_of fa) { tm; ty };
-            return (ctm @: [ tm ]));
-=======
-            let ctm = check (Kinetic `Nolet) ctx tm ty in
-            let tm = eval_term (Ctx.env ctx) ctm in
             let ntm = { tm; ty } in
             Hashtbl.add eargtbl (SFace_of fa) ntm;
             return (ctm @: [ choose tm ntm ]));
->>>>>>> ac11f0f5
       }
       [ doms ] (Cons (Cons Nil)) (sfnloc, fn, args) in
   ((cargs, eargs), (newloc, newfn, rest))
@@ -1964,11 +1940,11 @@
     (n, unit) BindCube.t ->
     (D.zero, n, n, normal) TubeOf.t ->
     a synth located ->
-    (Asai.Range.t option * a check located) list ->
+    (Asai.Range.t option * a check located * [ `Implicit | `Explicit ] located) list ->
     (b, kinetic) term located
     * kinetic value
     * a synth located
-    * (Asai.Range.t option * a check located) list =
+    * (Asai.Range.t option * a check located * [ `Implicit | `Explicit ] located) list =
  fun ctx sfn doms cods tyargs fn args ->
   let (cargs, eargs), (newloc, newfn, rest) =
     synth_arg_cube ~err:Not_enough_arguments_to_function ctx
@@ -1990,65 +1966,11 @@
     * a synth located
     * (Asai.Range.t option * a check located * [ `Implicit | `Explicit ] located) list =
  fun ctx sfn tyargs fn args ->
-<<<<<<< HEAD
-  let _implicitness = Implicitboundaries.types () in
-  (* TODO: get types *)
-  let module M = Monad.State (struct
-    type t =
-      Asai.Range.t option
-      * a synth located
-      * (Asai.Range.t option * a check located * [ `Implicit | `Explicit ] located) list
-  end) in
-=======
->>>>>>> ac11f0f5
   let n = TubeOf.inst tyargs in
   match D.compare_zero n with
   | Zero -> fatal (Instantiating_zero_dimensional_type (PTerm (ctx, sfn.value)))
   | Pos pn ->
       (* We take enough arguments to instatiate a type of dimension n by one. *)
-<<<<<<< HEAD
-      let (Is_suc (m, msuc)) = suc_pos pn in
-      let open TubeOf.Monadic (M) in
-      let open TubeOf.Infix in
-      (* We will need random access to the previously evaluated arguments, so we store them in a hashtable as we go. *)
-      let eargtbl = Hashtbl.create 10 in
-      let tyargs1 = TubeOf.pboundary (D.zero_plus m) msuc tyargs in
-      (* What we really want, however, are two tubes of checked arguments *and* evaluated arguments. *)
-      let [ cargs; eargs ], (newloc, newfn, rest) =
-        pmapM
-          {
-            map =
-              (fun fa [ tyarg ] ->
-                (* We iterate monadically with the list of available arguments in a state/maybe monad, taking one more argument every time we need it as long as there is one. *)
-                let open Monad.Ops (M) in
-                let* loc, f, ts = M.get in
-                let* tm =
-                  match ts with
-                  | [] -> with_loc loc @@ fun () -> fatal Not_enough_arguments_to_instantiation
-                  | (l, t, i) :: ts ->
-                      (* TODO: the codimension-1 faces should be explicit *)
-                      let* () = M.put (l, locate_opt l (App (f, t, i)), ts) in
-                      return t in
-                (* We check each such argument against the corresponding type instantiation argument, itself instantiated at the values of the appropriate previous arguments. *)
-                let fa = sface_of_tface fa in
-                let k = dom_sface fa in
-                let kargs =
-                  TubeOf.build D.zero (D.zero_plus k)
-                    {
-                      build =
-                        (fun fb ->
-                          Hashtbl.find eargtbl (SFace_of (comp_sface fa (sface_of_tface fb))));
-                    } in
-                let ty = inst tyarg.tm kargs in
-                let ctm = check (Kinetic `Nolet) ctx tm ty in
-                (* Then we evaluate it and assemble a normal version to store in the hashtbl, before returning the checked and evaluated versions. *)
-                let tm = eval_term (Ctx.env ctx) ctm in
-                let ntm = { tm; ty } in
-                Hashtbl.add eargtbl (SFace_of fa) ntm;
-                return (ctm @: [ ntm ]));
-          }
-          [ tyargs1 ] (Cons (Cons Nil)) (sfn.loc, fn, args) in
-=======
       let (Is_suc (m, msuc, k)) = suc_pos pn in
       let tyargs1 =
         TubeOf.mmap
@@ -2065,7 +1987,6 @@
         mapM1_2
           (synth_arg_cube ~err:Not_enough_arguments_to_instantiation ctx (fun _ ntm -> ntm))
           doms (sfn.loc, fn, args) in
->>>>>>> ac11f0f5
       (* The synthesized type *of* the instantiation is itself a full instantiation of a universe, at the instantiations of the type arguments at the evaluated term arguments.  This is computed by tyof_inst. *)
       let cargs = TubeOf.of_cube_bwv m k msuc l cargs in
       let nargs = TubeOf.of_cube_bwv m k msuc l nargs in
