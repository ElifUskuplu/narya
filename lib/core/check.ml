--- conflicted
+++ resolved
@@ -472,27 +472,6 @@
         let sfn, sty = synth (Kinetic `Nolet) ctx fn in
         match view_type sty "ImplicitApp" with
         | Pi (_, doms, cods, tyargs) -> (
-<<<<<<< HEAD
-            (* Only 0-dimensional applications are allowed, and the first argument must be a type. *)
-            match
-              ( D.compare (CubeOf.dim doms) D.zero,
-                view_type (CubeOf.find_top doms) "ImplicitApp argument" )
-            with
-            | Eq, UU _ ->
-                (* We build the implicit application term and its type. *)
-                let new_sfn = locate_opt fn.loc (Term.App (sfn, CubeOf.singleton cty)) in
-                let new_sty = tyof_app cods tyargs (CubeOf.singleton ty) in
-                (* And then proceed applying to the rest of the arguments. *)
-                let stm, sty = synth_apps (Kinetic `Nolet) ctx new_sfn new_sty fn args in
-                (* Then we have to check that the resulting type of the whole application agrees with the one we're checking against. *)
-                equal_val (Ctx.length ctx) sty ty
-                <|> Unequal_synthesized_type (PVal (ctx, sty), PVal (ctx, ty));
-                realize status stm
-            | Eq, _ ->
-                fatal ?loc:fn.loc (Anomaly "first argument of an ImplicitMap is not of type Type")
-            | Neq, _ ->
-                fatal ?loc:fn.loc (Dimension_mismatch ("ImplicitApp", CubeOf.dim doms, D.zero)))
-=======
             (* Only 0-dimensional applications are allowed. *)
             match D.compare (CubeOf.dim doms) D.zero with
             | Eq -> (
@@ -515,7 +494,6 @@
                       (Anomaly "first argument of an ImplicitMap is not of type Type"))
             | Neq -> fatal ?loc:fn.loc (Dimension_mismatch ("ImplicitApp", CubeOf.dim doms, D.zero))
             )
->>>>>>> 5aee7806
         | _ -> fatal ?loc:fn.loc (Applying_nonfunction_nontype (PTerm (ctx, sfn), PVal (ctx, sty))))
     | First alts, _ ->
         let rec go errs = function
@@ -537,7 +515,10 @@
                   if
                     List.for_all
                       (fun field ->
-                        Bwd.exists (fun (codata_field, _) -> field = codata_field) codata_fields)
+                        Bwd.exists
+                          (fun (CodatafieldAbwd.Entry (codata_field, _)) ->
+                            field = Field.to_string codata_field)
+                          codata_fields)
                       fields
                   then
                     Reporter.try_with ~fatal:(fun d ->
@@ -2180,7 +2161,8 @@
                 (* And then apply to the argument. *)
                 let stm, sty =
                   synth_apps (Kinetic `Nolet) ctx new_sfn new_sty fn
-                    [ (apploc, locate_opt arg.loc (Synth arg.value)) ] in
+                    [ (apploc, locate_opt arg.loc (Synth arg.value), locate_opt None `Explicit) ]
+                in
                 (realize status stm, sty)
             | Eq, _ ->
                 fatal ?loc:fn.loc (Anomaly "first argument of an ImplicitSMap is not of type Type")
@@ -2194,7 +2176,7 @@
         let rec go errs = function
           | [] ->
               if Bwd.is_empty errs then fatal (Choice_mismatch (PVal (ctx, sty)))
-              else fatal (Accumulated errs)
+              else fatal (Accumulated ("SFirst", errs))
           | (test, alt, passthru) :: alts -> (
               match (vsty, test) with
               | Canonical (_, Data { constrs = data_constrs; _ }, _), `Data constrs ->
@@ -2212,7 +2194,10 @@
                   if
                     List.for_all
                       (fun field ->
-                        Bwd.exists (fun (codata_field, _) -> field = codata_field) codata_fields)
+                        Bwd.exists
+                          (fun (CodatafieldAbwd.Entry (codata_field, _)) ->
+                            field = Field.to_string codata_field)
+                          codata_fields)
                       fields
                   then
                     Reporter.try_with ~fatal:(fun d ->
