open Bwd
open Util
open Perhaps
open Tbwd
open Reporter
open Syntax
open Term
open Value
open Domvars
open Raw
open Dim
open Act
open Norm
open Equal
open Readback
open Printable
open Asai.Range
include Status

let discard : type a. a -> unit = fun _ -> ()

(* Check that a given value is a zero-dimensional type family (something where an indexed datatype could live) and return the length of its domain telescope (the number of indices).  Unfortunately I don't see an easy way to do this without essentially going through all the same steps of extending the context that we would do to check something at that type family.  Also check whether all of its domain types are either discrete or belong to the given set of constants. *)
let rec typefam :
    type a b. ?discrete:unit Constant.Map.t -> (a, b) Ctx.t -> kinetic value -> int * bool =
 fun ?discrete ctx ty ->
  match view_type ~severity:Asai.Diagnostic.Error ty "typefam" with
  | UU tyargs -> (
      match D.compare (TubeOf.inst tyargs) D.zero with
      | Eq -> (0, true)
      | Neq -> fatal (Unimplemented "higher-dimensional datatypes"))
  | Pi (x, doms, cods, tyargs) -> (
      (* In practice, these dimensions will always be zero also if the function succeeds, otherwise the eventual output would have to be higher-dimensional too.  But it doesn't hurt to be more general, and will require less change if we eventually implement higher-dimensional datatypes. *)
      match D.compare (TubeOf.inst tyargs) (CubeOf.dim doms) with
      | Eq ->
          let newargs, newnfs = dom_vars (Ctx.length ctx) doms in
          let output = tyof_app cods tyargs newargs in
          let n, d = typefam ?discrete (Ctx.cube_vis ctx x newnfs) output in
          let disc =
            (* For indices of discrete datatypes, we only allow zero-dimensional pi-types. *)
            match D.compare (CubeOf.dim doms) D.zero with
            | Eq -> is_discrete ?discrete (CubeOf.find_top doms)
            | Neq -> false in
          (n + 1, d && disc)
      | Neq -> fatal (Dimension_mismatch ("typefam", TubeOf.inst tyargs, CubeOf.dim doms)))
  | _ -> fatal (Checking_canonical_at_nonuniverse ("datatype", PVal (ctx, ty)))

let rec motive_of_family :
    type a b. (a, b) Ctx.t -> kinetic value -> kinetic value -> (b, kinetic) term =
 fun ctx tm ty ->
  let module F = struct
    type (_, _, _, _) t =
      | Rbtm : ('left, kinetic) term -> ('left, 'c, 'any, ('left, D.zero) snoc) t
  end in
  let module FCube = Icube (F) in
  let module C = struct
    type _ t = Any_ctx : ('a, 'c) Ctx.t -> 'c t
  end in
  let module T = struct
    type 'c t = ('c, kinetic) term
  end in
  let module MC = FCube.Traverse (C) in
  let module MT = FCube.Traverse (T) in
  let folder :
      type left m any right.
      (left, m, any, right) F.t -> right T.t -> left T.t * (left, m, any, right) F.t =
   fun (Rbtm dom) cod -> (Pi (None, CubeOf.singleton dom, CodCube.singleton cod), Rbtm dom) in
  let builder :
      type left n m.
      string option ->
      (n, Binding.t) CubeOf.t ->
      (m, n) sface ->
      left C.t ->
      (left, m, b) MC.fwrap_left =
   fun x newnfs fa (Any_ctx ctx) ->
    let v = CubeOf.find newnfs fa in
    let cv = readback_val ctx (Binding.value v).ty in
    Fwrap (Rbtm cv, Any_ctx (Ctx.cube_vis ctx x (CubeOf.singleton v))) in
  match view_type ty "motive_of_family" with
  | Pi (x, doms, cods, tyargs) ->
      let newvars, newnfs = dom_vars (Ctx.length ctx) doms in
      let newtm = apply_term tm newvars in
      (* We extend the context, not by the cube of types of newnfs, but by its elements one at a time as singletons.  This is because we want eventually to construct a 0-dimensional pi-type.  As we go, we also read back thesetypes and store them to later take the pi-type over.  Since they are all in different contexts, and we need to keep track of the type-indexed checked length of those contexts to ensure the later pis are well-typed, we use an indexed cube indexed over Tbwds. *)
      let (Wrap (newdoms, Any_ctx newctx)) =
        MC.build_left (CubeOf.dim newnfs)
          { build = (fun fa ctx -> builder x newnfs fa ctx) }
          (Any_ctx ctx) in
      let motive = motive_of_family newctx newtm (tyof_app cods tyargs newvars) in
      let motive, _ = MT.fold_map_right { foldmap = (fun _ x y -> folder x y) } newdoms motive in
      motive
  | UU tyargs ->
      (* This is similar, except that we add the datatype itself to the instantiation argument to get the cube of domains, and take a pi over the 0-dimensional universe rather than a recursive call. *)
      let doms = TubeOf.plus_cube (val_of_norm_tube tyargs) (CubeOf.singleton tm) in
      let _, newnfs = dom_vars (Ctx.length ctx) doms in
      let (Wrap (newdoms, _)) =
        MC.build_left (CubeOf.dim newnfs)
          { build = (fun fa ctx -> builder None newnfs fa ctx) }
          (Any_ctx ctx) in
      let motive, _ =
        MT.fold_map_right { foldmap = (fun _ x y -> folder x y) } newdoms (UU D.zero) in
      motive
  | _ -> fatal (Anomaly "non-family in motive_of_family")

type (_, _, _) vars_of_names =
  | Vars :
      ('a, 'b, 'abc) N.plus * (N.zero, 'n, string option, 'b) NICubeOf.t
      -> ('a, 'abc, 'n) vars_of_names

let vars_of_names :
    type a c abc n.
    Asai.Range.t option -> n D.t -> (a, c, abc) Namevec.t -> (a, abc, n) vars_of_names =
 fun loc dim xs ->
  let module S = struct
    type 'b t = Ok : (a, 'b, 'ab) N.plus * ('ab, 'c, abc) Namevec.t -> 'b t | Missing of int
  end in
  let module Build = NICubeOf.Traverse (S) in
  match
    Build.build_left dim
      {
        build =
          (fun _ -> function
            | Ok (ab, x :: xs) -> Fwrap (NFamOf x, Ok (Suc ab, xs))
            | Ok _ -> Fwrap (NFamOf None, Missing (-1))
            | Missing j -> Fwrap (NFamOf None, Missing (j - 1)));
      }
      (Ok (Zero, xs))
  with
  | Wrap (names, Ok (ab, [])) -> Vars (ab, names)
  | Wrap (_, Ok (_, xs)) -> fatal ?loc (Wrong_boundary_of_record (Fwn.to_int (Namevec.length xs)))
  | Wrap (_, Missing j) -> fatal ?loc (Wrong_boundary_of_record j)

(* Slurp up an entire application spine.  Returns the function, and all the arguments, where each argument is paired with the location of its application.  So spine "f x y" would return "f" (located) along with [(location of "f x", "x" (located)); (location of "f x y", "y" (located))]. *)
let spine :
    type a. a synth located -> a synth located * (Asai.Range.t option * a check located) list =
 fun tm ->
  let rec spine tm args =
    match tm.value with
    | Raw.App (fn, arg) -> spine fn ((tm.loc, arg) :: args)
    | _ -> (tm, args) in
  spine tm []

(* Temporarily define a given head (constant or meta) to be a given value, in executing a callback.  However, if an error has occurred earlier in typechecking other parts of it, then instead bind that head to an error value that doesn't allow it to be used. *)
let run_with_definition :
    type a s c.
    a potential_head -> (a, potential) term -> Code.t Asai.Diagnostic.t Bwd.t -> (unit -> c) -> c =
 fun head tm errs f ->
  match (head, errs) with
  (* In the case of an error, we bind the head to the error "Accumulated Emp".  That has the effect that accesses to it fail, but aren't displayed to the user as anything, since what's really going on is that we refuse to even try to typecheck later parts of a term that depend on previous parts that already failed, and this "error" is just detecting that dependence. *)
  | Constant c, Emp -> Global.with_definition c (Global.Defined tm) f
  | Constant c, Snoc _ -> Global.without_definition c (Accumulated Emp) f
  | Meta (m, _), Emp -> Global.with_meta_definition m tm f
  | Meta (m, _), Snoc _ -> Global.without_meta_definition m (Accumulated Emp) f

let unless_error (v : 'a) (err : 'b Bwd.t) : ('a, Code.t) Result.t =
  match err with
  | Emp -> Ok v
  | Snoc _ -> Error (Accumulated Emp)

(* A "checkable branch" stores all the information about a branch in a match, both that coming from what the user wrote in the match and what is stored as properties of the datatype.  *)
type (_, _, _) checkable_branch =
  | Checkable_branch : {
      xs : ('a, 'c, 'ac) Namevec.t;
      (* If the body is None, that means the user omitted this branch.  (That might be ok, if it can be refuted by a pattern variable belonging to an empty type.) *)
      body : 'ac check located option;
      env : ('m, 'b) env;
      argtys : ('b, 'c, 'bc) Telescope.t;
      index_terms : (('bc, kinetic) term, 'ij) Vec.t;
    }
      -> ('a, 'm, 'ij) checkable_branch

(* A "synthable branch" is similar, but records the fact that the user gave a synthesizing term.  *)
type (_, _, _) synthable_branch =
  | Synthable_branch : {
      xs : ('a, 'c, 'ac) Namevec.t;
      body : 'ac synth located;
      env : ('m, 'b) env;
      argtys : ('b, 'c, 'bc) Telescope.t;
      index_terms : (('bc, kinetic) term, 'ij) Vec.t;
    }
      -> ('a, 'm, 'ij) synthable_branch

(* This preprocesssing step pairs each user-provided branch with the corresponding constructor information from the datatype. *)
let merge_branches head user_branches data_constrs =
  let user_branches, leftovers =
    Bwd.fold_left
      (fun (userbrs, databrs) (constr, Branch ({ value = xs; loc }, body)) ->
        (* We check at the preprocessing stage that there are no duplicate constructors in the match. *)
        if Abwd.mem constr userbrs then fatal ?loc (Duplicate_constructor_in_match constr);
        let databrs, databr = Abwd.extract constr databrs in
        let (Value.Dataconstr { env; args = argtys; indices = index_terms }) =
          match databr with
          | Some db -> db
          | None -> fatal ?loc (No_such_constructor_in_match (phead head, constr)) in
        (* We also check during preprocessing that the user has supplied the right number of pattern variable arguments to the constructor.  The positive result of this check is then recorded in the common existential types bound by Checkable_branch. *)
        match Fwn.compare (Namevec.length xs) (Telescope.length argtys) with
        | Neq ->
            fatal ?loc
              (Wrong_number_of_arguments_to_pattern
                 (constr, Fwn.to_int (Namevec.length xs) - Fwn.to_int (Telescope.length argtys)))
        | Eq ->
            let br = Checkable_branch { xs; body = Some body; env; argtys; index_terms } in
            (Snoc (userbrs, (constr, br)), databrs))
      (Bwd.Emp, data_constrs) user_branches in
  (* If there are any constructors in the datatype left over that the user didn't supply branches for, we add them to the list at the end.  They will be tested for refutability. *)
  Bwd.prepend user_branches
    (Bwd_extra.to_list_map
       (fun (c, Value.Dataconstr { env; args = argtys; indices = index_terms }) ->
         let b = Telescope.length argtys in
         let (Bplus plus_args) = Raw.Indexed.bplus b in
         let xs = Namevec.none plus_args in
         (c, Checkable_branch { xs; body = None; env; argtys; index_terms }))
       leftovers)

exception Case_tree_construct_in_let

(* The output of checking a telescope includes an extended context. *)
type (_, _, _, _) checked_tel =
  | Checked_tel : ('b, 'c, 'bc) Telescope.t * ('ac, 'bc) Ctx.t -> ('a, 'b, 'c, 'ac) checked_tel

(* A telescope of metavariables instead of types.  Created from a telescope of types by make_letrec_metas. *)
type (_, _, _) meta_tel =
  | Nil : ('b, Fwn.zero, 'b) meta_tel
  | Ext :
      string option * ('a, 'b, potential) Meta.t * (('b, D.zero) snoc, 'c, 'bc) meta_tel
      -> ('b, 'c Fwn.suc, 'bc) meta_tel

(* Check a term or case tree (depending on the energy: terms are kinetic, case trees are potential).  The ?discrete parameter is supplied if the term we are currently checking might be a discrete datatype, in which case it is a set of all the currently-being-defined mutual constants.  Most term-formers are nondiscrete, so they can just ignore this argument and make their recursive calls without it. *)
let rec check :
    type a b s.
    ?discrete:unit Constant.Map.t ->
    (b, s) status ->
    (a, b) Ctx.t ->
    a check located ->
    kinetic value ->
    (b, s) term =
 fun ?discrete status ctx tm ty ->
  let go () : (b, s) term =
    (* If the "type" is not a type here, or not fully instantiated, that's a user error, not a bug. *)
    let severity = Asai.Diagnostic.Error in
    match (tm.value, status) with
    (* A Let is a "synthesizing" term so that it *can* synthesize, but in checking position it checks instead. *)
    | Synth (Let (x, v, body)), _ ->
        let clet, Not_some = synth_or_check_let status ctx x v body (Some ty) in
        clet
    | Synth (Letrec (vtys, vs, body)), _ ->
        let clet, Not_some = synth_or_check_letrec status ctx vtys vs body (Some ty) in
        clet
    (* An action can always synthesize, but can also check if its degeneracy is a pure permutation, since then the type of the argument can be inferred by applying the inverse permutation to the ambient type. *)
    | Synth (Act (str, fa, x) as stm), _ -> (
        match perm_of_deg fa with
        | None -> check_of_synth status ctx stm tm.loc ty
        | Some fa ->
            let fa, fainv = (deg_of_perm fa, deg_of_perm (perm_inv fa)) in
            let ty_fainv =
              gact_ty None ty fainv ~err:(Low_dimensional_argument_of_degeneracy (str, cod_deg fa))
            in
            (* A pure permutation shouldn't ever be locking, but we may as well keep this here for consistency.  *)
            let ctx = if locking fa then Ctx.lock ctx else ctx in
            let cx = check (Kinetic `Nolet) ctx x ty_fainv in
            realize status (Term.Act (cx, fa)))
    | Lam ({ value = x; _ }, cube, body), _ -> (
        match view_type ~severity ty "typechecking lambda" with
        | Pi (_, doms, cods, tyargs) -> (
            (* TODO: Move this into a helper function, it's too long to go in here. *)
            let m = CubeOf.dim doms in
            (* A zero-dimensional parameter that is a discrete type doesn't block discreteness, but others do. *)
            let discrete =
              match D.compare m D.zero with
              | Eq -> if is_discrete ?discrete (CubeOf.find_top doms) then discrete else None
              | Neq -> None in
            let Eq = D.plus_uniq (TubeOf.plus tyargs) (D.zero_plus m) in
            (* Extend the context by one variable for each type in doms, instantiated at the appropriate previous ones. *)
            let newargs, newnfs = dom_vars (Ctx.length ctx) doms in
            (* A helper function to update the status *)
            let mkstatus (type n) (xs : n variables) : (b, s) status -> ((b, n) snoc, s) status =
              function
              | Kinetic l -> Kinetic l
              | Potential (c, args, hyp) ->
                  let arg =
                    Arg (CubeOf.mmap { map = (fun _ [ x ] -> Ctx.Binding.value x) } [ newnfs ])
                  in
                  Potential (c, Snoc (args, App (arg, ins_zero m)), fun tm -> hyp (Lam (xs, tm)))
            in
            (* Apply and instantiate the codomain to those arguments to get a type to check the body at. *)
            let output = tyof_app cods tyargs newargs in
            match cube with
            (* If the abstraction is a cube, we slurp up the right number of lambdas for the dimension of the pi-type, and pick up the body inside them.  We do this by building a cube of variables of the right dimension while maintaining the current term as an indexed state.  We also build a sum of raw lengths, since we need that to extend the context.  Note that we never need to manually "count" how many faces there are in a cube of any dimension, or discuss how to put them in order: the counting and ordering is handled automatically by iterating through a cube. *)
            | `Normal -> (
                let module S = struct
                  type 'b t =
                    | Ok : Asai.Range.t option * (a, 'b, 'ab) N.plus * 'ab check located -> 'b t
                    | Missing of Asai.Range.t option * int
                end in
                let module Build = NICubeOf.Traverse (S) in
                match
                  Build.build_left m
                    {
                      build =
                        (fun _ -> function
                          | Ok (_, ab, { value = Lam ({ value = x; loc }, `Normal, body); _ }) ->
                              Fwrap (NFamOf x, Ok (loc, Suc ab, body))
                          | Ok (loc, _, _) -> Fwrap (NFamOf None, Missing (loc, 1))
                          | Missing (loc, j) -> Fwrap (NFamOf None, Missing (loc, j + 1)));
                    }
                    (Ok (None, Zero, tm))
                with
                | Wrap (names, Ok (_, af, body)) ->
                    let xs = Variables (D.zero, D.zero_plus m, names) in
                    let ctx = Ctx.vis ctx D.zero (D.zero_plus m) names newnfs af in
                    Lam (xs, check ?discrete (mkstatus xs status) ctx body output)
                | Wrap (_, Missing (loc, j)) -> fatal ?loc (Not_enough_lambdas j))
            | `Cube ->
                (* Here we don't need to slurp up lots of lambdas, but can make do with one. *)
                let xs = singleton_variables m x in
                let ctx = Ctx.cube_vis ctx x newnfs in
                Lam (xs, check ?discrete (mkstatus xs status) ctx body output))
        | _ -> fatal (Checking_lambda_at_nonfunction (PVal (ctx, ty))))
    | Struct (Noeta, tms), Potential _ -> (
        match view_type ~severity ty "typechecking comatch" with
        (* We don't need to name the arguments here because tyof_field, called below from check_field, uses them. *)
        | Canonical (name, Codata { eta = Noeta; ins; fields; _ }, _) ->
            let _ = is_id_ins ins <|> Comatching_at_degenerated_codata (phead name) in
            check_struct status Noeta ctx tms ty (cod_left_ins ins) fields
        | _ -> fatal (Comatching_at_noncodata (PVal (ctx, ty))))
    | Struct (Eta, tms), _ -> (
        match view_type ~severity ty "typechecking tuple" with
        | Canonical (name, Codata { eta = Eta; ins; fields; _ }, _) ->
            let _ = is_id_ins ins <|> Checking_tuple_at_degenerated_record (phead name) in
            check_struct status Eta ctx tms ty (cod_left_ins ins) fields
        | _ -> fatal (Checking_tuple_at_nonrecord (PVal (ctx, ty))))
    | Constr ({ value = constr; loc = constr_loc }, args), _ -> (
        (* TODO: Move this into a helper function, it's too long to go in here. *)
        match view_type ~severity ty "typechecking constr" with
        | Canonical
            ( name,
              Data { dim; indices = Filled ty_indices; constrs; discrete = _; tyfam = _ },
              tyargs ) -> (
            (* We don't need the *types* of the parameters or indices, which are stored in the type of the constant name.  The variable ty_indices (defined above) contains the *values* of the indices of this instance of the datatype, while tyargs (defined by view_type, way above) contains the instantiation arguments of this instance of the datatype.  We check that the dimensions agree, and find our current constructor in the datatype definition. *)
            match Abwd.find_opt constr constrs with
            | None -> fatal ?loc:constr_loc (No_such_constructor (`Data (phead name), constr))
            | Some (Dataconstr { env; args = constr_arg_tys; indices = constr_indices }) ->
                (* To typecheck a higher-dimensional instance of our constructor constr at the datatype, all the instantiation arguments must also be applications of lower-dimensional versions of that same constructor.  We check this, and extract the arguments of those lower-dimensional constructors as a tube of lists in the variable "tyarg_args". *)
                let tyarg_args =
                  TubeOf.mmap
                    {
                      map =
                        (fun fa [ tm ] ->
                          match view_term tm.tm with
                          | Constr (tmname, n, tmargs) ->
                              if tmname <> constr then
                                fatal (Missing_instantiation_constructor (constr, `Constr tmname))
                              else
                                (* Assuming the instantiation is well-typed, we must have n = dom_tface fa.  I'd like to check that, but for some reason, matching this compare against Eq claims that the type variable n would escape its scope. *)
                                let _ = D.compare n (dom_tface fa) in
                                List.fold_right (fun a args -> CubeOf.find_top a :: args) tmargs []
                          | _ ->
                              fatal
                                (Missing_instantiation_constructor
                                   (constr, `Nonconstr (PNormal (ctx, tm)))));
                    }
                    [ tyargs ] in
                (* Now, for each argument of the constructor, we:
                   1. Evaluate the argument *type* of the constructor (which are assembled in the telescope constr_arg_tys) at the parameters (which are in the environment already) and the previous evaluated argument *values* (which get added to the environment as we go throurgh check_at_tel);
                   2. Instantiate the result at the corresponding arguments of the lower-dimensional versions of the constructor, from tyarg_args;
                   3. Check the coressponding argument *value*, supplied by the user, against this type;
                   4. Evaluate this argument value and add it to the environment, to substitute into the subsequent types, and also later to the indices. *)
                let env, newargs = check_at_tel constr ctx env args constr_arg_tys tyarg_args in
                (* Now we substitute all those evaluated arguments into the indices, to get the actual (higher-dimensional) indices of our constructor application. *)
                let constr_indices =
                  Vec.mmap
                    (fun [ ix ] ->
                      CubeOf.build dim
                        { build = (fun fa -> eval_term (act_env env (op_of_sface fa)) ix) })
                    [ constr_indices ] in
                (* The last thing to do is check that these indices are equal to those of the type we are checking against.  (So a constructor application "checks against the parameters but synthesizes the indices" in some sense.)  I *think* it should suffice to check the top-dimensional ones, the lower-dimensional ones being automatic.  For now, we check all of them, raising an anomaly in case I was wrong about that.  *)
                Vec.miter
                  (fun [ t1s; t2s ] ->
                    CubeOf.miter
                      {
                        it =
                          (fun fa [ t1; t2 ] ->
                            match equal_at (Ctx.length ctx) t1 t2.tm t2.ty with
                            | Some () -> ()
                            | None -> (
                                match is_id_sface fa with
                                | Some _ ->
                                    fatal
                                      (Unequal_indices
                                         (PNormal (ctx, { tm = t1; ty = t2.ty }), PNormal (ctx, t2)))
                                | None ->
                                    fatal (Anomaly "mismatching lower-dimensional constructors")));
                      }
                      [ t1s; t2s ])
                  [ constr_indices; ty_indices ];
                realize status (Term.Constr (constr, dim, newargs)))
        | _ -> fatal (No_such_constructor (`Other (PVal (ctx, ty)), constr)))
    | Synth (Match { tm; sort = `Implicit; branches; refutables }), Potential _ ->
        check_implicit_match status ctx tm branches refutables ty
    | Synth (Match { tm; sort = `Nondep i; branches; refutables = _ }), Potential _ ->
        let stm, sty = synth (Kinetic `Nolet) ctx tm in
        check_nondep_match status ctx stm sty branches (Some i) ty tm.loc
    (* We don't need to deal with `Explicit matches here, since they can always synthesize a type and hence be caught by the catch-all for checking synthesizing terms, below. *)
    (* Checking [] at a pi-type interprets it as a pattern-matching lambda over some empty datatype. *)
    | Empty_co_match, _ -> (
        match (view_type ~severity ty "checking empty (co)match", status) with
        | Pi _, Potential _ -> check_empty_match_lam ctx ty `First
        | Pi _, Kinetic l -> kinetic_of_potential l ctx tm ty "matching lambda"
        | _, _ -> check status ctx { value = Struct (Noeta, Abwd.empty); loc = tm.loc } ty)
    | Refute (tms, i), Potential _ -> check_refute status ctx tms ty i None
    (* Now we go through the canonical types. *)
    | Codata fields, Potential _ -> (
        match view_type ~severity ty "typechecking codata" with
        | UU tyargs -> check_codata status ctx tyargs Emp (Bwd.to_list fields) Emp
        | _ -> fatal (Checking_canonical_at_nonuniverse ("codatatype", PVal (ctx, ty))))
    | Record (xs, fields, opacity), Potential _ -> (
        match view_type ~severity ty "typechecking record" with
        | UU tyargs ->
            let dim = TubeOf.inst tyargs in
            let (Vars (af, vars)) = vars_of_names xs.loc dim xs.value in
            check_record status dim ctx opacity tyargs vars Emp Zero af Emp fields Emp
        | _ -> fatal (Checking_canonical_at_nonuniverse ("record type", PVal (ctx, ty))))
    | Data constrs, Potential _ ->
        (* For a datatype, the type to check against might not be a universe, it could include indices.  We also check whether all the types of all the indices are discrete or a type being defined, to decide whether to keep evaluating the type for discreteness. *)
        let n, disc = typefam ?discrete ctx ty in
        let (Wrap num_indices) = Fwn.of_int n in
        check_data
          ~discrete:(if disc then discrete else None)
          status ctx ty num_indices Abwd.empty (Bwd.to_list constrs) Emp
    (* If we have a term that's not valid outside a case tree, we bind it to a global metavariable. *)
    | Struct (Noeta, _), Kinetic l -> kinetic_of_potential l ctx tm ty "comatch"
    | Synth (Match _), Kinetic l -> kinetic_of_potential l ctx tm ty "match"
    | Refute _, Kinetic l -> kinetic_of_potential l ctx tm ty "match"
    | Codata _, Kinetic l -> kinetic_of_potential l ctx tm ty "codata"
    | Record _, Kinetic l -> kinetic_of_potential l ctx tm ty "sig"
    | Data _, Kinetic l -> kinetic_of_potential l ctx tm ty "data"
    (* If the user left a hole, we create an eternal metavariable. *)
<<<<<<< HEAD
    | Hole (vars, pos, li, ri), _ ->
=======
    | Hole { scope = vars; loc = pos; li; ri; num }, _ ->
>>>>>>> 70a4daef
        (* Holes aren't numbered by the file they appear in. *)
        let meta = Meta.make_hole (Ctx.raw_length ctx) (Ctx.dbwd ctx) (energy status) in
        num := Meta.hole_number meta;
        let ty, termctx =
          Readback.Displaying.run ~env:true @@ fun () -> (readback_val ctx ty, readback_ctx ctx)
        in
        Global.add_hole meta pos ~vars ~termctx ~ty ~status ~li ~ri;
        Meta (meta, energy status)
    (* If we have a synthesizing term, we synthesize it. *)
    | Synth stm, _ -> check_of_synth status ctx stm tm.loc ty
    (* We pass through case tree leaf markers *)
    | Realize ktm, Potential _ -> Realize (check (Kinetic `Nolet) ctx (locate_opt tm.loc ktm) ty)
    | Realize ktm, Kinetic l -> check (Kinetic l) ctx (locate_opt tm.loc ktm) ty
    (* Nothing is embedded *)
    | Embed _, _ -> .
    (* If we're using the checking type as an implicit first argument: *)
    | ImplicitApp (fn, args), _ -> (
        (* We read it back, so we can put it as the first argument in the generated term. *)
        let cty = readback_val ctx ty in
        (* Now we act like synth on an application. *)
        let sfn, sty = synth (Kinetic `Nolet) ctx fn in
        match view_type sty "ImplicitApp" with
        | Pi (_, doms, cods, tyargs) -> (
            (* Only 0-dimensional applications are allowed. *)
            match D.compare (CubeOf.dim doms) D.zero with
            | Eq -> (
                (* The first argument must be a type. *)
                match view_type (CubeOf.find_top doms) "ImplicitApp argument" with
                | UU _ ->
                    (* We build the implicit application term and its type. *)
                    let new_sfn = locate_opt fn.loc (Term.App (sfn, CubeOf.singleton cty)) in
                    let new_sty = tyof_app cods tyargs (CubeOf.singleton ty) in
                    (* And then proceed applying to the rest of the arguments. *)
                    let stm, sty = synth_apps (Kinetic `Nolet) ctx new_sfn new_sty fn args in
                    (* Then we have to check that the resulting type of the whole application agrees with the one we're checking against. *)
                    equal_val (Ctx.length ctx) sty ty
                    <|> Unequal_synthesized_type (PVal (ctx, sty), PVal (ctx, ty));
                    realize status stm
                | _ ->
                    fatal ?loc:fn.loc
                      (Anomaly "first argument of an ImplicitMap is not of type Type"))
            | Neq -> fatal ?loc:fn.loc (Dimension_mismatch ("ImplicitApp", CubeOf.dim doms, D.zero))
            )
        | _ -> fatal ?loc:fn.loc (Applying_nonfunction_nontype (PTerm (ctx, sfn), PVal (ctx, sty))))
  in
  with_loc tm.loc @@ fun () ->
  Annotate.ctx status ctx tm;
  Annotate.ty ctx ty;
  let result = go () in
  Annotate.tm ctx result;
  result

(* Deal with a synthesizing term in checking position. *)
and check_of_synth :
    type a b s.
    (b, s) status -> (a, b) Ctx.t -> a synth -> Asai.Range.t option -> kinetic value -> (b, s) term
    =
 fun status ctx stm loc ty ->
  match stm with
  | Asc (ctm, aty) ->
      (* If the term is synthesizing because it is ascribed, then we can accumulate errors: if the ascription fails to check, or if it fails to equal the checking type, we can proceed to check the ascribed term against the supplied type instead.  This will rarely happen in normal use, since there is no need to ascribe a term that's in checking position, but it can occur with some alternative frontends. *)
      Reporter.try_with ~fatal:(fun d1 ->
          Reporter.try_with ~fatal:(fun d2 -> fatal (Accumulated (Snoc (Snoc (Emp, d1), d2))))
          @@ fun () ->
          let _ = check status ctx ctm ty in
          fatal_diagnostic d1)
      @@ fun () ->
      let cty = check (Kinetic `Nolet) ctx aty (universe D.zero) in
      let ety = eval_term (Ctx.env ctx) cty in
      equal_val (Ctx.length ctx) ety ty
      <|> Unequal_synthesized_type (PVal (ctx, ety), PVal (ctx, ty));
      let ctm = check status ctx ctm ety in
      ctm
  | _ ->
      let sval, sty = synth status ctx { value = stm; loc } in
      equal_val (Ctx.length ctx) sty ty
      <|> Unequal_synthesized_type (PVal (ctx, sty), PVal (ctx, ty));
      sval

(* Deal with checking a potential term in kinetic position *)
and kinetic_of_potential :
    type a b.
    [ `Let | `Nolet ] ->
    (a, b) Ctx.t ->
    a check located ->
    kinetic value ->
    string ->
    (b, kinetic) term =
 fun l ctx tm ty sort ->
  match l with
  | `Let -> raise Case_tree_construct_in_let
  | `Nolet ->
      emit (Bare_case_tree_construct sort);
      (* We create a metavariable to store the potential value. *)
      let meta = Meta.make_def sort None (Ctx.raw_length ctx) (Ctx.dbwd ctx) Potential in
      (* We first define the metavariable without a value, as an "axiom", just as we do for global constants.  This isn't necessary for recursion, since this metavariable can't refer to itself, but so that with_meta_definition will be able to find it for consistency. *)
      let termctx = readback_ctx ctx in
      let vty = readback_val ctx ty in
      Global.add_meta meta ~termctx ~tm:`Axiom ~ty:vty ~energy:Potential;
      (* Then we check the value and redefine the metavariable to be that value. *)
      let tmstatus = Potential (Meta (meta, Ctx.env ctx), Emp, fun x -> x) in
      let cv = check tmstatus ctx tm ty in
      Global.set_meta meta ~tm:cv;
      (* Finally, we return the metavariable. *)
      Term.Meta (meta, Kinetic)

and synth_or_check_let :
    type a b s p.
    (b, s) status ->
    (a, b) Ctx.t ->
    string option ->
    a synth located ->
    a N.suc check located ->
    (kinetic value, p) Perhaps.t ->
    (b, s) term * (kinetic value, p) Perhaps.not =
 fun status ctx name v body ty ->
  let v, nf =
    try
      (* We first try checking the bound term first as an ordinary kinetic term. *)
      let sv, svty = synth (Kinetic `Let) ctx v in
      let ev = eval_term (Ctx.env ctx) sv in
      (sv, { tm = ev; ty = svty })
    with
    (* If that encounters case-tree constructs, then we can allow the bound term to be a case tree, i.e. a potential term.  But in a checked "let" expression, the term being bound is a kinetic one, and must be so that its value can be put into the environment when the term is evaluated.  We deal with this by binding a *metavariable* to the bound term and then taking the value of that metavariable as the kinetic term to actually be bound.  *)
    | Case_tree_construct_in_let ->
      (* First we make the metavariable. *)
      let meta = Meta.make_def "let" name (Ctx.raw_length ctx) (Ctx.dbwd ctx) Potential in
      let termctx = readback_ctx ctx in
      (* A new status in which to check the value of that metavariable; now it is the "current constant" being defined. *)
      let tmstatus = Potential (Meta (meta, Ctx.env ctx), Emp, fun x -> x) in
      let sv, svty =
        match v.value with
        | Asc (vtm, rvty) ->
            (* If the bound term is explicitly ascribed, then we can give the metavariable a type while checking its body.  This is probably irrelevant until we have "let rec", but we do it anyway. *)
            let vty = check (Kinetic `Nolet) ctx rvty (universe D.zero) in
            Global.add_meta meta ~termctx ~tm:`Axiom ~ty:vty ~energy:Potential;
            let evty = eval_term (Ctx.env ctx) vty in
            let cv = check tmstatus ctx vtm evty in
            Global.set_meta meta ~tm:cv;
            (cv, evty)
        | _ ->
            (* Otherwise, we just synthesize the term. *)
            let sv, svty = synth tmstatus ctx v in
            let vty = readback_val ctx svty in
            Global.add_meta meta ~termctx ~tm:(`Defined sv) ~ty:vty ~energy:Potential;
            (sv, svty) in
      (* We turn that metavariable into a value. *)
      let head = Value.Meta { meta; env = Ctx.env ctx; ins = zero_ins D.zero } in
      let tm =
        if GluedEval.read () then
          (* Glued evaluation: we delay evaluating the term until it's needed. *)
          Uninst (Neu { head; args = Emp; value = lazy_eval (Ctx.env ctx) sv }, Lazy.from_val svty)
        else
          match eval (Ctx.env ctx) sv with
          | Realize x -> x
          | value -> Uninst (Neu { head; args = Emp; value = ready value }, Lazy.from_val svty)
      in
      (Term.Meta (meta, Kinetic), { tm; ty = svty }) in
  (* Either way, we end up with a checked term 'v' and a normal form 'nf'.  We use the latter to extend the context. *)
  let newctx = Ctx.ext_let ctx name nf in
  (* Now we update the status of the original constant being checked *)
  let status : ((b, D.zero) snoc, s) status =
    match status with
    | Potential (c, args, hyp) -> Potential (c, args, fun body -> hyp (Let (name, v, body)))
    | Kinetic l -> Kinetic l in
  (* And synthesize or check the body in the extended context. *)
  Annotate.ctx status newctx body;
  match (ty, body) with
  | Some ty, _ ->
      let sbody = check status newctx body ty in
      (Term.Let (name, v, sbody), Not_some)
  | None, { value = Synth body; loc } ->
      let sbody, sbodyty = synth status newctx { value = body; loc } in
      (Term.Let (name, v, sbody), Not_none sbodyty)
  | None, _ -> fatal (Nonsynthesizing "let-expression without synthesizing body")

and synth_or_check_letrec :
    type a b c ac s p.
    (b, s) status ->
    (a, b) Ctx.t ->
    (a, c, ac) Raw.tel ->
    (ac check located, c) Vec.t ->
    ac check located ->
    (kinetic value, p) Perhaps.t ->
    (b, s) term * (kinetic value, p) Perhaps.not =
 fun status ctx rvtys vtms body ty ->
  (* First we check the types of all the bound variables, which are a telescope since each can depend on the previous ones. *)
  let Checked_tel (type bc) ((vtys, _) : (_, _, bc) Telescope.t * (_, bc) Ctx.t), _ =
    check_tel ctx rvtys in
  (* Then we create the metavariables. *)
  let metas = make_letrec_metas ctx vtys in
  (* Now we check the bound terms. *)
  let ac = Raw.bplus_of_tel rvtys in
  let () = check_letrec_bindings ctx ac metas vtys vtms in
  (* Now we update the status of the original constant being checked *)
  let status : (bc, s) status =
    match status with
    | Potential (c, args, hyp) -> Potential (c, args, fun x -> hyp (let_metas metas x))
    | Kinetic l -> Kinetic l in
  (* Make a context for it *)
  let _, newctx = ext_metas ctx ac metas vtys Zero Zero Zero in
  (* And synthesize or check the body in the extended context. *)
  Annotate.ctx status newctx body;
  match (ty, body) with
  | Some ty, _ ->
      let sbody = check status newctx body ty in
      (let_metas metas sbody, Not_some)
  | None, { value = Synth body; loc } ->
      let sbody, sbodyty = synth status newctx { value = body; loc } in
      (let_metas metas sbody, Not_none sbodyty)
  | None, _ -> fatal (Nonsynthesizing "let-expression without synthesizing body")

and check_letrec_bindings :
    type a xc b ac bc.
    (a, b) Ctx.t ->
    (a, xc, ac) Fwn.bplus ->
    (b, xc, bc) meta_tel ->
    (b, xc, bc) Telescope.t ->
    (ac check located, xc) Vec.t ->
    unit =
 fun octx oac ometas ovtys vs ->
  let rec go :
      type x ax bx c d.
      (a, x, ax) Fwn.bplus ->
      (x, c, xc) Fwn.plus ->
      (b, x, D.zero, bx) Tbwd.snocs ->
      (*  *)
      (ax, c, ac) Fwn.bplus ->
      (bx, c, bc) meta_tel ->
      (bx, c, bc) Telescope.t ->
      (ac check located, c) Vec.t ->
      unit =
   fun ax xc bx ac metas vtys vs ->
    match (ac, metas, vtys, vs) with
    | Zero, Nil, Emp, [] -> ()
    | Suc ac, Ext (_, meta, metas), Ext (name, vty, vtys), v :: vs ->
        let ctx, tmctx = ext_metas octx oac ometas ovtys ax xc bx in
        let evty = eval_term (Ctx.env ctx) vty in
        let hyp b = Term.Let (name, Meta (meta, Kinetic), let_metas metas b) in
        let tmstatus = Potential (Meta (meta, Ctx.env ctx), Emp, hyp) in
        let cv = check tmstatus tmctx v evty in
        Global.set_meta meta ~tm:(hyp cv);
        (* And recurse. *)
        go (Fwn.bplus_suc_eq_suc ax) (Fwn.suc_plus xc) (Tbwd.snocs_suc_eq_snoc bx) ac metas vtys vs
  in
  go Zero Zero Zero oac ometas ovtys vs

(* Given a telescope of types for let-bound variables, create a global metavariable for each of them, and give it the correct type in Global. *)
and make_letrec_metas : type x a b ab. (x, a) Ctx.t -> (a, b, ab) Telescope.t -> (a, b, ab) meta_tel
    =
 fun ctx tel ->
  match tel with
  | Emp -> Nil
  | Ext (x, vty, tel) ->
      (* Create the metavariable. *)
      let meta = Meta.make_def "letrec" x (Ctx.raw_length ctx) (Ctx.dbwd ctx) Potential in
      (* Assign it the correct type. *)
      let termctx = readback_ctx ctx in
      Global.add_meta meta ~termctx ~tm:`Axiom ~ty:vty ~energy:Potential;
      (* Extend the context by it, as an unrealized neutral.  TODO: It's annoying that we have to evaluate the types here to extend the value-context, when the only use we're making of it is to readback that extended value-context into a termctx at each step to save with the global metavariable.  It would make more sense, and be more efficient, to just carry along the termctx and extend it directly at each step with "Term.Meta (meta, Kinetic)" at the term-type "vty".  Unfortunately, termctxs store terms and types in a one-longer context, so that would require directly weakening vty, or perhaps parsing and checking it in a one-longer context originally. *)
      let evty = eval_term (Ctx.env ctx) vty in
      let head = Value.Meta { meta; env = Ctx.env ctx; ins = zero_ins D.zero } in
      let neutm = Uninst (Neu { head; args = Emp; value = ready Unrealized }, Lazy.from_val evty) in
      let ctx = Ctx.ext_let ctx x { tm = neutm; ty = evty } in
      (* And recurse. *)
      Ext (x, meta, make_letrec_metas ctx tel)

and let_metas : type b c bc s. (b, c, bc) meta_tel -> (bc, s) term -> (b, s) term =
 fun metas tm ->
  match metas with
  | Nil -> tm
  | Ext (x, m, metas) -> Let (x, Meta (m, Kinetic), let_metas metas tm)

(* Extend a context by evaluated metavariables.  We return both the fully extended context and a partially extended one. *)
and ext_metas :
    type a b c ac bc d cd acd bcd.
    (a, b) Ctx.t ->
    (a, cd, acd) Fwn.bplus ->
    (b, cd, bcd) meta_tel ->
    (b, cd, bcd) Telescope.t ->
    (a, c, ac) Fwn.bplus ->
    (c, d, cd) Fwn.plus ->
    (b, c, D.zero, bc) Tbwd.snocs ->
    (ac, bc) Ctx.t * (acd, bcd) Ctx.t =
 fun ctx acd metas vtys ac cd bc ->
  (* First we define a helper function that returns only the fully extended context. *)
  let rec ext_metas' :
      type a b cd acd bcd.
      (a, b) Ctx.t ->
      (a, cd, acd) Fwn.bplus ->
      (b, cd, bcd) meta_tel ->
      (b, cd, bcd) Telescope.t ->
      (acd, bcd) Ctx.t =
   fun ctx acd metas vtys ->
    match (acd, metas, vtys) with
    | Zero, Nil, Emp -> ctx
    | Suc acd, Ext (_, meta, metas), Ext (x, vty, vtys) ->
        let tm = eval_term (Ctx.env ctx) (Meta (meta, Kinetic)) in
        let ty = eval_term (Ctx.env ctx) vty in
        ext_metas' (Ctx.ext_let ctx x { tm; ty }) acd metas vtys in
  match (ac, cd, bc, acd, metas, vtys) with
  | Zero, Zero, Zero, _, _, _ -> (ctx, ext_metas' ctx acd metas vtys)
  | Suc ac, Suc cd, Suc bc, Suc acd, Ext (_, meta, metas), Ext (x, vty, vtys) ->
      let tm = eval_term (Ctx.env ctx) (Meta (meta, Kinetic)) in
      let ty = eval_term (Ctx.env ctx) vty in
      ext_metas (Ctx.ext_let ctx x { tm; ty }) acd metas vtys ac cd bc

(* Check a match statement without an explicit motive supplied by the user.  This means if the discriminee is a well-behaved variable, it can be a variable match; otherwise it reverts back to a non-dependent match. *)
and check_implicit_match :
    type a b t.
    (b, potential) status ->
    (a, b) Ctx.t ->
    a synth located ->
    (Constr.t, a branch) Abwd.t ->
    a refutables option ->
    kinetic value ->
    (b, potential) term =
 fun status ctx tm brs refutables motive ->
  match tm with
  (* For a variable match, the variable must not be let-bound to a value or be a field access variable.  Checking that it isn't also gives us its De Bruijn level, its type, and its checked-index.  If it's not a free variable, or if we're not in a case tree or if the motive was supplied explicitly, we obtain its value and type; then we pass on to the appropriate checking function. *)
  | { value = Var ix; loc } -> (
      match Ctx.lookup ctx ix with
      | `Field (_, _, fld) ->
          emit ?loc (Matching_wont_refine ("discriminee is record field", Some (PField fld)));
          let stm, varty = synth (Kinetic `Nolet) ctx tm in
          check_nondep_match status ctx stm varty brs None motive tm.loc
      | `Var (None, _, ix) ->
          emit ?loc (Matching_wont_refine ("discriminee is let-bound", Some (PTerm (ctx, Var ix))));
          let stm, varty = synth (Kinetic `Nolet) ctx tm in
          check_nondep_match status ctx stm varty brs None motive tm.loc
      | `Var (Some level, { tm = _; ty = varty }, index) ->
          with_loc loc (fun () ->
              Annotate.ctx status ctx (locate_opt loc (Synth (Var ix)));
              Annotate.ty ctx varty;
              Annotate.tm ctx (realize status (Term.Var index)));
          check_var_match status ctx level index varty brs refutables motive loc)
  | _ ->
      let stm, varty = synth (Kinetic `Nolet) ctx tm in
      check_nondep_match status ctx stm varty brs None motive tm.loc

(* Check a non-dependent match against a specified type. *)
and check_nondep_match :
    type a b p.
    (b, potential) status ->
    (a, b) Ctx.t ->
    (b, kinetic) term ->
    kinetic value ->
    (Constr.t, a branch) Abwd.t ->
    int located option ->
    kinetic value ->
    Asai.Range.t option ->
    (b, potential) term =
 fun status ctx tm varty brs i motive loc ->
  (* We look up the type of the discriminee, which must be a datatype, without any degeneracy applied outside, and at the same dimension as its instantiation. *)
  match view_type varty "check_nondep_match" with
  | Canonical (type m)
      (( name,
         Data (type j ij)
           ({ dim; indices = Filled indices; constrs = data_constrs; discrete = _; tyfam = _ } :
             (_, j, ij) data_args),
         _ ) :
        _ * m canonical * _) -> (
      (* Yes, we really don't care what the instantiation arguments are in this case, and we really don't care what the indices are either except to check there are the right number of them.  This is because in the non-dependent case, we are just applying a recursor to a value, so we don't need to know that the indices and instantiation arguments are variables; in the branches they will be whatever they will be, but we don't even need to *know* what they will be because the output type isn't getting refined either. *)
      (match i with
      | Some { value; loc } ->
          let needed = Fwn.to_int (Vec.length indices) + 1 in
          if value <> needed then fatal ?loc (Wrong_number_of_arguments_to_motive needed)
      | None -> ());
      (* We start with a preprocesssing step that pairs each user-provided branch with the corresponding constructor information from the datatype. *)
      let user_branches = merge_branches name brs data_constrs in
      (* We now iterate through the constructors, typechecking the corresponding branches and inserting them in the match tree. *)
      let branches, errs =
        List.fold_left
          (fun (branches, errs)
               ( constr,
                 (Checkable_branch { xs; body; env; argtys; index_terms = _ } :
                   (a, m, ij) checkable_branch) ) ->
            let (Snocs efc) = Tbwd.snocs (Telescope.length argtys) in
            (* Create new level variables for the pattern variables to which the constructor is applied, and add corresponding index variables to the context.  The types of those variables are specified in the telescope argtys, and have to be evaluated at the closure environment 'env' and the previous new variables (this is what ext_tel does).  For a higher-dimensional match, the new variables come with their boundaries in n-dimensional cubes. *)
            let newctx, _, _, newnfs = ext_tel ctx env xs argtys efc in
            let perm = Tbwd.id_perm in
            let status = make_match_status status tm dim branches efc None perm constr in
            (* Finally, we recurse into the "body" of the branch.  We catch errors and accumuate them so that later branches can continue to be checked and produce their own errors even if earlier ones fail, but we pass through the errors that are getting caught elsewhere. *)
            Reporter.try_with ~fatal:(fun e ->
                match e.message with
                | Missing_constructor_in_match _ -> fatal_diagnostic e
                | _ -> (branches, Snoc (errs, e)))
            @@ fun () ->
            match body with
            | Some body ->
                ( branches
                  |> Constr.Map.add constr
                       (Term.Branch (efc, perm, check status newctx body motive)),
                  errs )
            | None ->
                if any_empty newnfs then (branches |> Constr.Map.add constr Term.Refute, errs)
                else fatal (Missing_constructor_in_match constr))
          (Constr.Map.empty, Emp) user_branches in
      match errs with
      | Snoc _ -> fatal (Accumulated errs)
      | Emp -> Match { tm; dim; branches })
  | _ -> fatal ?loc (Matching_on_nondatatype (PVal (ctx, varty)))

(* Try to synthesize a type from all the branches.  If any succeed, check the remaining branches against that synthesized type. *)
and synth_nondep_match :
    type a b p.
    (b, potential) status ->
    (a, b) Ctx.t ->
    a synth located ->
    (Constr.t, a branch) Abwd.t ->
    int located option ->
    (b, potential) term * kinetic value =
 fun status ctx tm brs i ->
  (* First we synthesize the discriminee.  If that fails, we give up completely, as we don't even have a context in which to try synthesizing the branches. *)
  let (tm, varty), loc = (synth (Kinetic `Nolet) ctx tm, tm.loc) in
  (* The preprocessing is the same as in check_nondep_match; see there for comments. *)
  match view_type varty "synth_nondep_match" with
  | Canonical (type m)
      (( name,
         Data (type j ij)
           ({ dim; indices = Filled indices; constrs = data_constrs; discrete = _; tyfam = _ } :
             (_, j, ij) data_args),
         _ ) :
        _ * m canonical * _) -> (
      (match i with
      | Some { value; loc } ->
          let needed = Fwn.to_int (Vec.length indices) + 1 in
          if value <> needed then fatal ?loc (Wrong_number_of_arguments_to_motive needed)
      | None -> ());
      (* Now we split the branches into the synthesizing and non-synthesizing ones. *)
      let synth_branches, check_branches =
        List.partition_map
          (fun (c, (Checkable_branch { xs; body; env; argtys; index_terms } as cb)) ->
            match body with
            | Some { value = Synth sbody; loc } ->
                let body = locate_opt loc sbody in
                Left (c, Synthable_branch { xs; body; env; argtys; index_terms })
            | _ -> Right (c, cb))
          (merge_branches name brs data_constrs) in
      (* We iterate through the synthesizing branches looking for the first one that succeeds at synthesizing, accumulating errors from the ones that fail. *)
      let rec find_synthing_branch errs = function
        | [] ->
            (* If they all fail, then we report the accumulated errors (we can't go on to the checking branches, since we don't have anything to even try to typecheck them against).  If there weren't any to begin with, we instead report their absence. *)
            let errs =
              if Bwd.is_empty errs then
                Snoc (Emp, diagnostic (Nonsynthesizing "match without synthesizing branches"))
              else errs in
            (None, errs, Constr.Map.empty, [])
        | ( constr,
            (Synthable_branch { xs; body; env; argtys; index_terms = _ } :
              (a, m, ij) synthable_branch) )
          :: brs ->
            (* Again, same preprocessing as in check_nondep_match. *)
            let (Snocs efc) = Tbwd.snocs (Telescope.length argtys) in
            let newctx, _, _, _ = ext_tel ctx env xs argtys efc in
            let perm = Tbwd.id_perm in
            let status = make_match_status status tm dim Constr.Map.empty efc None perm constr in
            Annotate.ctx status newctx (locate_opt body.loc (Synth body.value));
            (* Trap errors and accumulate them, going on to look for other synthesizing branches. *)
            Reporter.try_with ~fatal:(fun e -> find_synthing_branch (Snoc (errs, e)) brs)
            @@ fun () ->
            let sbr, sty = synth status newctx body in
            (* The type synthesized is only valid for the whole match if it doesn't depend on the pattern variables.  We check that by reading it back into the original context. *)
            ( Reporter.try_with ~fatal:(fun d ->
                  match d.message with
                  | No_such_level _ ->
                      fatal
                        (Invalid_synthesized_type
                           ("synthesizing branch of match", PVal (newctx, sty)))
                  | _ -> fatal_diagnostic d)
            @@ fun () -> discard (readback_val ctx sty) );
            (* Finally, if we found a synthesizing branch that works, return the synthesized type, the accumulated errors, the successful typechecked branch, and the remaining synthesizing branches. *)
            (Some sty, errs, Constr.Map.singleton constr (Term.Branch (efc, perm, sbr)), brs) in
      let motive, errs, branches, synth_branches = find_synthing_branch Emp synth_branches in
      (* We put the remaining synthesizing branches back on the front of the checking ones. *)
      let check_branches =
        List.fold_right
          (fun (c, Synthable_branch { xs; body; env; argtys; index_terms }) cbs ->
            let body = Some { value = Synth body.value; loc = body.loc } in
            (c, Checkable_branch { xs; body; env; argtys; index_terms }) :: cbs)
          synth_branches check_branches in
      (* Now we proceed to check these branches, as in check_nondep_match.  See there for comments. *)
      let branches, errs =
        List.fold_left
          (fun (branches, errs)
               ( constr,
                 (Checkable_branch { xs; body; env; argtys; index_terms = _ } :
                   (a, m, ij) checkable_branch) ) ->
            let (Snocs efc) = Tbwd.snocs (Telescope.length argtys) in
            let newctx, _, _, newnfs = ext_tel ctx env xs argtys efc in
            let perm = Tbwd.id_perm in
            let status = make_match_status status tm dim branches efc None perm constr in
            Reporter.try_with ~fatal:(fun e ->
                match e.message with
                | Missing_constructor_in_match _ -> fatal_diagnostic e
                | _ -> (branches, Snoc (errs, e)))
            @@ fun () ->
            match (body, motive) with
            (* The difference with the checking case is that we might have no motive, if all the synthesis failed.  In that case, the only reason we're going through this is to annotate the contexts of each branch. *)
            | Some body, None ->
                Annotate.ctx status newctx body;
                (branches, errs)
            | Some body, Some motive ->
                ( branches
                  |> Constr.Map.add constr
                       (Term.Branch (efc, perm, check status newctx body motive)),
                  errs )
            | None, _ ->
                if any_empty newnfs then (branches |> Constr.Map.add constr Term.Refute, errs)
                else fatal (Missing_constructor_in_match constr))
          (branches, errs) check_branches in
      match (errs, motive) with
      | Snoc _, _ -> fatal (Accumulated errs)
      | Emp, None -> fatal (Anomaly "no synthesized type of match but no errors")
      | Emp, Some motive -> (Match { tm; dim; branches }, motive))
  | _ -> fatal ?loc (Matching_on_nondatatype (PVal (ctx, varty)))

(* Check a dependently typed match, with motive supplied by the user.  (Thus we have to typecheck the motive as well.) *)
and synth_dep_match :
    type a b.
    (b, potential) status ->
    (a, b) Ctx.t ->
    a synth located ->
    (Constr.t, a branch) Abwd.t ->
    a check located ->
    (b, potential) term * kinetic value =
 fun status ctx tm brs motive ->
  let module S = Monad.State (struct
    type t = kinetic value
  end) in
  let module MC = CubeOf.Monadic (S) in
  let module MT = TubeOf.Monadic (S) in
  (* We look up the type of the discriminee, which must be a datatype, without any degeneracy applied outside, and at the same dimension as its instantiation. *)
  let ctm, varty = synth (Kinetic `Nolet) ctx tm in
  match view_type varty "synth_dep_match" with
  | Canonical (type m)
      (( name,
         Data (type j ij)
           ({ dim; indices = Filled var_indices; constrs = data_constrs; discrete = _; tyfam } :
             (_, j, ij) data_args),
         inst_args ) :
        _ * m canonical * _) -> (
      let tyfam =
        match !tyfam with
        | Some tyfam -> Lazy.force tyfam
        | None -> fatal (Anomaly "tyfam unset") in
      let emotivety = eval_term (Ctx.env ctx) (motive_of_family ctx tyfam.tm tyfam.ty) in
      let cmotive = check (Kinetic `Nolet) ctx motive emotivety in
      let emotive = eval_term (Ctx.env ctx) cmotive in
      (* We start with a preprocesssing step that pairs each user-provided branch with the corresponding constructor information from the datatype. *)
      let user_branches = merge_branches name brs data_constrs in
      (* We now iterate through the constructors, typechecking the corresponding branches and inserting them in the match tree. *)
      let branches, errs =
        List.fold_left
          (fun (branches, errs)
               ( constr,
                 (Checkable_branch { xs; body; env; argtys; index_terms } :
                   (a, m, ij) checkable_branch) ) ->
            let (Snocs efc) = Tbwd.snocs (Telescope.length argtys) in
            (* Create new level variables for the pattern variables to which the constructor is applied, and add corresponding index variables to the context.  The types of those variables are specified in the telescope argtys, and have to be evaluated at the closure environment 'env' and the previous new variables (this is what ext_tel does).  For a higher-dimensional match, the new variables come with their boundaries in n-dimensional cubes. *)
            let newctx, newenv, newvars, newnfs = ext_tel ctx env xs argtys efc in
            let perm = Tbwd.id_perm in
            let status = make_match_status status ctm dim branches efc None perm constr in
            (* To get the type at which to typecheck the body of the branch, we have to evaluate the general dependent motive at the indices of this constructor, its boundaries, and itself.  First we compute the indices. *)
            let index_vals =
              Vec.mmap (fun [ ixtm ] -> eval_with_boundary newenv ixtm) [ index_terms ] in
            let bmotive = Vec.fold_left apply_singletons emotive index_vals in
            (* Now we compute the constructor and its boundaries. *)
            let constr_vals =
              CubeOf.build dim
                {
                  build =
                    (fun fa ->
                      Value.Constr (constr, dom_sface fa, List.map (CubeOf.subcube fa) newvars));
                } in
            let bmotive = apply_singletons bmotive constr_vals in
            (* Finally, we recurse into the "body" of the branch. *)
            match body with
            | Some body ->
                (* We catch and accumulate errors so that later branches can continue to be checked and produce their own errors even if earlier ones fail, but we pass through the errors that are getting caught elsewhere. *)
                Reporter.try_with ~fatal:(fun e ->
                    match e.message with
                    | Missing_constructor_in_match _ -> fatal_diagnostic e
                    | _ -> (branches, Snoc (errs, e)))
                @@ fun () ->
                ( branches
                  |> Constr.Map.add constr
                       (Term.Branch (efc, perm, check status newctx body bmotive)),
                  errs )
            | None ->
                if any_empty newnfs then (branches |> Constr.Map.add constr Term.Refute, errs)
                else fatal (Missing_constructor_in_match constr))
          (Constr.Map.empty, Emp) user_branches in
      match errs with
      | Snoc _ -> fatal (Accumulated errs)
      | Emp ->
          (* Now we compute the output type by evaluating the dependent motive at the match term's indices, boundary, and itself. *)
          let result =
            Vec.fold_left
              (fun fn xs ->
                snd
                  (MC.miterM
                     { it = (fun _ [ x ] fn -> ((), apply_term fn (CubeOf.singleton x.tm))) }
                     [ xs ] fn))
              emotive var_indices in
          let result =
            snd
              (MT.miterM
                 { it = (fun _ [ x ] fn -> ((), apply_term fn (CubeOf.singleton x.tm))) }
                 [ inst_args ] result) in
          let result = apply_term result (CubeOf.singleton (eval_term (Ctx.env ctx) ctm)) in
          (* We readback the result so we can store it in the term, so that when evaluating it we know what its type must be without having to do all the work again. *)
          (Match { tm = ctm; dim; branches }, result))
  | _ -> fatal ?loc:tm.loc (Matching_on_nondatatype (PVal (ctx, varty)))

(* Check a match against a well-behaved variable, which can only appear in a case tree and refines not only the goal but the context (possibly with permutation). *)
and check_var_match :
    type a b.
    (b, potential) status ->
    (a, b) Ctx.t ->
    level ->
    b Term.index ->
    kinetic value ->
    (Constr.t, a branch) Abwd.t ->
    a refutables option ->
    kinetic value ->
    Asai.Range.t option ->
    (b, potential) term =
 fun status ctx level index varty brs refutables motive loc ->
  (* We look up the type of the discriminee, which must be a datatype, without any degeneracy applied outside, and at the same dimension as its instantiation. *)
  match view_type varty "check_var_match" with
  | Canonical (type m)
      (( name,
         Data (type j ij)
           ({ dim; indices = Filled var_indices; constrs = data_constrs; discrete = _; tyfam } :
             (_, j, ij) data_args),
         inst_args ) :
        _ * m canonical * _) -> (
      let tyfam =
        match !tyfam with
        | Some tyfam -> Lazy.force tyfam
        | None -> fatal (Anomaly "tyfam unset") in
      let tyfam_args : (D.zero, m, m, normal) TubeOf.t =
        match view_type tyfam.ty "check_var_match tyfam" with
        | Pi (_, _, _, tyfam_args) -> (
            match D.compare dim (TubeOf.inst tyfam_args) with
            | Neq -> fatal (Dimension_mismatch ("check_var_match", dim, TubeOf.inst tyfam_args))
            | Eq -> tyfam_args)
        | UU tyfam_args -> (
            match D.compare dim (TubeOf.inst tyfam_args) with
            | Neq -> fatal (Dimension_mismatch ("check_var_match", dim, TubeOf.inst tyfam_args))
            | Eq -> tyfam_args)
        | _ -> fatal (Show ("tyfam is not a type family", PVal (ctx, tyfam.ty))) in
      (* In our simple version of pattern-matching against a variable, the "indices" and all their boundaries must be distinct free variables with no degeneracies, so that in the branch for each constructor they can be set equal to the computed value of that index for that constructor (and in which they cannot occur).  This is a special case of the unification algorithm described in CDP "Pattern-matching without K" where the only allowed rule is "Solution".  Later we can try to enhance it with their full unification algorithm, at least for non-higher datatypes.  In addition, for a higher-dimensional match, the instantiation arguments must also all be distinct variables, distinct from the indices.  If any of these conditions fail, we raise an exception, catch it, emit a hint, and revert to doing a non-dependent match. *)
      let seen = Hashtbl.create 10 in
      let is_fresh x =
        match x.tm with
        | Uninst (Neu { head = Var { level; deg }; args = Emp; value }, _) -> (
            match force_eval value with
            | Unrealized ->
                if Option.is_none (is_id_deg deg) then
                  fatal
                    (Matching_wont_refine ("index variable has degeneracy", Some (PNormal (ctx, x))));
                if Hashtbl.mem seen level then
                  fatal
                    (Matching_wont_refine ("duplicate variable in indices", Some (PNormal (ctx, x))));
                Hashtbl.add seen level ();
                level
            | _ -> fatal (Anomaly "local variable bound to a potential term"))
        | _ ->
            fatal (Matching_wont_refine ("index is not a free variable", Some (PNormal (ctx, x))))
      in
      Reporter.try_with ~fatal:(fun d ->
          match d.message with
          | Matching_wont_refine (str, x) ->
              emit (Matching_wont_refine (str, x));
              check_nondep_match status ctx (Term.Var index) varty brs None motive loc
          | No_such_level x ->
              emit (Matching_wont_refine ("index variable occurs in parameter", Some x));
              check_nondep_match status ctx (Term.Var index) varty brs None motive loc
          | _ -> fatal_diagnostic d)
      @@ fun () ->
      let index_vars =
        Vec.mmap
          (fun [ tm ] -> CubeOf.mmap { map = (fun _ [ x ] -> is_fresh x) } [ tm ])
          [ var_indices ] in
      let inst_vars = TubeOf.mmap { map = (fun _ [ x ] -> is_fresh x) } [ inst_args ] in
      let constr_vars = TubeOf.plus_cube inst_vars (CubeOf.singleton level) in
      (* Now we also check that none of these free variables occur in the parameters.  We do this by altering the context to replace all these level variables with unknowns and doing a readback of the pre-indices type family into that context.  If the readback encounters one of the missing level variables, it fails with No_such_level; above we catch that, emit a hint, and fall back to matching against a term. *)
      (* TODO: This doesn't seem to be catching things it should, like attempted proofs of Axiom K; they go on and get caught by No_permutation instead. *)
      let ctx_noindices = Ctx.forget_levels ctx (Hashtbl.mem seen) in
      discard (readback_nf ctx_noindices tyfam);
      (* If all of those checks succeed, we continue on the path of a variable match.  But note that this call is still inside the try_with, so it can still fail and revert back to a non-dependent term match. *)
      (* We start with a preprocesssing step that pairs each user-provided branch with the corresponding constructor information from the datatype. *)
      let user_branches = merge_branches name brs data_constrs in
      (* We now iterate through the constructors, typechecking the corresponding branches and inserting them in the match tree. *)
      let branches, errs =
        List.fold_left
          (fun (branches, errs)
               ( constr,
                 (Checkable_branch { xs; body; env; argtys; index_terms } :
                   (a, m, ij) checkable_branch) ) ->
            let (Snocs efc) = Tbwd.snocs (Telescope.length argtys) in
            (* Create new level variables for the pattern variables to which the constructor is applied, and add corresponding index variables to the context.  The types of those variables are specified in the telescope argtys, and have to be evaluated at the closure environment 'env' and the previous new variables (this is what ext_tel does).  For a higher-dimensional match, the new variables come with their boundaries in n-dimensional cubes. *)
            let newctx, newenv, newvars, newnfs = ext_tel ctx env xs argtys efc in
            (* Evaluate the "index_terms" at the new pattern variables, obtaining what the indices should be for the new term that replaces the match variable in the match body. *)
            let index_vals =
              Vec.mmap
                (fun [ ixtm ] ->
                  CubeOf.build dim
                    { build = (fun fa -> eval_term (act_env newenv (op_of_sface fa)) ixtm) })
                [ index_terms ] in
            (* Assemble a term consisting of the constructor applied to the new variables, along with its boundary, and their types.  To compute their types, we have to extract the datatype applied to its parameters only, pass to boundaries if necessary, and then re-apply it to the new indices. *)
            let constr_tys = TubeOf.plus_cube tyfam_args (CubeOf.singleton tyfam) in
            let argtbl = Hashtbl.create 10 in
            let constr_nfs =
              CubeOf.mmap
                {
                  map =
                    (fun fa [ constrty ] ->
                      let k = dom_sface fa in
                      let tm = Value.Constr (constr, k, List.map (CubeOf.subcube fa) newvars) in
                      let ty =
                        inst
                          (Vec.fold_left
                             (fun f a -> apply_term f (CubeOf.subcube fa a))
                             constrty.tm index_vals)
                          (TubeOf.build D.zero (D.zero_plus k)
                             {
                               build =
                                 (fun fb ->
                                   Hashtbl.find argtbl
                                     (SFace_of (comp_sface fa (sface_of_tface fb))));
                             }) in
                      let x = { tm; ty } in
                      Hashtbl.add argtbl (SFace_of fa) x;
                      x);
                }
                [ constr_tys ] in
            let constr_nf = CubeOf.find_top constr_nfs in
            (* Since "index_vals" is just a Bwv of Cubes of *values*, we extract the corresponding collection of *normals* from the type.  The main use of this will be to substitute for the index variables, so instead of assembling them into another Bwv of Cubes, we make a hashtable associating those index variables to the corresponding normals.  We also include in the same hashtable the lower-dimensional applications of the same constructor, to be substituted for the instantiation variables. *)
            match view_type constr_nf.ty "check_var_match (inner)" with
            | Canonical (_, Data { dim = constrdim; indices = Filled indices; _ }, _) -> (
                match
                  ( D.compare constrdim dim,
                    Fwn.compare (Vec.length index_terms) (Vec.length indices) )
                with
                | Neq, _ -> fatal (Anomaly "created datatype has wrong dimension")
                | _, Neq -> fatal (Anomaly "created datatype has wrong number of indices")
                | Eq, Eq -> (
                    let new_vals = Hashtbl.create 10 in
                    CubeOf.miter
                      { it = (fun _ [ v; c ] -> Hashtbl.add new_vals v c) }
                      [ constr_vars; constr_nfs ];
                    Vec.miter
                      (fun [ vs; cs ] ->
                        CubeOf.miter
                          { it = (fun _ [ v; c ] -> Hashtbl.add new_vals v c) }
                          [ vs; cs ])
                      [ index_vars; indices ];
                    (* Now we let-bind the match variable to the constructor applied to these new variables, the "index_vars" to the index values, and the inst_vars to the boundary constructor values.  The operation Ctx.bind_some automatically substitutes these new values into the types and values of other variables in the context, and reorders it if necessary so that each variable only depends on previous ones. *)
                    match Bindsome.bind_some (Hashtbl.find_opt new_vals) newctx with
                    | None ->
                        fatal (Matching_wont_refine ("no consistent permutation of context", None))
                    | Bind_some { checked_perm; oldctx; newctx } -> (
                        (* We readback the index and instantiation values into this new context and discard the result, catching No_such_level to turn it into a user Error.  This has the effect of doing an occurs-check that none of the index variables occur in any of the index values.  This is a bit less general than the CDP Solution rule, which (when applied one variable at a time) prohibits only cycles of occurrence.  Note that this exception is still caught by check_var_match, above, causing a fallback to term matching. *)
                        ( Reporter.try_with ~fatal:(fun d ->
                              match d.message with
                              | No_such_level x ->
                                  fatal
                                    (Matching_wont_refine
                                       ("free index variable occurs in inferred index value", Some x))
                              | _ -> fatal_diagnostic d)
                        @@ fun () ->
                          Hashtbl.iter (fun _ v -> discard (readback_nf oldctx v)) new_vals );
                        (* The type of the match must be specialized in the branches by substituting different constructors for the match variable, as well as the index values for the index variables, and lower-dimensional versions of each constructor for the instantiation variables.  Thus, we readback-eval this type into the new context, to obtain the type at which the branch body will be checked. *)
                        let newty = eval_term (Ctx.env newctx) (readback_val oldctx motive) in
                        (* Now we have to modify the "status" data by readback-eval on the arguments and adding a hypothesized current branch to the match.  *)
                        let eval_readback_args x =
                          let tm = eval_term (Ctx.env newctx) (readback_nf oldctx x) in
                          let ty = eval_term (Ctx.env newctx) (readback_val oldctx x.ty) in
                          { tm; ty } in
                        let perm = checked_perm in
                        let status =
                          make_match_status status (Term.Var index) dim branches efc
                            (Some eval_readback_args) perm constr in
                        (* Finally, we typecheck the "body" of the branch, if the user supplied one. *)
                        match body with
                        | Some body ->
                            (* We catch and accumulate errors so that later branches can continue to be checked and produce their own errors even if earlier ones fail, but we pass through the errors that are getting caught elsewhere. *)
                            Reporter.try_with ~fatal:(fun e ->
                                match e.message with
                                | Missing_constructor_in_match _ -> fatal_diagnostic e
                                | _ -> (branches, Snoc (errs, e)))
                            @@ fun () ->
                            let branch = check status newctx body newty in
                            ( branches |> Constr.Map.add constr (Term.Branch (efc, perm, branch)),
                              errs )
                        (* If not, then we look for something to refute. *)
                        | None ->
                            (* First we check whether any of the new pattern variables created by this match belong to an empty datatype. *)
                            if
                              any_empty newnfs
                              || (* Otherwise, we check the stored "refutables", which include all the previous and succeeding pattern variables. *)
                              List.fold_left
                                (fun s x ->
                                  if s then true
                                  else
                                    let _, sty = synth (Kinetic `Nolet) newctx x in
                                    is_empty sty)
                                false
                                (Option.fold
                                   ~some:(fun r -> r.refutables (Namevec.bplus xs))
                                   ~none:[] refutables)
                              (* If we found something to refute, we mark this branch as refuted in the compiled match. *)
                            then (branches |> Constr.Map.add constr Term.Refute, errs)
                            else fatal (Missing_constructor_in_match constr))))
            | _ -> fatal (Anomaly "created datatype is not canonical?"))
          (Constr.Map.empty, Emp) user_branches in
      match errs with
      | Snoc _ -> fatal (Accumulated errs)
      | Emp -> Match { tm = Term.Var index; dim; branches })
  | _ -> fatal ?loc (Matching_on_nondatatype (PVal (ctx, varty)))

and make_match_status :
    type a b ab c n.
    (a, potential) status ->
    (a, kinetic) term ->
    n D.t ->
    (a, n) Term.branch Constr.Map.t ->
    (a, b, n, ab) Tbwd.snocs ->
    (normal -> normal) option ->
    (c, ab) Tbwd.permute ->
    Constr.t ->
    (c, potential) status =
 fun status newtm dim branches efc eval_readback perm constr ->
  match status with
  | Potential (c, args, hyp) ->
      let args =
        match eval_readback with
        | Some eval_readback ->
            Bwd.map
              (function
                | Value.App (Arg xs, ins) ->
                    Value.App
                      (Arg (CubeOf.mmap { map = (fun _ [ x ] -> eval_readback x) } [ xs ]), ins)
                | fld -> fld)
              args
        | None -> args in
      let hyp tm =
        let branches = branches |> Constr.Map.add constr (Term.Branch (efc, perm, tm)) in
        hyp (Term.Match { tm = newtm; dim; branches }) in
      Potential (c, args, hyp)

(* Try matching against all the supplied terms with zero branches, producing an empty match if any succeeds and raising an error if none succeed. *)
and check_refute :
    type a b.
    (b, potential) status ->
    (a, b) Ctx.t ->
    a synth located list ->
    kinetic value ->
    [ `Explicit | `Implicit ] ->
    Constr.t option ->
    (b, potential) term =
 fun status ctx tms ty i missing ->
  match tms with
  | [] -> (
      match i with
      | `Implicit -> fatal (Anomaly "no discriminees to refute")
      | `Explicit -> fatal Invalid_refutation)
  (* If all the possibilities fail, we want to report a "missing constructor" error for the particular constructor supplied as an argument, if any, which comes from the first place where the refutation began. *)
  | [ tm ] ->
      let stm, sty = synth (Kinetic `Nolet) ctx tm in
      Reporter.try_with
        (fun () -> check_nondep_match status ctx stm sty Emp None ty tm.loc)
        ~fatal:(fun d ->
          match d.message with
          | Missing_constructor_in_match c -> (
              match (i, missing) with
              | `Explicit, _ -> fatal Invalid_refutation
              | `Implicit, Some missing -> fatal (Missing_constructor_in_match missing)
              | `Implicit, None -> fatal (Missing_constructor_in_match c))
          | _ -> fatal_diagnostic d)
  | tm :: (_ :: _ as tms) ->
      let stm, sty = synth (Kinetic `Nolet) ctx tm in
      Reporter.try_with
        (fun () -> check_nondep_match status ctx stm sty Emp None ty tm.loc)
        ~fatal:(fun d ->
          match d.message with
          | Missing_constructor_in_match c ->
              check_refute status ctx tms ty i (Some (Option.value missing ~default:c))
          | _ -> fatal_diagnostic d)

(* Try empty-matching against each successive domain in an iterated pi-type. *)
and check_empty_match_lam :
    type a b. (a, b) Ctx.t -> kinetic value -> [ `First | `Notfirst ] -> (b, potential) term =
 fun ctx ty first ->
  match view_type ty "check_empty_match_lam" with
  | Pi (type k) ((_, doms, cods, tyargs) : _ * (k, kinetic value) CubeOf.t * _ * _) -> (
      let dim = CubeOf.dim doms in
      let newargs, newnfs = dom_vars (Ctx.length ctx) doms in
      let output = tyof_app cods tyargs newargs in
      let module S = struct
        type 'c t = Ok : kinetic value option * (a, 'c, 'ac) N.plus * k sface_of option -> 'c t
      end in
      let module Build = NICubeOf.Traverse (S) in
      match
        Build.build_left dim
          {
            build =
              (fun fb -> function
                | Ok (firstty, ab, fa) ->
                    let ty = (Binding.value (CubeOf.find newnfs fb)).ty in
                    let firstty = Option.value firstty ~default:ty in
                    if is_empty ty then
                      Fwrap (NFamOf None, Ok (Some firstty, Suc ab, Some (SFace_of fb)))
                    else Fwrap (NFamOf None, Ok (Some firstty, Suc ab, fa)));
          }
          (Ok (None, Zero, None))
      with
      | Wrap (names, Ok (firstty, af, fa)) -> (
          let xs = Variables (D.zero, D.zero_plus dim, names) in
          let ctx = Ctx.vis ctx D.zero (D.zero_plus dim) names newnfs af in
          match (fa, first) with
          | Some (SFace_of fa), _ ->
              Lam (xs, Match { tm = Var (Index (Now, fa)); dim; branches = Constr.Map.empty })
          | None, `Notfirst -> Term.Lam (xs, check_empty_match_lam ctx output `Notfirst)
          | None, `First ->
              Reporter.try_with
                (fun () -> Term.Lam (xs, check_empty_match_lam ctx output `Notfirst))
                ~fatal:(fun d ->
                  match d.message with
                  | Invalid_refutation -> (
                      let firstty = firstty <|> Anomaly "missing firstty in checking []" in
                      match view_type firstty "is_empty" with
                      | Canonical (_, Data { constrs; _ }, _) ->
                          fatal (Missing_constructor_in_match (fst (Bwd_extra.head constrs)))
                      | _ -> fatal (Matching_on_nondatatype (PVal (ctx, firstty))))
                  | _ -> fatal_diagnostic d)))
  | _ -> fatal Invalid_refutation

and is_empty (varty : kinetic value) : bool =
  match view_type varty "is_empty" with
  | Canonical (_, Data { constrs = Emp; _ }, _) -> true
  | _ -> false

and any_empty : type n. (n, Binding.t) CubeOf.t list -> bool =
 fun nfss ->
  let module CM = CubeOf.Monadic (Monad.State (Bool)) in
  List.fold_left
    (fun s nfs ->
      snd (CM.miterM { it = (fun _ [ x ] s -> ((), s || is_empty (Binding.value x).ty)) } [ nfs ] s))
    false nfss

and check_data :
    type a b i bi.
    discrete:unit Constant.Map.t option ->
    (b, potential) status ->
    (a, b) Ctx.t ->
    kinetic value ->
    i Fwn.t ->
    (Constr.t, (b, i) Term.dataconstr) Abwd.t ->
    (Constr.t * a Raw.dataconstr located) list ->
    Code.t Asai.Diagnostic.t Bwd.t ->
    (b, potential) term =
 fun ~discrete status ctx ty num_indices checked_constrs raw_constrs errs ->
  match (raw_constrs, status) with
  | [], Potential _ -> (
      match errs with
      | Snoc _ -> fatal (Accumulated errs)
      | Emp ->
          (* If we get to this point and discreteness is still a possibility, we mark it as "Maybe" discrete.  Later, after all the types in a mutual block are checked, if they're all discrete we go through and change the "Maybe"s to "Yes"es.  *)
          let discrete = Option.fold ~none:`No ~some:(fun _ -> `Maybe) discrete in
          Canonical (Data { indices = num_indices; constrs = checked_constrs; discrete }))
  | ( (c, { value = Dataconstr (args, output); loc }) :: raw_constrs,
      Potential (head, current_apps, hyp) ) -> (
      with_loc loc @@ fun () ->
      (* Temporarily bind the current constant to the up-until-now value, for recursive purposes, and also for specifying the output types for indexed inductive families (and presumably, one day, for higher inductive types). *)
      run_with_definition head
        (hyp
           (Term.Canonical
              (Data { indices = num_indices; constrs = checked_constrs; discrete = `No })))
        Emp
      @@ fun () ->
      match (Abwd.find_opt c checked_constrs, output) with
      | Some _, _ -> fatal (Duplicate_constructor_in_data c)
      | None, Some output ->
          let disc, (checked_constrs : (Constr.t, (b, i) Term.dataconstr) Abwd.t), errs =
            Reporter.try_with ~fatal:(fun e -> (true, checked_constrs, Snoc (errs, e))) @@ fun () ->
            let Checked_tel (args, newctx), disc = check_tel ?discrete ctx args in
            let coutput = check (Kinetic `Nolet) newctx output (universe D.zero) in
            match eval_term (Ctx.env newctx) coutput with
            | Uninst (Neu { head = Const { name = out_head; ins }; args = out_apps; value = _ }, _)
              -> (
                match head with
                | Constant cc when cc = out_head && Option.is_some (is_id_ins ins) -> (
                    let (Wrap indices) =
                      get_indices newctx c (Bwd.to_list current_apps) (Bwd.to_list out_apps)
                        output.loc in
                    match Fwn.compare (Vec.length indices) num_indices with
                    | Eq ->
                        ( disc,
                          checked_constrs |> Abwd.add c (Term.Dataconstr { args; indices }),
                          errs )
                    | _ ->
                        (* I think this shouldn't ever happen, no matter what the user writes, since we know at this point that the output is a full application of the correct constant, so it must have the right number of arguments. *)
                        fatal (Anomaly "length of indices mismatch"))
                | _ -> fatal ?loc:output.loc (Invalid_constructor_type c))
            | _ -> fatal ?loc:output.loc (Invalid_constructor_type c) in
          check_data
            ~discrete:(if disc then discrete else None)
            status ctx ty num_indices checked_constrs raw_constrs errs
      | None, None -> (
          match num_indices with
          | Zero ->
              let disc, (checked_constrs : (Constr.t, (b, i) Term.dataconstr) Abwd.t), errs =
                Reporter.try_with ~fatal:(fun e -> (true, checked_constrs, Snoc (errs, e)))
                @@ fun () ->
                let Checked_tel (args, _), disc = check_tel ?discrete ctx args in
                (disc, checked_constrs |> Abwd.add c (Term.Dataconstr { args; indices = [] }), errs)
              in
              check_data
                ~discrete:(if disc then discrete else None)
                status ctx ty Fwn.zero checked_constrs raw_constrs errs
          | Suc _ -> fatal (Missing_constructor_type c)))

and get_indices :
    type a b.
    (a, b) Ctx.t ->
    Constr.t ->
    app list ->
    app list ->
    Asai.Range.t option ->
    (b, kinetic) term Vec.wrapped =
 fun ctx c current output loc ->
  with_loc loc @@ fun () ->
  match (current, output) with
  | arg1 :: current, arg2 :: output -> (
      match equal_arg (Ctx.length ctx) arg1 arg2 with
      | Some () -> get_indices ctx c current output loc
      | None -> fatal (Invalid_constructor_type c))
  | [], _ ->
      Vec.of_list_map
        (function
          | Value.App (Arg arg, ins) -> (
              match is_id_ins ins with
              | Some _ -> (
                  match D.compare (CubeOf.dim arg) D.zero with
                  | Eq -> readback_nf ctx (CubeOf.find_top arg)
                  | Neq -> fatal (Invalid_constructor_type c))
              | None -> fatal (Invalid_constructor_type c))
          | Value.App (Field _, _) -> fatal (Anomaly "field is not an index"))
        output
  | _ -> fatal (Invalid_constructor_type c)

(* The common prefix of checking a codatatype or record type, which returns a (cube of) variables belonging to the up-until-now type so that later fields can refer to earlier ones.  It also dynamically binds the current constant or metavariable, if possible, to that value for recursive purposes.  Since this binding has to scope over the rest of the functions that are specific to codata or records, it uses CPS. *)
and with_codata_so_far :
    type a b n c.
    (b, potential) status ->
    potential eta ->
    (a, b) Ctx.t ->
    opacity ->
    n D.t ->
    (D.zero, n, n, normal) TubeOf.t ->
    (Field.t, ((b, n) snoc, kinetic) term) Abwd.t ->
    Code.t Asai.Diagnostic.t Bwd.t ->
    ((n, Ctx.Binding.t) CubeOf.t -> c) ->
    c =
 fun (Potential (h, args, hyp)) eta ctx opacity dim tyargs checked_fields errs cont ->
  let domvars =
    match errs with
    | Emp ->
        (* We can always create a constant with the (0,0,0) insertion, even if its dimension is actually higher. *)
        let head = head_of_potential h in
        let value =
          Value.Canonical
            (Codata { eta; opacity; env = Ctx.env ctx; ins = zero_ins dim; fields = checked_fields })
        in
        let prev_ety =
          Uninst
            (Neu { head; args; value = ready value }, Lazy.from_val (inst (universe dim) tyargs))
        in
        snd
          (dom_vars (Ctx.length ctx)
             (TubeOf.plus_cube
                (TubeOf.mmap { map = (fun _ [ nf ] -> nf.tm) } [ tyargs ])
                (CubeOf.singleton prev_ety)))
    | Snoc _ -> CubeOf.build dim { build = (fun _ -> Ctx.Binding.error (Accumulated Emp)) } in
  run_with_definition h
    (hyp (Term.Canonical (Codata { eta; opacity; dim; fields = checked_fields })))
    errs
  @@ fun () -> cont domvars

and check_codata :
    type a b n.
    (b, potential) status ->
    (a, b) Ctx.t ->
    (D.zero, n, n, normal) TubeOf.t ->
    (Field.t, ((b, n) snoc, kinetic) term) Abwd.t ->
    (Field.t * (string option * a N.suc check located)) list ->
    Code.t Asai.Diagnostic.t Bwd.t ->
    (b, potential) term =
 fun status ctx tyargs checked_fields raw_fields errs ->
  let dim = TubeOf.inst tyargs in
  match raw_fields with
  | [] -> (
      match errs with
      | Snoc _ -> fatal (Accumulated errs)
      | Emp -> Canonical (Codata { eta = Noeta; opacity = `Opaque; dim; fields = checked_fields }))
  | (fld, (x, rty)) :: raw_fields ->
      with_codata_so_far status Noeta ctx `Opaque dim tyargs checked_fields errs @@ fun domvars ->
      let newctx = Ctx.cube_vis ctx x domvars in
      let checked_fields, errs =
        Reporter.try_with ~fatal:(fun e -> (checked_fields, Snoc (errs, e))) @@ fun () ->
        let cty = check (Kinetic `Nolet) newctx rty (universe D.zero) in
        (Snoc (checked_fields, (fld, cty)), errs) in
      check_codata status ctx tyargs checked_fields raw_fields errs

and check_record :
    type a f1 f2 f af d acd b n.
    (b, potential) status ->
    n D.t ->
    (a, b) Ctx.t ->
    opacity ->
    (D.zero, n, n, normal) TubeOf.t ->
    (N.zero, n, string option, f1) NICubeOf.t ->
    (Field.t * string, f2) Bwv.t ->
    (f1, f2, f) N.plus ->
    (a, f, af) N.plus ->
    (Field.t, ((b, n) snoc, kinetic) term) Abwd.t ->
    (af, d, acd) Raw.tel ->
    Code.t Asai.Diagnostic.t Bwd.t ->
    (b, potential) term =
 fun status dim ctx opacity tyargs vars ctx_fields fplus af checked_fields raw_fields errs ->
  match raw_fields with
  | Emp -> (
      match errs with
      | Snoc _ -> fatal (Accumulated errs)
      | Emp -> Term.Canonical (Codata { eta = Eta; opacity; dim; fields = checked_fields }))
  | Ext (None, _, _) -> fatal (Anomaly "unnamed field in check_record")
  | Ext (Some name, rty, raw_fields) ->
      with_codata_so_far status Eta ctx opacity dim tyargs checked_fields errs @@ fun domvars ->
      let fld = Field.intern name in
      Reporter.try_with ~fatal:(fun e ->
          let ctx_fields = Bwv.Snoc (ctx_fields, (fld, name)) in
          check_record status dim ctx opacity tyargs vars ctx_fields (Suc fplus) (Suc af)
            checked_fields raw_fields
            (Snoc (errs, e)))
      @@ fun () ->
      let newctx = Ctx.vis_fields ctx vars domvars ctx_fields fplus af in
      let cty = check (Kinetic `Nolet) newctx rty (universe D.zero) in
      let checked_fields = Snoc (checked_fields, (fld, cty)) in
      let ctx_fields = Bwv.Snoc (ctx_fields, (fld, name)) in
      check_record status dim ctx opacity tyargs vars ctx_fields (Suc fplus) (Suc af) checked_fields
        raw_fields errs

and check_struct :
    type a b c s m n.
    (b, s) status ->
    s eta ->
    (a, b) Ctx.t ->
    (Field.t option, a check located) Abwd.t ->
    kinetic value ->
    m D.t ->
    (Field.t, ((c, n) snoc, kinetic) term) Abwd.t ->
    (b, s) term =
 fun status eta ctx tms ty dim fields ->
  (* The type of each record field, at which we check the corresponding field supplied in the struct, is the type associated to that field name in general, evaluated at the supplied parameters and at "the term itself".  We don't have the whole term available while typechecking, of course, but we can build a version of it that contains all the previously typechecked fields, which is all we need for a well-typed record.  So we iterate through the fields (in the order specified in the *type*, since that determines the dependencies) while also accumulating the previously typechecked and evaluated fields.  At the end, we throw away the evaluated fields (although as usual, that seems wasteful). *)
  let tms, ctms =
    check_fields status eta ctx ty dim
      (* We convert the backwards alist of fields and values into a forwards list of field names only. *)
      (Bwd.fold_right (fun (fld, _) flds -> fld :: flds) fields [])
      tms Emp Emp Emp in
  (* We had to typecheck the fields in the order given in the record type, since later ones might depend on earlier ones.  But then we re-order them back to the order given in the struct, to match what the user wrote. *)
  let fields =
    Bwd.map
      (function
        | Some fld, _ -> (
            match Abwd.find_opt fld ctms with
            | Some x -> (fld, x)
            | None -> fatal (Anomaly "missing field in check"))
        | None, _ -> fatal (Extra_field_in_tuple None))
      tms in
  Term.Struct (eta, dim, fields, energy status)

and check_fields :
    type a b s n.
    (b, s) status ->
    s eta ->
    (a, b) Ctx.t ->
    kinetic value ->
    n D.t ->
    Field.t list ->
    (Field.t option, a check located) Abwd.t ->
    (Field.t, s lazy_eval * [ `Labeled | `Unlabeled ]) Abwd.t ->
    (Field.t, (b, s) term * [ `Labeled | `Unlabeled ]) Abwd.t ->
    Code.t Asai.Diagnostic.t Bwd.t ->
    (Field.t option, a check located) Abwd.t
    * (Field.t, (b, s) term * [ `Labeled | `Unlabeled ]) Abwd.t =
 fun status eta ctx ty dim fields tms etms ctms errs ->
  (* The insertion on a struct being checked is the identity, but it stores the substitution dimension of the type being checked against.  If this is a higher-dimensional record (e.g. Gel), there could be a nontrivial right dimension being trivially inserted, but that will get added automatically by an appropriate symmetry action if it happens. *)
  let str = Value.Struct (etms, ins_zero dim, energy status) in
  match (fields, status) with
  | [], _ -> (
      (* We accumulate a Bwd of errors as we progress through the fields, allowing later fields to typecheck (and, more importantly, produce their own meaningful error messages) even if earlier fields already failed.  Then at the end, if there are any such errors, we raise them all together. *)
      match errs with
      | Emp -> (tms, ctms)
      | Snoc _ -> fatal (Accumulated errs))
  | fld :: fields, Potential (name, args, hyp) ->
      (* Temporarily bind the current constant to the up-until-now value (or an error, if any have occurred yet), for (co)recursive purposes.  Note that this means as soon as one field fails, no other fields can be typechecked if they depend *at all* on earlier ones, even ones that didn't fail.  This could be improved in the future. *)
      run_with_definition name (hyp (Term.Struct (eta, dim, ctms, energy status))) errs @@ fun () ->
      (* The insertion on the *constant* being checked, by contrast, is always zero, since the constant is not nontrivially substituted at all yet. *)
      let head = head_of_potential name in
      (* The up-until-now term is also maybe an error. *)
      let prev_etm =
        unless_error (Uninst (Neu { head; args; value = ready (Val str) }, Lazy.from_val ty)) errs
      in
      check_field status eta ctx ty dim fld fields prev_etm tms etms ctms errs
  | fld :: fields, Kinetic _ ->
      let prev_etm = unless_error str errs in
      check_field status eta ctx ty dim fld fields prev_etm tms etms ctms errs

and check_field :
    type a b s n.
    (b, s) status ->
    s eta ->
    (a, b) Ctx.t ->
    kinetic value ->
    n D.t ->
    Field.t ->
    Field.t list ->
    (kinetic value, Code.t) Result.t ->
    (Field.t option, a check located) Abwd.t ->
    (Field.t, s lazy_eval * [ `Labeled | `Unlabeled ]) Abwd.t ->
    (Field.t, (b, s) term * [ `Labeled | `Unlabeled ]) Abwd.t ->
    Code.t Asai.Diagnostic.t Bwd.t ->
    (Field.t option, a check located) Abwd.t
    * (Field.t, (b, s) term * [ `Labeled | `Unlabeled ]) Abwd.t =
 fun status eta ctx ty dim fld fields prev_etm tms etms ctms errs ->
  let mkstatus lbl : (b, s) status -> (b, s) status = function
    | Kinetic l -> Kinetic l
    | Potential (c, args, hyp) ->
        let args = Snoc (args, App (Field fld, ins_zero D.zero)) in
        let hyp tm = hyp (Term.Struct (eta, dim, Snoc (ctms, (fld, (tm, lbl))), energy status)) in
        Potential (c, args, hyp) in
  let tms, etms, ctms, errs =
    (* We trap any errors produced by 'tyof_field' or 'check', adding them instead to the list of accumulated errors and going on.  Note that if any previous fields that have already failed, then prev_etm will be bound to an error value, and so if the type of this field depends on the value of any previous one, tyof_field will raise that error, which we catch and add to the list; but it will be (Accumulated Emp) so it won't be displayed to the user. *)
    let tm, tms, lbl =
      match Abwd.find_opt (Some fld) tms with
      | Some tm -> (tm, tms, `Labeled)
      | None -> (
          match Abwd.find_opt_and_update_key None (Some fld) tms with
          | Some (tm, tms) -> (tm, tms, `Unlabeled)
          | None -> fatal (Missing_field_in_tuple fld)) in
    Reporter.try_with ~fatal:(fun e -> (tms, etms, ctms, Snoc (errs, e))) @@ fun () ->
    let ety = tyof_field prev_etm ty fld in
    let ctm = check (mkstatus lbl status) ctx tm ety in
    (tms, Abwd.add fld (lazy_eval (Ctx.env ctx) ctm, lbl) etms, Snoc (ctms, (fld, (ctm, lbl))), errs)
  in
  check_fields status eta ctx ty dim fields tms etms ctms errs

and synth :
    type a b s. (b, s) status -> (a, b) Ctx.t -> a synth located -> (b, s) term * kinetic value =
 fun status ctx tm ->
  let go () =
    match (tm.value, status) with
    | Var i, _ -> (
        match Ctx.lookup ctx i with
        | `Var (_, x, v) -> (realize status (Term.Var v), x.ty)
        | `Field (lvl, x, fld) -> (
            match Ctx.find_level ctx lvl with
            | Some v -> (realize status (Term.Field (Var v, fld)), tyof_field (Ok x.tm) x.ty fld)
            | None -> fatal (Anomaly "level not found in field view")))
    | Const name, _ -> (
        let ty, tm = Global.find name in
        match (tm, Ctx.locked ctx) with
        | Axiom `Nonparametric, true -> fatal (Locked_axiom (PConstant name))
        | _ -> (realize status (Const name), eval_term (Emp D.zero) ty))
    | Field (tm, fld), _ ->
        let stm, sty = synth (Kinetic `Nolet) ctx tm in
        (* To take a field of something, the type of the something must be a record-type that contains such a field, possibly substituted to a higher dimension and instantiated. *)
        let etm = eval_term (Ctx.env ctx) stm in
        let fld, _, newty = tyof_field_withname ~severity:Asai.Diagnostic.Error (Ok etm) sty fld in
        (realize status (Field (stm, fld)), newty)
    | UU, _ -> (realize status (Term.UU D.zero), universe D.zero)
    | Pi (x, dom, cod), _ ->
        (* User-level pi-types are always dimension zero, so the domain must be a zero-dimensional type. *)
        let cdom = check (Kinetic `Nolet) ctx dom (universe D.zero) in
        let edom = eval_term (Ctx.env ctx) cdom in
        let ccod = check (Kinetic `Nolet) (Ctx.ext ctx x edom) cod (universe D.zero) in
        (realize status (pi x cdom ccod), universe D.zero)
    | App _, _ ->
        (* If there's at least one application, we slurp up all the applications, synthesize a type for the function, and then pass off to synth_apps to iterate through all the arguments. *)
        let fn, args = spine tm in
        let sfn, sty = synth (Kinetic `Nolet) ctx fn in
        let stm, sty = synth_apps (Kinetic `Nolet) ctx { value = sfn; loc = fn.loc } sty fn args in
        (realize status stm, sty)
    | Act (str, fa, { value = Synth x; loc }), _ ->
        let x = { value = x; loc } in
        let ctx = if locking fa then Ctx.lock ctx else ctx in
        let sx, ety = synth (Kinetic `Nolet) ctx x in
        let ex = eval_term (Ctx.env ctx) sx in
        ( realize status (Term.Act (sx, fa)),
          with_loc x.loc @@ fun () ->
          act_ty ex ety fa ~err:(Low_dimensional_argument_of_degeneracy (str, cod_deg fa)) )
    | Act _, _ -> fatal (Nonsynthesizing "argument of degeneracy")
    | Asc (tm, ty), _ ->
        let cty =
          Reporter.try_with ~fatal:(fun d1 ->
              (* If the ascribed type doesn't typecheck, *and* if the term itself happens to already be synthesizing, we can proceed to try to synthesize it, accumulating errors from multiple sources.  This will rarely happen in normal use, since there is no need to ascribe a term that's already synthesizing, but with some alternative frontends it may. *)
              match tm.value with
              | Synth stm ->
                  Reporter.try_with ~fatal:(fun d2 ->
                      fatal (Accumulated (Snoc (Snoc (Emp, d1), d2))))
                  @@ fun () ->
                  let _ = synth status ctx (locate_opt tm.loc stm) in
                  fatal_diagnostic d1
              | _ -> fatal_diagnostic d1)
          @@ fun () -> check (Kinetic `Nolet) ctx ty (universe D.zero) in
        let ety = eval_term (Ctx.env ctx) cty in
        let ctm = check status ctx tm ety in
        (ctm, ety)
    | Let (x, v, body), _ ->
        let ctm, Not_none ety = synth_or_check_let status ctx x v body None in
        (* The synthesized type of the body is also correct for the whole let-expression, because it was synthesized in a context where the variable is bound not just to its type but to its value, so it doesn't include any extra level variables (i.e. it can be silently "strengthened"). *)
        (ctm, ety)
    | Letrec (vtys, vs, body), _ ->
        let ctm, Not_none ety = synth_or_check_letrec status ctx vtys vs body None in
        (* The synthesized type of the body is also correct for the whole let-expression, because it was synthesized in a context where the variable is bound not just to its type but to its value, so it doesn't include any extra level variables (i.e. it can be silently "strengthened"). *)
        (ctm, ety)
    | Match _, Kinetic l -> (
        match l with
        | `Let -> raise Case_tree_construct_in_let
        | `Nolet ->
            emit (Bare_case_tree_construct "match");
            (* A match in a kinetic synthesizing position, we can treat like a let-binding that returns the bound (metavariable) value.  Of course we can shortcut the binding by just inserting the metavariable as the result.  This code is copied and modified from synth_or_check_let.  Note that in this case there is no evident way to give the metavariable a type before defining it, which means that with_meta_definition won't be able to set it to anything; but this shouldn't be a problem since there is also no name for this metavariable and hence no way for the user to refer to it in the body, so it doesn't need to have a type or a value. *)
            let meta = Meta.make_def "match" None (Ctx.raw_length ctx) (Ctx.dbwd ctx) Potential in
            let tmstatus = Potential (Meta (meta, Ctx.env ctx), Emp, fun x -> x) in
            let sv, svty = synth tmstatus ctx tm in
            let vty = readback_val ctx svty in
            let termctx = readback_ctx ctx in
            Global.add_meta meta ~termctx ~tm:(`Defined sv) ~ty:vty ~energy:Potential;
            (Term.Meta (meta, Kinetic), svty))
    | Match { tm; sort = `Explicit motive; branches; refutables = _ }, Potential _ ->
        synth_dep_match status ctx tm branches motive
    | Match { tm; sort = `Implicit; branches; refutables = _ }, Potential _ ->
        emit (Matching_wont_refine ("match in synthesizing position", None));
        synth_nondep_match status ctx tm branches None
    | Match { tm; sort = `Nondep i; branches; refutables = _ }, Potential _ ->
        synth_nondep_match status ctx tm branches (Some i)
    | Fail e, _ -> fatal e in
  with_loc tm.loc @@ fun () ->
  Annotate.ctx status ctx (locate_opt tm.loc (Synth tm.value));
  let restm, resty = go () in
  Annotate.ty ctx resty;
  Annotate.tm ctx restm;
  (restm, resty)

(* Given something that can be applied, its type, and a list of arguments, check the arguments in appropriately-sized groups. *)
and synth_apps :
    type a b.
    (b, kinetic) status ->
    (a, b) Ctx.t ->
    (b, kinetic) term located ->
    kinetic value ->
    a synth located ->
    (Asai.Range.t option * a check located) list ->
    (b, kinetic) term * kinetic value =
 fun status ctx sfn sty fn args ->
  (* To determine what to do, we inspect the (fully instantiated) *type* of the function being applied.  Failure of view_type here is really a bug, not a user error: the user can try to check something against an abstraction as if it were a type, but our synthesis functions should never synthesize (say) a lambda-abstraction as if it were a type. *)
  let asfn, aty, afn, aargs =
    match view_type sty "synth_apps" with
    (* The obvious thing we can "apply" is an element of a pi-type. *)
    | Pi (_, doms, cods, tyargs) -> synth_app ctx sfn doms cods tyargs fn args
    (* We can also "apply" a higher-dimensional *type*, leading to a (further) instantiation of it.  Here the number of arguments must exactly match *some* integral instantiation. *)
    | UU tyargs -> synth_inst ctx sfn tyargs fn args
    (* Something that synthesizes a type that isn't a pi-type or a universe cannot be applied to anything, but this is a user error, not a bug. *)
    | _ ->
        fatal ?loc:sfn.loc (Applying_nonfunction_nontype (PTerm (ctx, sfn.value), PVal (ctx, sty)))
  in
  (* synth_app and synth_inst fail if there aren't enough arguments.  If they used up all the arguments, we're done; otherwise we continue with the rest of the arguments. *)
  match aargs with
  | [] -> (asfn.value, aty)
  | _ :: _ ->
      with_loc asfn.loc (fun () ->
          Annotate.ctx status ctx (locate_opt afn.loc (Synth afn.value));
          Annotate.ty ctx aty;
          Annotate.tm ctx asfn.value);
      synth_apps status ctx asfn aty afn aargs

and synth_app :
    type a b n.
    (a, b) Ctx.t ->
    (b, kinetic) term located ->
    (n, kinetic value) CubeOf.t ->
    (n, unit) BindCube.t ->
    (D.zero, n, n, normal) TubeOf.t ->
    a synth located ->
    (Asai.Range.t option * a check located) list ->
    (b, kinetic) term located
    * kinetic value
    * a synth located
    * (Asai.Range.t option * a check located) list =
 fun ctx sfn doms cods tyargs fn args ->
  let module M = Monad.State (struct
    type t = Asai.Range.t option * a synth located * (Asai.Range.t option * a check located) list
  end) in
  (* Pick up the right number of arguments for the dimension, leaving the others for a later call to synth_app.  Then check each argument against the corresponding type in "doms", instantiated at the appropriate evaluated previous arguments, and evaluate it, producing Cubes of checked terms and values.  Since each argument has to be checked against a type instantiated at the *values* of the previous ones, we also store those in a hashtable as we go. *)
  let eargtbl = Hashtbl.create 10 in
  let [ cargs; eargs ], (newloc, newfn, rest) =
    let open CubeOf.Monadic (M) in
    let open CubeOf.Infix in
    pmapM
      {
        map =
          (fun fa [ dom ] ->
            let open Monad.Ops (M) in
            let* loc, f, ts = M.get in
            let* tm =
              match ts with
              | [] -> with_loc loc @@ fun () -> fatal Not_enough_arguments_to_function
              | (l, t) :: ts ->
                  let* () = M.put (l, locate_opt l (App (f, t)), ts) in
                  return t in
            let ty =
              inst dom
                (TubeOf.build D.zero
                   (D.zero_plus (dom_sface fa))
                   {
                     build =
                       (fun fc ->
                         Hashtbl.find eargtbl (SFace_of (comp_sface fa (sface_of_tface fc))));
                   }) in
            let ctm = check (Kinetic `Nolet) ctx tm ty in
            let tm = eval_term (Ctx.env ctx) ctm in
            Hashtbl.add eargtbl (SFace_of fa) { tm; ty };
            return (ctm @: [ tm ]));
      }
      [ doms ] (Cons (Cons Nil)) (sfn.loc, fn, args) in
  (* Evaluate cod at these evaluated arguments and instantiate it at the appropriate values of tyargs. *)
  let output = tyof_app cods tyargs eargs in
  ({ value = Term.App (sfn.value, cargs); loc = newloc }, output, newfn, rest)

and synth_inst :
    type a b n.
    (a, b) Ctx.t ->
    (b, kinetic) term located ->
    (D.zero, n, n, normal) TubeOf.t ->
    a synth located ->
    (Asai.Range.t option * a check located) list ->
    (b, kinetic) term located
    * kinetic value
    * a synth located
    * (Asai.Range.t option * a check located) list =
 fun ctx sfn tyargs fn args ->
  let module M = Monad.State (struct
    type t = Asai.Range.t option * a synth located * (Asai.Range.t option * a check located) list
  end) in
  let n = TubeOf.inst tyargs in
  match D.compare_zero n with
  | Zero -> fatal (Instantiating_zero_dimensional_type (PTerm (ctx, sfn.value)))
  | Pos pn ->
      (* We take enough arguments to instatiate a type of dimension n by one. *)
      let (Is_suc (m, msuc)) = suc_pos pn in
      let open TubeOf.Monadic (M) in
      let open TubeOf.Infix in
      (* We will need random access to the previously evaluated arguments, so we store them in a hashtable as we go. *)
      let eargtbl = Hashtbl.create 10 in
      let tyargs1 = TubeOf.pboundary (D.zero_plus m) msuc tyargs in
      (* What we really want, however, are two tubes of checked arguments *and* evaluated arguments. *)
      let [ cargs; eargs ], (newloc, newfn, rest) =
        pmapM
          {
            map =
              (fun fa [ tyarg ] ->
                (* We iterate monadically with the list of available arguments in a state/maybe monad, taking one more argument every time we need it as long as there is one. *)
                let open Monad.Ops (M) in
                let* loc, f, ts = M.get in
                let* tm =
                  match ts with
                  | [] -> with_loc loc @@ fun () -> fatal Not_enough_arguments_to_instantiation
                  | (l, t) :: ts ->
                      let* () = M.put (l, locate_opt l (App (f, t)), ts) in
                      return t in
                (* We check each such argument against the corresponding type instantiation argument, itself instantiated at the values of the appropriate previous arguments. *)
                let fa = sface_of_tface fa in
                let k = dom_sface fa in
                let kargs =
                  TubeOf.build D.zero (D.zero_plus k)
                    {
                      build =
                        (fun fb ->
                          Hashtbl.find eargtbl (SFace_of (comp_sface fa (sface_of_tface fb))));
                    } in
                let ty = inst tyarg.tm kargs in
                let ctm = check (Kinetic `Nolet) ctx tm ty in
                (* Then we evaluate it and assemble a normal version to store in the hashtbl, before returning the checked and evaluated versions. *)
                let tm = eval_term (Ctx.env ctx) ctm in
                let ntm = { tm; ty } in
                Hashtbl.add eargtbl (SFace_of fa) ntm;
                return (ctm @: [ ntm ]));
          }
          [ tyargs1 ] (Cons (Cons Nil)) (sfn.loc, fn, args) in
      (* The synthesized type *of* the instantiation is itself a full instantiation of a universe, at the instantiations of the type arguments at the evaluated term arguments.  This is computed by tyof_inst. *)
      ({ value = Term.Inst (sfn.value, cargs); loc = newloc }, tyof_inst tyargs eargs, newfn, rest)

(* Check a list of terms against the types specified in a telescope, evaluating the latter in a supplied environment and in the context of the previously checked terms, and instantiating them at values given in a tube.  See description in context of the call to it above during typechecking of a constructor. *)
and check_at_tel :
    type n a b c bc e.
    Constr.t ->
    (a, e) Ctx.t ->
    (n, b) env ->
    (* This list of terms to check must have the same length *)
    a check located list ->
    (* as this telescope (namely, the Fwn 'c') *)
    (b, c, bc) Telescope.t ->
    (* and as all the lists in this tube. *)
    (D.zero, n, n, kinetic value list) TubeOf.t ->
    (n, bc) env * (n, (e, kinetic) term) CubeOf.t list =
 fun c ctx env tms tys tyargs ->
  match (tms, tys) with
  | [], Emp ->
      (* tyargs should consist of empty lists here, since it started out being the constructor arguments of the instantiation arguments. *)
      (env, [])
  | tm :: tms, Ext (_, ty, tys) ->
      let ety = eval_term env ty in
      let tyargtbl = Hashtbl.create 10 in
      let [ tyarg; tyargs ] =
        TubeOf.pmap
          {
            map =
              (fun fa [ tyargs ] ->
                match tyargs with
                | [] -> fatal (Anomaly "missing arguments in check_at_tel")
                | argtm :: argrest ->
                    let fa = sface_of_tface fa in
                    let argty =
                      inst
                        (eval_term (act_env env (op_of_sface fa)) ty)
                        (TubeOf.build D.zero
                           (D.zero_plus (dom_sface fa))
                           {
                             build =
                               (fun fb ->
                                 Hashtbl.find tyargtbl
                                   (SFace_of (comp_sface fa (sface_of_tface fb))));
                           }) in
                    let argnorm = { tm = argtm; ty = argty } in
                    Hashtbl.add tyargtbl (SFace_of fa) argnorm;
                    [ argnorm; argrest ]);
          }
          [ tyargs ] (Cons (Cons Nil)) in
      let ity = inst ety tyarg in
      let ctm = check (Kinetic `Nolet) ctx tm ity in
      let ctms = TubeOf.mmap { map = (fun _ [ t ] -> readback_nf ctx t) } [ tyarg ] in
      let etm = eval_term (Ctx.env ctx) ctm in
      let newenv, newargs =
        check_at_tel c ctx
          (Ext
             ( env,
               D.plus_zero (TubeOf.inst tyarg),
               Ok (TubeOf.plus_cube (val_of_norm_tube tyarg) (CubeOf.singleton etm)) ))
          tms tys tyargs in
      (newenv, TubeOf.plus_cube ctms (CubeOf.singleton ctm) :: newargs)
  | _ ->
      fatal
        (Wrong_number_of_arguments_to_constructor
           (c, List.length tms - Fwn.to_int (Telescope.length tys)))

(* Given a context and a raw telescope, we can check it to produce a checked telescope, a new context extended by that telescope, and a function for extending other contexts by that telescope.  The returned boolean indicates whether this could be the telescope of arguments of a constructor of a *discrete* datatype.  This requires knowing the collection of currently-being-defined mutual constants, since discrete types can appear recursively in the arguments of their constructors. *)
and check_tel :
    type a b c ac.
    ?discrete:unit Constant.Map.t ->
    (a, b) Ctx.t ->
    (a, c, ac) Raw.tel ->
    (a, b, c, ac) checked_tel * bool =
 fun ?discrete ctx tel ->
  match tel with
  | Emp -> (Checked_tel (Emp, ctx), Option.is_some discrete)
  | Ext (x, ty, tys) ->
      let cty = check (Kinetic `Nolet) ctx ty (universe D.zero) in
      let ety = eval_term (Ctx.env ctx) cty in
      let _, newnfs = dom_vars (Ctx.length ctx) (CubeOf.singleton ety) in
      let ctx = Ctx.cube_vis ctx x newnfs in
      let Checked_tel (ctys, ctx), disc = check_tel ?discrete ctx tys in
      let tydisc = is_discrete ?discrete ety in
      (Checked_tel (Ext (x, cty, ctys), ctx), disc && tydisc)<|MERGE_RESOLUTION|>--- conflicted
+++ resolved
@@ -433,11 +433,7 @@
     | Record _, Kinetic l -> kinetic_of_potential l ctx tm ty "sig"
     | Data _, Kinetic l -> kinetic_of_potential l ctx tm ty "data"
     (* If the user left a hole, we create an eternal metavariable. *)
-<<<<<<< HEAD
-    | Hole (vars, pos, li, ri), _ ->
-=======
     | Hole { scope = vars; loc = pos; li; ri; num }, _ ->
->>>>>>> 70a4daef
         (* Holes aren't numbered by the file they appear in. *)
         let meta = Meta.make_hole (Ctx.raw_length ctx) (Ctx.dbwd ctx) (energy status) in
         num := Meta.hole_number meta;
