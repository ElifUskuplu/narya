--- conflicted
+++ resolved
@@ -378,12 +378,7 @@
       (* Otherwise, the case tree doesn't reduce. *)
       | _ -> Unrealized)
   | Realize tm -> Realize (eval_term env tm)
-<<<<<<< HEAD
   | Canonical c -> eval_canonical env c
-=======
-  | Canonical c ->
-      let (Any c) = eval_canonical env c in
-      Val (Canonical (c, TubeOf.empty (dim_canonical c)))
   | Unshift (n, plusmap, tm) ->
       let (Cofactor mn) =
         cofactor (dim_env env) n
@@ -400,7 +395,6 @@
       let (Plus mn) = D.plus n in
       eval (Unshift (env, mn, plusmap)) tm
   | Weaken tm -> eval (remove_env env Now) tm
->>>>>>> b5e975d7
 
 and eval_with_boundary : type m a. (m, a) env -> (a, kinetic) term -> (m, kinetic value) CubeOf.t =
  fun env tm ->
