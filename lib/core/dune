(library
  (name core)
<<<<<<< HEAD
  (public_name narya.core)
  (libraries zarith util dim bwd asai uuseg pprint)
	(instrumentation (backend landmarks --auto)))
=======
  (libraries zarith util dim bwd asai pprint)
  (instrumentation (backend landmarks --auto)))
>>>>>>> d99a8690
(env (_ (flags (:standard -w -37 -w -30))))<|MERGE_RESOLUTION|>--- conflicted
+++ resolved
@@ -1,11 +1,6 @@
 (library
   (name core)
-<<<<<<< HEAD
   (public_name narya.core)
-  (libraries zarith util dim bwd asai uuseg pprint)
-	(instrumentation (backend landmarks --auto)))
-=======
   (libraries zarith util dim bwd asai pprint)
   (instrumentation (backend landmarks --auto)))
->>>>>>> d99a8690
 (env (_ (flags (:standard -w -37 -w -30))))