open Bwd
open Util
open Core
open Reporter
open Parser
open PPrint
open Print
open User2
module Trie = Yuujinchou.Trie

(* Execution of files (and strings), including marshaling and unmarshaling, and managing compilation units and imports. *)

let __COMPILE_VERSION__ = 3

(* This state module is for data that gets restarted when loading a new file. *)
module Loadstate = struct
  type t = {
    (* The current directory.  Used for making filenames absolute. *)
    cwd : FilePath.filename;
    (* All files whose loading is currently in progress, i.e. the path of imports that led us to the current file.  Used to check for circular imports. *)
    parents : FilePath.filename Bwd.t;
    (* All the files imported so far by the current file.  Stored in compiled files to ensure they are recompiled whenever any dependencies change. *)
    imports : (Compunit.t * FilePath.filename) Bwd.t;
    (* Whether the current file has performed any effectual actions like 'echo'.  Stored in compiled files to produce a warning. *)
    actions : bool;
  }
end

module Loading = Algaeff.State.Make (Loadstate)

let () =
  Loading.register_printer (function
    | `Get -> Some "unhandled Loading.get effect"
    | `Set _ -> Some "unhandled Loading.set effect")

(* This reader module is for data that's supplied by the executable, mostly from the command-line, and doesn't change. *)
module FlagData = struct
  type t = {
    (* Marshal all the command-line type theory flags to disk. *)
    marshal : Out_channel.t -> unit;
    (* Unmarshal all the command-line type theory flags from a disk file and check that they agree with the current ones, returning the unmarshaled ones if not. *)
    unmarshal : In_channel.t -> (unit, string) Result.t;
    (* Load files from source only (not compiled versions). *)
    source_only : bool;
    (* All the filenames given explicitly on the command line. *)
    top_files : string list;
    (* The initial visible namespace, e.g. the builtin Π. *)
    init_visible : Scope.trie;
    (* Whether to reformat explicitly-loaded files *)
    reformat : bool;
  }
end

module Flags = Algaeff.Reader.Make (FlagData)

let () = Flags.register_printer (function `Read -> Some "unhandled Flags.read effect")
<<<<<<< HEAD

(* TODO: Perhaps these should use a customizable formatter, since we may be reformatting source files. *)
let reformat_maybe f = if (Flags.read ()).reformat then f std_formatter else ()
let reformat_maybe_ws f = if (Flags.read ()).reformat then f std_formatter else []
=======
>>>>>>> 70a4daef

module Loaded = struct
  type _ Effect.t +=
    | Add_to_files : FilePath.filename * Scope.trie * Compunit.t * bool -> unit Effect.t
    | Get_file : FilePath.filename -> (Scope.trie * Compunit.t * bool) option Effect.t
    | Add_to_scope : Scope.trie -> unit Effect.t
    | Get_scope : Scope.trie Effect.t

  open Effect.Deep

  let run f =
    (* All the files that have been loaded so far in this run of the program, along with their export namespaces, compilation unit identifiers, and whether they were explicitly invoked on the command line. *)
    let loaded_files : (FilePath.filename, Scope.trie * Compunit.t * bool) Hashtbl.t =
      Hashtbl.create 20 in
    (* The complete merged namespace of all the files explicitly given on the command line so far.  Imported into -e and -i.  We compute it lazily because if there is no -e or -i we don't need it.  (And also so that we won't try to read the flags before they're set.) *)
    let loaded_contents : Scope.trie Lazy.t ref = ref (lazy (Flags.read ()).init_visible) in
    let effc : type b a. b Effect.t -> ((b, a) continuation -> a) option = function
      | Add_to_files (file, trie, compunit, explicit) ->
          Some
            (fun k ->
              Hashtbl.add loaded_files file (trie, compunit, explicit);
              continue k ())
      | Get_file file -> Some (fun k -> continue k (Hashtbl.find_opt loaded_files file))
      | Add_to_scope trie ->
          Some
            (fun k ->
              let old = !loaded_contents in
              loaded_contents := lazy (Scope.Mod.union ~prefix:Emp (Lazy.force old) trie);
              continue k ())
      (* Add something to the complete merged namespace. *)
      | Get_scope -> Some (fun k -> continue k (Lazy.force !loaded_contents))
      | _ -> None in
    try_with f () { effc }

  let add_to_scope trie = Effect.perform (Add_to_scope trie)
  let get_scope () = Effect.perform Get_scope
  let get_file file = Effect.perform (Get_file file)

  let add_to_files file trie compunit explicit =
    Effect.perform (Add_to_files (file, trie, compunit, explicit))
end

(* Save all the definitions from a given loaded compilation unit to a compiled disk file, along with other data such as the command-line type theory flags, the imported files, and the (supplied) export namespace. *)
let marshal (compunit : Compunit.t) (file : FilePath.filename) (trie : Scope.trie) =
  let ofile = FilePath.replace_extension file "nyo" in
  Out_channel.with_open_bin ofile @@ fun chan ->
  Marshal.to_channel chan __COMPILE_VERSION__ [];
  (Flags.read ()).marshal chan;
  Marshal.to_channel chan compunit [];
  Marshal.to_channel chan (Loading.get ()).imports [];
  Global.to_channel_unit chan compunit [];
  Marshal.to_channel chan
    (Trie.map
       (fun _ -> function
         | (`Constant c, loc), tag -> ((`Constant c, loc), tag)
         | (`Notation (u, _), loc), tag -> ((`Notation u, loc), tag))
       trie)
    [];
  Marshal.to_channel chan (Loading.get ()).actions []

(* Load a compilation unit from a compiled disk file, if possible.  Returns its export namespace, or None if loading from a compiled file failed. *)
let rec unmarshal (compunit : Compunit.t) (lookup : FilePath.filename -> Compunit.t)
    (file : FilePath.filename) =
  let ofile = FilePath.replace_extension file "nyo" in
  (* To load a compiled file, first of all both the compiled file and its source file must exist, and the compiled file must be not older than the source.  (If the source was reformatted at the time of compiling, they could be exactly the same age.) *)
  if
    FileUtil.test Is_file file
    && FileUtil.test Is_file ofile
    && not (FileUtil.test (Is_older_than file) ofile)
  then
    (* Now we can start loading things. *)
    In_channel.with_open_bin ofile @@ fun chan ->
    (* We check it was compiled with the same version as us. *)
    let old_version = (Marshal.from_channel chan : int) in
    if old_version = __COMPILE_VERSION__ then (
      (* We also check it was compiled with the same type theory flags as us. *)
      match (Flags.read ()).unmarshal chan with
      | Ok () ->
          let old_compunit = (Marshal.from_channel chan : Compunit.t) in
          (* Now we make sure none of the files *it* imports have been modified more recently than the compilation, and that they have all been compiled. *)
          let old_imports = (Marshal.from_channel chan : (Compunit.t * FilePath.filename) Bwd.t) in
          if
            Bwd.for_all
              (fun (_, ifile) ->
                let oifile = FilePath.replace_extension file "nyo" in
                FileUtil.test Is_file oifile
                && FileUtil.test (Is_newer_than ifile) oifile
                && FileUtil.test (Is_older_than ofile) ifile)
              old_imports
          then (
            (* If so, we load all those files right away.  We don't need their returned namespaces, since we aren't typechecking our compiled file. *)
            Mbwd.miter
              (fun [ (_, ifile) ] ->
                let _ = load_file ifile false in
                ())
              [ old_imports ];
            (* We create a hashtable mapping the old compunits to new ones. *)
            let table = Hashtbl.create 20 in
            Mbwd.miter (fun [ (i, ifile) ] -> Hashtbl.add table i (lookup ifile)) [ old_imports ];
            Hashtbl.add table old_compunit compunit;
            (* Now we load the definitions from the compiled file, replacing all the old compunits by the new ones. *)
            Global.from_channel_unit (Hashtbl.find table) chan compunit;
            let trie =
              Trie.map
                (fun _ (data, tag) ->
                  match data with
                  | `Constant c, loc ->
                      ((`Constant (Constant.remake (Hashtbl.find table) c), loc), tag)
                  | `Notation (User.User u), loc ->
                      (* We also have to re-make the notation objects since they contain constant names (print keys) and their own autonumbers (but those are only used for comparison locally so don't need to be walked elsewhere). *)
                      let key =
                        match u.key with
                        | `Constant c -> `Constant (Constant.remake (Hashtbl.find table) c)
                        | `Constr (c, i) -> `Constr (c, i) in
                      let u = User.User { u with key } in
                      ((`Notation (u, make_user u), loc), tag))
                (Marshal.from_channel chan
                  : ( [ `Constant of Constant.t | `Notation of User.prenotation ]
                      * Asai.Range.t option,
                      Scope.Param.tag )
                    Trie.t) in
            (* We check whether the compiled file had any actions, and issue a warning if so *)
            if (Marshal.from_channel chan : bool) then emit (Actions_in_compiled_file ofile);
            Some trie)
          else None
      | Error flags ->
          emit (Incompatible_flags (file, flags));
          None)
    else None
  else None

(* Load a file, possibly one specified on the command line, either from source or from a compiled version. *)
and load_file file top =
  if not (FilePath.check_extension file "ny") then fatal (Invalid_filename file);
  (* We normalize the file path to a reduced absolute one, so we can use it for a hashtable key. *)
  let file =
    if FilePath.is_relative file then FilePath.make_absolute (Loading.get ()).cwd file else file
  in
  let file = FilePath.reduce file in
  match Loaded.get_file file with
  | Some (trie, compunit, top') ->
      (* If we already loaded that file, we just return its saved export namespace, but we may need to add it to the 'all' namespace if it wasn't already there. *)
      if top && not top' then (
        Loaded.add_to_scope trie;
        Loaded.add_to_files file trie compunit true);
      (* We also add it to the list of things imported by the current ambient file.  TODO: Should that go in execute_command Import? *)
      Loading.modify (fun s -> { s with imports = Snoc (s.imports, (compunit, file)) });
      trie
  | None ->
      (* Otherwise, we have to load it.  First we check for circular dependencies. *)
      (let parents = (Loading.get ()).parents in
       if Bwd.exists (fun x -> x = file) parents then
         fatal (Circular_import (Bwd.to_list (Snoc (parents, file)))));
      (* We make a name for it *)
      let compunit = Compunit.make file in
      (* Now we record it as a file that was imported by the current file. *)
      Loading.modify (fun s -> { s with imports = Snoc (s.imports, (compunit, file)) });
      (* Then we load it, in its directory and with itself added to the list of parents. *)
      let rename i =
        let _, c, _ = Loaded.get_file i <|> Anomaly "missing file in load_file" in
        c in
      Loading.run
        ~init:
          {
            cwd = FilePath.dirname file;
            parents = Snoc ((Loading.get ()).parents, file);
            imports = Emp;
            actions = false;
          }
      @@ fun () ->
      (* If there's a compiled version, and we aren't in source-only mode, and this file wasn't specified explicitly on the command-line, we try loading the compiled version. *)
      let trie, which =
        let flags = Flags.read () in
        match
          if flags.source_only || List.mem file flags.top_files then None
          else unmarshal compunit rename file
        with
        | Some trie -> (trie, `Compiled)
        | None ->
            (* If we are in source-only mode, or this file was specified explicitly on the command-line, or if unmarshal failed (e.g. the compiled file is outdated), we load it from source. *)
            if not top then emit (Loading_file file);
            (* If reformatting is enabled, and this file was explicitly specified on the command line, create a buffer to hold its reformatting. *)
            let buf =
              if (Flags.read ()).reformat && List.mem file flags.top_files then
                Some (Buffer.create 100)
              else None in
            let renderer = Option.map (PPrint.ToBuffer.pretty 1.0 (Display.columns ())) buf in
            (* Parse and execute the file and save its exported trie *)
            let exported = execute_source compunit ?renderer (`File file) in
            (match buf with
            | None -> ()
            | Some buf -> (
                (* If the reformatted version didn't change, do nothing. *)
                let infile = open_in_bin file in
                let oldstr =
                  Fun.protect ~finally:(fun () -> close_in infile) @@ fun () ->
                  really_input_string infile (in_channel_length infile) in
                if oldstr <> Buffer.contents buf then
                  try
                    (* Back up the original file to a new backup file name. *)
                    let bakfile, n = (file ^ ".bak.", ref 0) in
                    while FileUtil.test Is_file (bakfile ^ string_of_int !n) do
                      n := !n + 1
                    done;
                    let bakfile = bakfile ^ string_of_int !n in
                    FileUtil.cp [ file ] bakfile;
                    (* Overwrite the file with its reformatted version. *)
                    let outfile = open_out file in
                    Fun.protect ~finally:(fun () -> close_out outfile) @@ fun () ->
                    output_string outfile (Buffer.contents buf)
                    (* Ignore file errors (e.g. read-only source file) *)
                  with Sys_error _ -> ()));
            (exported, `Source) in
      (* Then we add it to the table of loaded files and (possibly) the content of top-level files. *)
      if not top then emit (File_loaded (file, which));
      Loaded.add_to_files file trie compunit top;
      if top then Loaded.add_to_scope trie;
      (* We save the compiled version *)
      marshal compunit file trie;
      trie

(* Load an -e string or stdin. *)
and load_string ?init_visible title content =
  (* There is no caching and no change of state, since it can't be "required" from another file.  The caller specifies whether to use a special initial namespace. *)
  let trie = execute_source ?init_visible Compunit.basic (`String { title; content }) in
  (* A string is always at top-level, so we always add it to 'all'. *)
  Loaded.add_to_scope trie;
  trie

(* Given a source (file or string), parse and execute all the commands in it, in a local scope that starts with either the supplied scope or a default one. *)
and execute_source ?(init_visible = (Flags.read ()).init_visible) ?renderer compunit
    (source : Asai.Range.source) =
  History.run_with_scope ~init_visible @@ fun () ->
  let p, src = Parser.Command.Parse.start_parse source in
  Compunit.Current.run ~env:compunit @@ fun () ->
  Reporter.try_with
    (fun () ->
      batch renderer p src;
      if Eternity.unsolved () > 0 then Reporter.fatal (Open_holes_remaining source))
    ~fatal:(fun d ->
      match d.message with
      | Quit _ ->
          let src =
            match source with
            | `File name -> Some name
            | `String { title; _ } -> title in
          Reporter.emit (Quit src)
      | _ -> Reporter.fatal_diagnostic d);
  Scope.get_export ()

(* Parse, execute (if requested by Flags), and reformat (if requested by Flags) all the commands in a source. *)
<<<<<<< HEAD
and batch first ws p src =
  let reformat_end () =
    reformat_maybe (fun ppf ->
        let ws = Whitespace.ensure_ending_newlines 2 ws in
        Print.pp_ws `None ppf ws;
        Format.pp_close_box ppf ()) in
  let cmd = Parser.Command.Parse.final p in
  if cmd = Eof then reformat_end ()
  else (
    Fun.protect
      (fun () -> if (Flags.read ()).execute then execute_command cmd)
      ~finally:reformat_end;
    let ws =
      reformat_maybe_ws @@ fun ppf ->
      let ws = if first then ws else Whitespace.ensure_starting_newlines 2 ws in
      Print.pp_ws `None ppf ws;
      Parser.Command.pp_command ppf cmd in
    let p, src = Parser.Command.Parse.restart_parse p src in
    batch false ws p src)
=======
and batch renderer p src =
  match Parser.Command.Parse.final p with
  | Eof -> ()
  | Bof ws ->
      (match renderer with
      | Some render ->
          let ws = Whitespace.normalize_no_blanks ws in
          render (pp_ws `None ws)
      | None -> ());
      let p, src = Parser.Command.Parse.restart_parse p src in
      batch renderer p src
  | cmd ->
      execute_command cmd;
      (match renderer with
      | Some render ->
          let pcmd, wcmd = Parser.Command.pp_command cmd in
          let wcmd = Whitespace.normalize 2 wcmd in
          render (pcmd ^^ pp_ws `None wcmd)
      | None -> ());
      let p, src = Parser.Command.Parse.restart_parse p src in
      batch renderer p src
>>>>>>> 70a4daef

(* Wrapper around Parser.Command.execute that passes it the correct callbacks.  Does NOT check flags or reformat. *)
and execute_command cmd =
  let action_taken () = Loading.modify (fun s -> { s with actions = true }) in
  let get_file file = load_file file false in
  Parser.Command.execute ~action_taken ~get_file cmd<|MERGE_RESOLUTION|>--- conflicted
+++ resolved
@@ -54,13 +54,6 @@
 module Flags = Algaeff.Reader.Make (FlagData)
 
 let () = Flags.register_printer (function `Read -> Some "unhandled Flags.read effect")
-<<<<<<< HEAD
-
-(* TODO: Perhaps these should use a customizable formatter, since we may be reformatting source files. *)
-let reformat_maybe f = if (Flags.read ()).reformat then f std_formatter else ()
-let reformat_maybe_ws f = if (Flags.read ()).reformat then f std_formatter else []
-=======
->>>>>>> 70a4daef
 
 module Loaded = struct
   type _ Effect.t +=
@@ -312,27 +305,6 @@
   Scope.get_export ()
 
 (* Parse, execute (if requested by Flags), and reformat (if requested by Flags) all the commands in a source. *)
-<<<<<<< HEAD
-and batch first ws p src =
-  let reformat_end () =
-    reformat_maybe (fun ppf ->
-        let ws = Whitespace.ensure_ending_newlines 2 ws in
-        Print.pp_ws `None ppf ws;
-        Format.pp_close_box ppf ()) in
-  let cmd = Parser.Command.Parse.final p in
-  if cmd = Eof then reformat_end ()
-  else (
-    Fun.protect
-      (fun () -> if (Flags.read ()).execute then execute_command cmd)
-      ~finally:reformat_end;
-    let ws =
-      reformat_maybe_ws @@ fun ppf ->
-      let ws = if first then ws else Whitespace.ensure_starting_newlines 2 ws in
-      Print.pp_ws `None ppf ws;
-      Parser.Command.pp_command ppf cmd in
-    let p, src = Parser.Command.Parse.restart_parse p src in
-    batch false ws p src)
-=======
 and batch renderer p src =
   match Parser.Command.Parse.final p with
   | Eof -> ()
@@ -354,7 +326,6 @@
       | None -> ());
       let p, src = Parser.Command.Parse.restart_parse p src in
       batch renderer p src
->>>>>>> 70a4daef
 
 (* Wrapper around Parser.Command.execute that passes it the correct callbacks.  Does NOT check flags or reformat. *)
 and execute_command cmd =
