open Format
open Parser
open Print
open Core

let margin = ref 80
let set_margin n = margin := n

<<<<<<< HEAD
let reformat tm =
  let p, _ = Parse.Term.parse (`New (`Full, !Builtins.builtins, `String tm)) in
  let tr = Parse.Term.final p in
=======
let reformat content =
  let tr = Parse.term (`String { title = Some "user-supplied term"; content }) in
>>>>>>> eb4b9935
  pp_set_margin std_formatter !margin;
  pp_set_max_indent std_formatter (max (!margin - 12) (!margin / 2));
  pp_open_hovbox std_formatter 0;
  pp_term std_formatter tr;
  pp_close_box std_formatter ();
  pp_print_newline std_formatter ();
  pp_print_newline std_formatter ()

module Terminal = Asai.Tty.Make (Core.Reporter.Code)

let run f =
  Reporter.run ~emit:Terminal.display ~fatal:(fun d ->
      Terminal.display d;
      raise (Failure "Fatal error"))
  @@ fun () ->
  Scope.run @@ fun () -> Builtins.run f<|MERGE_RESOLUTION|>--- conflicted
+++ resolved
@@ -6,14 +6,9 @@
 let margin = ref 80
 let set_margin n = margin := n
 
-<<<<<<< HEAD
 let reformat tm =
-  let p, _ = Parse.Term.parse (`New (`Full, !Builtins.builtins, `String tm)) in
+  let p, _ = Parse.Term.parse (`New (`Full, `String tm)) in
   let tr = Parse.Term.final p in
-=======
-let reformat content =
-  let tr = Parse.term (`String { title = Some "user-supplied term"; content }) in
->>>>>>> eb4b9935
   pp_set_margin std_formatter !margin;
   pp_set_max_indent std_formatter (max (!margin - 12) (!margin / 2));
   pp_open_hovbox std_formatter 0;
