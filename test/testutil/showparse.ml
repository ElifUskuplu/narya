open Parser

(* Translate a parse observation into something that shows the names of notations rather than their internal abstract representations, for easier inspection and testing.  Note that since we intercept the parse tree before the "compilation" step, there is no name resolution, so this doesn't need to be run inside a Yuujinchou handler and can use unbound variables. *)

type obs = Term of parse_tree

and parse_tree =
  | Notn of string * obs list
  | App of parse_tree * parse_tree
  | Placeholder
  | Ident of string list
  | Constr of string
  | Field of string
  | Numeral of Q.t

let rec get_obs (obs : Notation.observation) : obs =
  match obs with
  | Term r -> Term (get_tree r)

and get_tree : type lt ls rt rs. (lt, ls, rt, rs) Notation.parse -> parse_tree =
 fun r ->
  match r with
  | Notn n -> Notn (Notation.name (Notation.notn n), List.map get_obs (Notation.args n))
  | App a -> App (get_tree a.fn, get_tree a.arg)
  | Placeholder -> Placeholder
  | Ident x -> Ident x
  | Constr x -> Constr x
  | Field x -> Field x
  | Numeral n -> Numeral n

<<<<<<< HEAD
let parse state tm =
  let p, _ = Parse.Term.parse (`New (`Full, state, `String tm)) in
  let (Term tm) = Parse.Term.final p in
=======
let parse content =
  let (Term tm) = Parse.term (`String { title = Some "user-supplied term"; content }) in
>>>>>>> eb4b9935
  get_tree tm<|MERGE_RESOLUTION|>--- conflicted
+++ resolved
@@ -28,12 +28,7 @@
   | Field x -> Field x
   | Numeral n -> Numeral n
 
-<<<<<<< HEAD
-let parse state tm =
-  let p, _ = Parse.Term.parse (`New (`Full, state, `String tm)) in
+let parse tm =
+  let p, _ = Parse.Term.parse (`New (`Full, `String tm)) in
   let (Term tm) = Parse.Term.final p in
-=======
-let parse content =
-  let (Term tm) = Parse.term (`String { title = Some "user-supplied term"; content }) in
->>>>>>> eb4b9935
   get_tree tm