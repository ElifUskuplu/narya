open Parser
open Parse

(* Translate a parse observation into something that shows the names of notations rather than their internal abstract representations, for easier inspection and testing.  Note that since we intercept the parse tree before the "compilation" step, there is no name resolution, so this doesn't need to be run inside a Yuujinchou handler and can use unbound variables. *)

type obs = Term of parse_tree

and parse_tree =
  | Notn of string * obs list
  | App of parse_tree * parse_tree
  | Placeholder
  | Ident of string list
  | Constr of string
  | Field of string

let rec get_obs (obs : Notation.observation) : obs =
  match obs with
  | Term r -> Term (get_tree r.value)

and get_tree : type lt ls rt rs. (lt, ls, rt, rs) Notation.parse -> parse_tree =
 fun r ->
  match r with
  | Notn n -> Notn (Notation.name (Notation.notn n), List.map get_obs (Notation.args n))
<<<<<<< HEAD
  | App a -> App (get_tree a.fn.value, get_tree a.arg.value)
  | Placeholder -> Placeholder
  | Ident x -> Ident x
  | Constr x -> Constr x
  | Field x -> Field x
=======
  | App a -> App (get_tree a.fn, get_tree a.arg)
  | Placeholder _ -> Placeholder
  | Ident (x, _) -> Ident x
  | Constr (x, _) -> Constr x
  | Field (x, _) -> Field x
>>>>>>> 84fa0699

let parse tm =
  let p, _ =
    Parse_term.parse (`New (`Full, `String { content = tm; title = Some "user-supplied term" }))
  in
  let (Term tm) = Parse_term.final p in
  get_tree tm.value<|MERGE_RESOLUTION|>--- conflicted
+++ resolved
@@ -21,19 +21,11 @@
  fun r ->
   match r with
   | Notn n -> Notn (Notation.name (Notation.notn n), List.map get_obs (Notation.args n))
-<<<<<<< HEAD
   | App a -> App (get_tree a.fn.value, get_tree a.arg.value)
-  | Placeholder -> Placeholder
-  | Ident x -> Ident x
-  | Constr x -> Constr x
-  | Field x -> Field x
-=======
-  | App a -> App (get_tree a.fn, get_tree a.arg)
   | Placeholder _ -> Placeholder
   | Ident (x, _) -> Ident x
   | Constr (x, _) -> Constr x
   | Field (x, _) -> Field x
->>>>>>> 84fa0699
 
 let parse tm =
   let p, _ =
