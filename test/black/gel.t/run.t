--- conflicted
+++ resolved
@@ -123,12 +123,8 @@
    ￮ axiom r2' assumed
   
   sym r2
-<<<<<<< HEAD
-    : sym (Gel⁽ᵉ⁾ A2 B2 R2) {a0} {b0} (ungel ≔ r0) {a1} {b1} (ungel ≔ r1) a2 b2
-=======
-    : sym (refl Gel A2 B2 R2) {a0} {b0} (ungel ≔ r0) {a1} {b1} (ungel ≔ r1)
-        a2 b2
->>>>>>> 8acbe78a
+    : sym (Gel⁽ᵉ⁾ A2 B2 R2) {a0} {b0} (ungel ≔ r0) {a1} {b1} (ungel ≔ r1) a2
+        b2
   
   sym r2'
     : Gel⁽ᵉ⁾ A2 B2 R2 a2 b2 (ungel ≔ r0) (ungel ≔ r1)
@@ -160,12 +156,8 @@
     : Type⁽ᵉᵉ⁾ (Gel A0 B0 R0) (Gel A1 B1 R1) A2 B2
   
   sym r2
-<<<<<<< HEAD
-    : sym (Gel⁽ᵉ⁾ A2 B2 R2) {a0} {b0} (ungel ≔ r0) {a1} {b1} (ungel ≔ r1) a2 b2
-=======
-    : sym (refl Gel A2 B2 R2) {a0} {b0} (ungel ≔ r0) {a1} {b1} (ungel ≔ r1)
-        a2 b2
->>>>>>> 8acbe78a
+    : sym (Gel⁽ᵉ⁾ A2 B2 R2) {a0} {b0} (ungel ≔ r0) {a1} {b1} (ungel ≔ r1) a2
+        b2
   
   sym r2'
     : Gel⁽ᵉ⁾ A2 B2 R2 a2 b2 (ungel ≔ r0) (ungel ≔ r1)
