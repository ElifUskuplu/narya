--- conflicted
+++ resolved
@@ -186,21 +186,10 @@
     : A⁽ᵉᵉᵉ⁾ a022 a122 a202 a212 a220 a221
   
   sym a222
-<<<<<<< HEAD
-    : A⁽ᵉᵉᵉ⁾ a000 a010 a020 a001 a011 a021 a002 a012 (sym a022) a100 a110
-        a120 a101 a111 a121 a102 a112 (sym a122) a200 a210 a220 a201 a211
-        a221 a202 a212
-  
-  a222⁽¹³²⁾
-    : A⁽ᵉᵉᵉ⁾ a000 a010 a020 a001 a011 a021 a002 a012 (sym a022) a100 a110
-        a120 a101 a111 a121 a102 a112 (sym a122) a200 a210 a220 a201 a211
-        a221 a202 a212
-=======
     : A⁽ᵉᵉᵉ⁾ (sym a022) (sym a122) a220 a221 a202 a212
   
   a222⁽¹³²⁾
     : A⁽ᵉᵉᵉ⁾ (sym a022) (sym a122) a220 a221 a202 a212
->>>>>>> 38d812b5
   
    ￫ info[I0000]
    ￮ constant sym2 defined
@@ -218,40 +207,12 @@
     : A⁽ᵉᵉᵉ⁾ a220 a221 (sym a022) (sym a122) (sym a202) (sym a212)
   
   a222⁽³²¹⁾
-<<<<<<< HEAD
-    : A⁽ᵉᵉᵉ⁾ a000 a100 a200 a010 a110 a210 a020 a120 (sym a220) a001 a101
-        a201 a011 a111 a211 a021 a121 (sym a221) a002 a102 (sym a202) a012
-        a112 (sym a212) (sym a022) (sym a122)
+    : A⁽ᵉᵉᵉ⁾ (sym a220) (sym a221) (sym a202) (sym a212) (sym a022)
+        (sym a122)
   
   a222⁽³²¹⁾
-    : A⁽ᵉᵉᵉ⁾ a000 a100 a200 a010 a110 a210 a020 a120 (sym a220) a001 a101
-        a201 a011 a111 a211 a021 a121 (sym a221) a002 a102 (sym a202) a012
-        a112 (sym a212) (sym a022) (sym a122)
-  
-  a222⁽²³¹⁾
-    : A⁽ᵉᵉᵉ⁾ a000 a100 a200 a001 a101 a201 a002 a102 (sym a202) a010 a110
-        a210 a011 a111 a211 a012 a112 (sym a212) a020 a120 (sym a220) a021
-        a121 (sym a221) a022 a122
-  
-  a222⁽²³¹⁾
-    : A⁽ᵉᵉᵉ⁾ a000 a100 a200 a001 a101 a201 a002 a102 (sym a202) a010 a110
-        a210 a011 a111 a211 a012 a112 (sym a212) a020 a120 (sym a220) a021
-        a121 (sym a221) a022 a122
-  
-  a222⁽³²¹⁾
-    : A⁽ᵉᵉᵉ⁾ a000 a100 a200 a010 a110 a210 a020 a120 (sym a220) a001 a101
-        a201 a011 a111 a211 a021 a121 (sym a221) a002 a102 (sym a202) a012
-        a112 (sym a212) (sym a022) (sym a122)
-  
-  a222⁽³²¹⁾
-    : A⁽ᵉᵉᵉ⁾ a000 a100 a200 a010 a110 a210 a020 a120 (sym a220) a001 a101
-        a201 a011 a111 a211 a021 a121 (sym a221) a002 a102 (sym a202) a012
-        a112 (sym a212) (sym a022) (sym a122)
-=======
-    : A⁽ᵉᵉᵉ⁾ (sym a220) (sym a221) (sym a202) (sym a212) (sym a022) (sym a122)
-  
-  a222⁽³²¹⁾
-    : A⁽ᵉᵉᵉ⁾ (sym a220) (sym a221) (sym a202) (sym a212) (sym a022) (sym a122)
+    : A⁽ᵉᵉᵉ⁾ (sym a220) (sym a221) (sym a202) (sym a212) (sym a022)
+        (sym a122)
   
   a222⁽²³¹⁾
     : A⁽ᵉᵉᵉ⁾ (sym a202) (sym a212) (sym a220) (sym a221) a022 a122
@@ -260,11 +221,12 @@
     : A⁽ᵉᵉᵉ⁾ (sym a202) (sym a212) (sym a220) (sym a221) a022 a122
   
   a222⁽³²¹⁾
-    : A⁽ᵉᵉᵉ⁾ (sym a220) (sym a221) (sym a202) (sym a212) (sym a022) (sym a122)
+    : A⁽ᵉᵉᵉ⁾ (sym a220) (sym a221) (sym a202) (sym a212) (sym a022)
+        (sym a122)
   
   a222⁽³²¹⁾
-    : A⁽ᵉᵉᵉ⁾ (sym a220) (sym a221) (sym a202) (sym a212) (sym a022) (sym a122)
->>>>>>> 38d812b5
+    : A⁽ᵉᵉᵉ⁾ (sym a220) (sym a221) (sym a202) (sym a212) (sym a022)
+        (sym a122)
   
    ￫ info[I0000]
    ￮ constant braid defined
