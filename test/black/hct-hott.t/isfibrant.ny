{` -*- narya-prog-args: ("-proofgeneral" "-direction" "p,rel,Br") -*- `}

{` Fibrancy is a higher coinductive predicate: an identification of fibrant types comes with transport and lifting functions in both directions, and its underlying correspondence is also fibrant. `}
def isFibrant (A : Type) : Type ≔ codata [
| x .trr.p : A.0 → A.1
| x .trl.p : A.1 → A.0
| x .liftr.p : (a₀ : A.0) → A.2 a₀ (x.2 .trr a₀)
| x .liftl.p : (a₁ : A.1) → A.2 (x.2 .trl a₁) a₁
| x .id.p : (a₀ : A.0) (a₁ : A.1) → isFibrant (A.2 a₀ a₁) ]

{` A fibrant type is a type that is fibrant. `}
def Fib : Type ≔ sig ( t : Type, f : isFibrant t )

{` The bridge/identity types of a fibrant type are fibrant. `}
def Id𝕗 (A : Fib) (x y : A .t) : Fib ≔ (Br (A .t) x y, rel A .f .id x y)

{` Dependent version `}
def Idd𝕗 (A0 A1 : Fib) (A2 : Br Fib A0 A1) (a0 : A0 .t) (a1 : A1 .t) : Fib
  ≔ (A2 .t a0 a1, A2 .f .id a0 a1)

{` Basic higher groupoid operations, constructed as in cubical type theory. `}
def transport (A : Type) (B : A → Fib) (x y : A) (p : Br A x y)
  : B x .t → B y .t
  ≔ rel B p .f .trr

def concat (A : Fib) (x y z : A .t) (p : Br (A .t) x y) (q : Br (A .t) y z)
  : Br (A .t) x z
  ≔ rel (Id𝕗 A x) q .f .trr p

def inverse (A : Fib) (x y : A .t) (p : Br (A .t) x y) : Br (A .t) y x
  ≔ rel ((z ↦ Id𝕗 A z x) : A .t → Fib) p .f .trr (rel x)

def transport2 (A : Type) (B : A → Fib) (x y : A) (p q : Br A x y)
  (r : Br (Br A x y) p q) (b : B x .t)
  : Br (B y .t) (transport A B x y p b) (transport A B x y q b)
  ≔ B⁽ᵖᵖ⁾ r
      .f
      .id.2 {b} {transport A B x y p b} (rel B p .f .liftr b) {b}
        {transport A B x y q b} (rel B q .f .liftr b)
      .trr (rel b)

{` Uniform higher operations on squares, arising from higher coinductive fields `}
def refl_transport_1 (A : Type) (B : A → Fib) (x₀₀ x₀₁ : A)
  (x₀₂ : Br A x₀₀ x₀₁) (x₁₀ x₁₁ : A) (x₁₂ : Br A x₁₀ x₁₁)
  (x₂₀ : Br A x₀₀ x₁₀) (x₂₁ : Br A x₀₁ x₁₁) (x₂₂ : Br (Br A) x₀₂ x₁₂ x₂₀ x₂₁)
  (y₀ : B x₀₀ .t) (y₁ : B x₀₁ .t) (y₂ : Br B x₀₂ .t y₀ y₁)
  : Br B x₁₂ .t (transport A B x₀₀ x₁₀ x₂₀ y₀) (transport A B x₀₁ x₁₁ x₂₁ y₁)
  ≔ Br (Br B) x₂₂ .f .trr.1 y₂

def refl_transport_2 (A : Type) (B : A → Fib) (x₀₀ x₀₁ : A)
  (x₀₂ : Br A x₀₀ x₀₁) (x₁₀ x₁₁ : A) (x₁₂ : Br A x₁₀ x₁₁)
  (x₂₀ : Br A x₀₀ x₁₀) (x₂₁ : Br A x₀₁ x₁₁) (x₂₂ : Br (Br A) x₀₂ x₁₂ x₂₀ x₂₁)
  (y₀ : B x₀₀ .t) (y₁ : B x₁₀ .t) (y₂ : Br B x₂₀ .t y₀ y₁)
  : Br B x₂₁ .t (transport A B x₀₀ x₀₁ x₀₂ y₀) (transport A B x₁₀ x₁₁ x₁₂ y₁)
  ≔ Br (Br B) x₂₂ .f .trr.2 y₂

{` Two-dimensional globular identity types (which compute to squares with rel on two sides). `}
def Id𝕗2 (A : Fib) (x y : A .t) (p q : Br (A .t) x y) : Fib
  ≔ Id𝕗 (Id𝕗 A x y) p q

{` The right identity law can be obtained by transporting along a cylinder. `}
def concat_p1 (A : Fib) (x y : A .t) (p : Br (A .t) x y)
  : Br (Br (A .t) x y) (concat A x y y p (rel y)) p
  ≔ rel ((q ↦ Id𝕗2 A x y q p) : Br (A .t) x y → Fib)
        (rel (Id𝕗 A x) (rel y) .f .liftr p)
      .f
      .trr (rel p)

{` The Paulin-Möhring identity type eliminator, constructed as in cubical type theory. `}
def J (A : Fib) (a : A .t) (P : (y : A .t) → Br (A .t) a y → Fib)
  (pa : P a (rel a) .t) (b : A .t) (p : Br (A .t) a b)
  : P b p .t
  ≔
  let sq ≔ rel (Id𝕗 A a) p .f in
  let q ≔ sq .trr (rel a) in
  let s ≔ sq .liftr (rel a) in
  rel P {a} {b} q {rel a} {p} (sym s) .f .trr pa

{` The type of squares in a fibrant type is also fibrant. `}
def Sq𝕗 (A : Fib) (x00 x01 : A .t) (x02 : Br (A .t) x00 x01)
  (x10 x11 : A .t) (x12 : Br (A .t) x10 x11) (x20 : Br (A .t) x00 x10)
  (x21 : Br (A .t) x01 x11)
  : Fib
  ≔ (A⁽ᵖᵖ⁾ .t x02 x12 x20 x21, A⁽ᵖᵖ⁾ .f .id.1 x02 x12 .id x20 x21)

{` We can obtain connection squares by applying J to relexivity squares. `}
def conn (A : Fib) (x y : A .t) (p : Br (A .t) x y)
  : Sq𝕗 A x y p y y (rel y) p (rel y) .t
  ≔ J A x (z q ↦ Sq𝕗 A x z q z z (rel z) q (rel z)) (rel (rel x)) y p

def coconn (A : Fib) (x y : A .t) (p : Br (A .t) x y)
  : Sq𝕗 A x x (rel x) x y p (rel x) p .t
  ≔ J A x (z q ↦ Sq𝕗 A x x (rel x) x z q (rel x) q) (rel (rel x)) y p

{` Using a connection square, we can prove the left identity law by a similar cylindrical transport. `}
def concat_1p (A : Fib) (x y : A .t) (p : Br (A .t) x y)
  : Br (Br (A .t) x y) (concat A x x y (rel x) p) p
  ≔ rel (Id𝕗2 A x) p (rel (Id𝕗 A x) p .f .liftr (rel x)) (coconn A x y p)
      .f
      .trr (rel (rel x))

{` Finally, we can prove the typal β-rule for the J-eliminator. `}
def Jβ (A : Fib) (a : A .t) (P : (y : A .t) → Br (A .t) a y → Fib)
  (pa : P a (rel a) .t)
  : Br (P a (rel a) .t) pa (J A a P pa a (rel a))
  ≔
  let sq ≔ rel (Id𝕗 A a) (rel a) .f in
  let q ≔ sq .trr (rel a) in
  let s ≔ sq .liftr (rel a) in
  let cube
<<<<<<< HEAD
    ≔ rel (Sq𝕗 A) a a (rel a) a a (rel a) (rel a) (rel a) a⁽ᵖᵖ⁾ a a (rel a)
        a a (rel a) (rel a) q s (rel a) (rel a) a⁽ᵖᵖ⁾ (rel a) (rel a) a⁽ᵖᵖ⁾
        .f in
=======
    ≔ rel (Sq𝕗 A) (rel a) (rel a) a⁽ᵖᵖ⁾ (rel a) (rel a) s a⁽ᵖᵖ⁾ a⁽ᵖᵖ⁾ .f in
>>>>>>> 38d812b5
  let t ≔ cube .trr a⁽ᵖᵖ⁾ in
  let c ≔ cube .liftr a⁽ᵖᵖ⁾ in
  P⁽ᵖᵖ⁾ (sym t) c⁽³²¹⁾
    .f
    .id.2 (rel pa) (rel P q (sym s) .f .liftr pa)
    .trr (rel pa)<|MERGE_RESOLUTION|>--- conflicted
+++ resolved
@@ -108,13 +108,7 @@
   let q ≔ sq .trr (rel a) in
   let s ≔ sq .liftr (rel a) in
   let cube
-<<<<<<< HEAD
-    ≔ rel (Sq𝕗 A) a a (rel a) a a (rel a) (rel a) (rel a) a⁽ᵖᵖ⁾ a a (rel a)
-        a a (rel a) (rel a) q s (rel a) (rel a) a⁽ᵖᵖ⁾ (rel a) (rel a) a⁽ᵖᵖ⁾
-        .f in
-=======
     ≔ rel (Sq𝕗 A) (rel a) (rel a) a⁽ᵖᵖ⁾ (rel a) (rel a) s a⁽ᵖᵖ⁾ a⁽ᵖᵖ⁾ .f in
->>>>>>> 38d812b5
   let t ≔ cube .trr a⁽ᵖᵖ⁾ in
   let c ≔ cube .liftr a⁽ᵖᵖ⁾ in
   P⁽ᵖᵖ⁾ (sym t) c⁽³²¹⁾
