--- conflicted
+++ resolved
@@ -60,14 +60,8 @@
 def Σ (A : Type) (B : A → Type) : Type ≔ sig ( fst : A, snd : B fst )
 
 def id_Σ_iso (A0 : Type) (A1 : Type) (A2 : Br Type A0 A1) (B0 : A0 → Type)
-<<<<<<< HEAD
   (B1 : A1 → Type) (B2 : (A2 ⇒ rel Type) B0 B1)
   (a0 : A0) (a1 : A1) (b0 : B0 a0) (b1 : B1 a1)
-=======
-  (B1 : A1 → Type)
-  (B2 : Br Π A2 {_ ↦ Type} {_ ↦ Type} (_ ⤇ rel Type) B0 B1) (a0 : A0)
-  (a1 : A1) (b0 : B0 a0) (b1 : B1 a1)
->>>>>>> 8acbe78a
   : Σ (A2 a0 a1) (a2 ↦ B2 a2 b0 b1) ≅ Br Σ A2 B2 (a0, b0) (a1, b1)
   ≔ (
   to ≔ u ↦ (u .fst, u .snd),
