--- conflicted
+++ resolved
@@ -282,19 +282,11 @@
   
    ￫ hint[H0403]
    ￭ $TESTCASE_ROOT/fibrant_types.ny
-<<<<<<< HEAD
-   241 |       (match u0, u1 [
-   242 |        | left. a0, left. a1 ↦ 𝕗A.2 .id a0 a1
-   243 |        | left. _, right. _ ↦ 𝕗∅
-   244 |        | right. _, left. _ ↦ 𝕗∅
-   245 |        | right. b0, right. b1 ↦ 𝕗B.2 .id b0 b1]))]
-=======
-   236 |       (match u0, u1 [
-   237 |        | left. a0, left. a1 ↦ 𝕗A.2 .id a0 a1
-   238 |        | left. _, right. _ ↦ 𝕗∅
-   239 |        | right. _, left. _ ↦ 𝕗∅
-   240 |        | right. b0, right. b1 ↦ 𝕗B.2 .id b0 b1]))]
->>>>>>> 38d812b5
+   238 |       (match u0, u1 [
+   239 |        | left. a0, left. a1 ↦ 𝕗A.2 .id a0 a1
+   240 |        | left. _, right. _ ↦ 𝕗∅
+   241 |        | right. _, left. _ ↦ 𝕗∅
+   242 |        | right. b0, right. b1 ↦ 𝕗B.2 .id b0 b1]))]
        ^ match encountered outside case tree, wrapping in implicit let-binding
   
    ￫ info[I0000]
@@ -308,62 +300,34 @@
   
    ￫ hint[H0403]
    ￭ $TESTCASE_ROOT/fibrant_types.ny
-<<<<<<< HEAD
-   260 |        match n0, n1 [
-   261 |        | zero., zero. ↦ zero.
-   262 |        | zero., suc. n1 ↦ match m2 [ ]
-   263 |        | suc. n0, zero. ↦ match m2 [ ]
-   264 |        | suc. n0, suc. n1 ↦ suc. (id_ℕ_iso n0 n1 .to m2)])
-=======
-   255 |        match n0, n1 [
-   256 |        | zero., zero. ↦ zero.
-   257 |        | zero., suc. n1 ↦ match m2 [ ]
-   258 |        | suc. n0, zero. ↦ match m2 [ ]
-   259 |        | suc. n0, suc. n1 ↦ suc. (id_ℕ_iso n0 n1 .to m2)])
->>>>>>> 38d812b5
+   257 |        match n0, n1 [
+   258 |        | zero., zero. ↦ zero.
+   259 |        | zero., suc. n1 ↦ match m2 [ ]
+   260 |        | suc. n0, zero. ↦ match m2 [ ]
+   261 |        | suc. n0, suc. n1 ↦ suc. (id_ℕ_iso n0 n1 .to m2)])
        ^ match encountered outside case tree, wrapping in implicit let-binding
   
    ￫ hint[H0403]
    ￭ $TESTCASE_ROOT/fibrant_types.ny
-<<<<<<< HEAD
-   265 |       ([ zero. ⤇ () | suc. m ⤇ id_ℕ_iso m.0 m.1 .fro m.2 ])
-=======
-   260 |       ([ zero. ⤇ () | suc. m ⤇ id_ℕ_iso m.0 m.1 .fro m.2 ])
->>>>>>> 38d812b5
+   262 |       ([ zero. ⤇ () | suc. m ⤇ id_ℕ_iso m.0 m.1 .fro m.2 ])
        ^ match encountered outside case tree, wrapping in implicit let-binding
   
    ￫ hint[H0403]
    ￭ $TESTCASE_ROOT/fibrant_types.ny
-<<<<<<< HEAD
-   267 |        match n0, n1 [
-   268 |        | zero., zero. ↦ rfl.
-   269 |        | zero., suc. n1 ↦ match m2 [ ]
-   270 |        | suc. n0, zero. ↦ match m2 [ ]
-   271 |        | suc. n0, suc. n1 ↦ id_ℕ_iso n0 n1 .fro_to m2])
-=======
-   262 |        match n0, n1 [
-   263 |        | zero., zero. ↦ rfl.
-   264 |        | zero., suc. n1 ↦ match m2 [ ]
-   265 |        | suc. n0, zero. ↦ match m2 [ ]
-   266 |        | suc. n0, suc. n1 ↦ id_ℕ_iso n0 n1 .fro_to m2])
->>>>>>> 38d812b5
+   264 |        match n0, n1 [
+   265 |        | zero., zero. ↦ rfl.
+   266 |        | zero., suc. n1 ↦ match m2 [ ]
+   267 |        | suc. n0, zero. ↦ match m2 [ ]
+   268 |        | suc. n0, suc. n1 ↦ id_ℕ_iso n0 n1 .fro_to m2])
        ^ match encountered outside case tree, wrapping in implicit let-binding
   
    ￫ hint[H0403]
    ￭ $TESTCASE_ROOT/fibrant_types.ny
-<<<<<<< HEAD
-   272 |       ([ zero. ⤇ rfl.
-   273 |        | suc. m ⤇
-   274 |            eq.ap (Br ℕ m.0 m.1) (Br ℕ (suc. m.0) (suc. m.1)) (x ↦ suc. x)
-   275 |              (id_ℕ_iso m.0 m.1 .to (id_ℕ_iso m.0 m.1 .fro m.2)) m.2
-   276 |              (id_ℕ_iso m.0 m.1 .to_fro m.2)])
-=======
-   267 |       ([ zero. ⤇ rfl.
-   268 |        | suc. m ⤇
-   269 |            eq.ap (Br ℕ m.0 m.1) (Br ℕ (suc. m.0) (suc. m.1)) (x ↦ suc. x)
-   270 |              (id_ℕ_iso m.0 m.1 .to (id_ℕ_iso m.0 m.1 .fro m.2)) m.2
-   271 |              (id_ℕ_iso m.0 m.1 .to_fro m.2)])
->>>>>>> 38d812b5
+   269 |       ([ zero. ⤇ rfl.
+   270 |        | suc. m ⤇
+   271 |            eq.ap (Br ℕ m.0 m.1) (Br ℕ (suc. m.0) (suc. m.1)) (x ↦ suc. x)
+   272 |              (id_ℕ_iso m.0 m.1 .to (id_ℕ_iso m.0 m.1 .fro m.2)) m.2
+   273 |              (id_ℕ_iso m.0 m.1 .to_fro m.2)])
        ^ match encountered outside case tree, wrapping in implicit let-binding
   
    ￫ info[I0000]
