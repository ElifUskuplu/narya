  $ narya -v idrefl.ny
   ￫ info[I0001]
   ￮ axiom X assumed
  
   ￫ info[I0001]
   ￮ axiom x0 assumed
  
   ￫ info[I0001]
   ￮ axiom x1 assumed
  
   ￫ info[I0001]
   ￮ axiom x2 assumed
  
   ￫ info[I0000]
   ￮ constant equiv_id defined
  
   ￫ info[I0000]
   ￮ constant equiv_id' defined
  
   ￫ info[I0000]
   ￮ constant id_map_act defined
  
   ￫ info[I0000]
   ￮ constant refl_id_map_act defined
  
   ￫ info[I0001]
   ￮ axiom Y assumed
  
   ￫ info[I0001]
   ￮ axiom Z assumed
  
   ￫ info[I0001]
   ￮ axiom f assumed
  
   ￫ info[I0001]
   ￮ axiom g assumed
  
   ￫ info[I0000]
   ￮ constant gof defined
  
   ￫ info[I0001]
   ￮ axiom f' assumed
  
   ￫ info[I0000]
   ￮ constant idff defined
  
   ￫ info[I0000]
   ￮ constant idff' defined
  
   ￫ info[I0000]
   ￮ constant idff_to_idff' defined
  
   ￫ info[I0000]
   ￮ constant idff'_to_idff defined
  
   ￫ info[I0000]
   ￮ constant idff_roundtrip defined
  
   ￫ info[I0000]
   ￮ constant idff'_roundtrip defined
  
   ￫ info[I0000]
   ￮ constant idff_eta defined
  
   ￫ info[I0000]
   ￮ constant id_inv_under_eta defined
  
   ￫ info[I0000]
   ￮ constant ap_is_functorial defined
  
   ￫ info[I0000]
   ￮ constant r1x2 defined
  
   ￫ info[I0000]
   ￮ constant r1x2' defined
  
   ￫ info[I0000]
   ￮ constant r1x2_eq_r1x2' defined
  
   ￫ info[I0000]
   ￮ constant r2x2 defined
  
   ￫ info[I0000]
   ￮ constant r2x2' defined
  
   ￫ info[I0000]
   ￮ constant r2x2_eq_r2x2' defined
  
   ￫ info[I0000]
   ￮ constant sr1x2_eq_r2x2 defined
  
   ￫ info[I0000]
   ￮ constant sr1x2'_eq_r2x2' defined
  
   ￫ info[I0000]
   ￮ constant r1reflx0 defined
  
   ￫ info[I0000]
   ￮ constant r2reflx0 defined
  
   ￫ info[I0000]
   ￮ constant r1reflx0_eq_r2reflx0 defined
  
   ￫ info[I0000]
   ￮ constant r1reflx0' defined
  
   ￫ info[I0000]
   ￮ constant r1reflx0_eq_r1reflx0' defined
  
   ￫ info[I0000]
   ￮ constant sr1reflx0 defined
  
   ￫ info[I0000]
   ￮ constant r1reflx0_eq_sr1reflx0 defined
  
  $ narya idrefl.ny -e "def id_map_act' : Id X (((x ↦ x) : X → X) x0) x1 ≔ refl x1 synth (((x ↦ x) : X → X) x2)"
   ￫ error[E0401]
   ￭ command-line exec string
   1 | def id_map_act' : Id X (((x ↦ x) : X → X) x0) x1 ≔ refl x1 synth (((x ↦ x) : X → X) x2)
     ^ term synthesized type
         Id X x1 x1
       but is being checked against type
         Id X x0 x1
       unequal head constants:
         x1
       does not equal
         x0
  
  [1]
  $ narya idrefl.ny -e "synth (refl ((x ↦ x) : (X → X)) {x0} {x0} x2) synth (refl ((x ↦ x) : (X → X)) {x0} {x0} x0)"
   ￫ error[E0401]
   ￭ command-line exec string
   1 | synth (refl ((x ↦ x) : (X → X)) {x0} {x0} x2) synth (refl ((x ↦ x) : (X → X)) {x0} {x0} x0)
     ^ term synthesized type
         Id X x0 x1
       but is being checked against type
         Id X x0 x0
       unequal head constants:
         x1
       does not equal
         x0
  
  [1]
  $ narya idrefl.ny -e "def gof' : X -> Z := x |-> f (g x) "
   ￫ error[E0401]
   ￭ command-line exec string
   1 | def gof' : X -> Z := x |-> f (g x) 
     ^ term synthesized type
         X
       but is being checked against type
         Y
       unequal head constants:
         X
       does not equal
         Y
  
  [1]
  $ narya idrefl.ny -e "def idff_eq_idff' : Id Type idff idff' := refl idff"
   ￫ error[E0401]
   ￭ command-line exec string
   1 | def idff_eq_idff' : Id Type idff idff' := refl idff
     ^ term synthesized type
<<<<<<< HEAD
         refl Type ({H₀ : X} {H₁ : X} (H₂ : refl X H₀ H₁) →⁽ᵉ⁾ refl Y (f H₀) (f' H₁))
           ({H₀ : X} {H₁ : X} (H₂ : refl X H₀ H₁) →⁽ᵉ⁾ refl Y (f H₀) (f' H₁))
       but is being checked against type
         refl Type ({H₀ : X} {H₁ : X} (H₂ : refl X H₀ H₁) →⁽ᵉ⁾ refl Y (f H₀) (f' H₁))
           ((x : X) (x' : X) (x'' : refl X x x') → refl Y (f x) (f' x'))
       unequal head terms:
         refl X ⇒ refl Y
=======
         Type⁽ᵉ⁾ ({H₀ : X} {H₁ : X} (H₂ : refl X H₀ H₁) ⇒ refl Y (f H₀) (f' H₁))
           ({H₀ : X} {H₁ : X} (H₂ : refl X H₀ H₁) ⇒ refl Y (f H₀) (f' H₁))
       but is being checked against type
         Type⁽ᵉ⁾ ({H₀ : X} {H₁ : X} (H₂ : refl X H₀ H₁) ⇒ refl Y (f H₀) (f' H₁))
           ((x : X) (x' : X) (x'' : refl X x x') → refl Y (f x) (f' x'))
       unequal head terms:
         Π⁽ᵉ⁾ (refl X) {_ ↦ Y} {_ ↦ Y} (_ ⤇ refl Y)
>>>>>>> eb7f25c6
       does not equal
         (x : X) (x' : X) (x'' : refl X x x') → refl Y (f x) (f' x')
  
  [1]
  $ narya idrefl.ny -e "synth (refl g x2)"
   ￫ error[E0704]
   ￭ command-line exec string
   1 | synth (refl g x2)
     ^ the 0-boundary synthesized type
         X
       but is being checked against type
         Y
       unequal head constants:
         X
       does not equal
         Y
  
  [1]<|MERGE_RESOLUTION|>--- conflicted
+++ resolved
@@ -160,23 +160,13 @@
    ￭ command-line exec string
    1 | def idff_eq_idff' : Id Type idff idff' := refl idff
      ^ term synthesized type
-<<<<<<< HEAD
-         refl Type ({H₀ : X} {H₁ : X} (H₂ : refl X H₀ H₁) →⁽ᵉ⁾ refl Y (f H₀) (f' H₁))
+         Type⁽ᵉ⁾ ({H₀ : X} {H₁ : X} (H₂ : refl X H₀ H₁) →⁽ᵉ⁾ refl Y (f H₀) (f' H₁))
            ({H₀ : X} {H₁ : X} (H₂ : refl X H₀ H₁) →⁽ᵉ⁾ refl Y (f H₀) (f' H₁))
        but is being checked against type
-         refl Type ({H₀ : X} {H₁ : X} (H₂ : refl X H₀ H₁) →⁽ᵉ⁾ refl Y (f H₀) (f' H₁))
+         Type⁽ᵉ⁾ ({H₀ : X} {H₁ : X} (H₂ : refl X H₀ H₁) →⁽ᵉ⁾ refl Y (f H₀) (f' H₁))
            ((x : X) (x' : X) (x'' : refl X x x') → refl Y (f x) (f' x'))
        unequal head terms:
          refl X ⇒ refl Y
-=======
-         Type⁽ᵉ⁾ ({H₀ : X} {H₁ : X} (H₂ : refl X H₀ H₁) ⇒ refl Y (f H₀) (f' H₁))
-           ({H₀ : X} {H₁ : X} (H₂ : refl X H₀ H₁) ⇒ refl Y (f H₀) (f' H₁))
-       but is being checked against type
-         Type⁽ᵉ⁾ ({H₀ : X} {H₁ : X} (H₂ : refl X H₀ H₁) ⇒ refl Y (f H₀) (f' H₁))
-           ((x : X) (x' : X) (x'' : refl X x x') → refl Y (f x) (f' x'))
-       unequal head terms:
-         Π⁽ᵉ⁾ (refl X) {_ ↦ Y} {_ ↦ Y} (_ ⤇ refl Y)
->>>>>>> eb7f25c6
        does not equal
          (x : X) (x' : X) (x'' : refl X x x') → refl Y (f x) (f' x')
   
