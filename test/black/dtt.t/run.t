--- conflicted
+++ resolved
@@ -78,18 +78,6 @@
    ￫ info[I0001]
    ￮ axiom a₁₂₃ assumed
   
-<<<<<<< HEAD
-  Gel⁽ᵈᵈ⁾ A (Gel A (y ↦ eq A a₀ y)) (Gel A (y ↦ eq A a₁ y))
-    (Gel⁽ᵈ⁾ A (Gel A (y ↦ eq A a₀ y)) (y ↦ eq A a₁ y)
-       (y ⤇ eq⁽ᵈ⁾ A (Gel A (y0 ↦ eq A a₀ y0)) a₁ a₀₁ y.0 y.1))
-    (y ↦ eq A a₂ y) (y ⤇ eq⁽ᵈ⁾ A (Gel A (y0 ↦ eq A a₀ y0)) a₂ a₀₂ y.0 y.1)
-    (y ⤇ eq⁽ᵈ⁾ A (Gel A (y0 ↦ eq A a₁ y0)) a₂ a₁₂ y.0 y.1)
-    (y ⤇
-     eq⁽ᵈᵈ⁾ A (Gel A (y0 ↦ eq A a₀ y0)) (Gel A (y0 ↦ eq A a₁ y0))
-       (Gel⁽ᵈ⁾ A (Gel A (y0 ↦ eq A a₀ y0)) (y0 ↦ eq A a₁ y0)
-          (y0 ⤇ eq⁽ᵈ⁾ A (Gel A (y1 ↦ eq A a₀ y1)) a₁ a₀₁ y0.0 y0.1)) a₂ a₀₂
-       a₁₂ a₀₁₂ y.00 y.01 y.10 y.11) a₃ a₀₃ a₁₃ a₀₁₃ a₂₃ a₀₂₃ a₁₂₃
-=======
   Gel⁽ᵈᵈ⁾
     (Gel⁽ᵈ⁾ (Gel A (y ↦ eq A a₀ y)) {y ↦ eq A a₁ y}
        (y ⤇ eq⁽ᵈ⁾ (Gel A (y′ ↦ eq A a₀ y′)) a₀₁ y.1)) {y ↦ eq A a₂ y}
@@ -98,9 +86,8 @@
     (y ⤇
      eq⁽ᵈᵈ⁾
        (Gel⁽ᵈ⁾ (Gel A (y′ ↦ eq A a₀ y′)) {y′ ↦ eq A a₁ y′}
-          (y′ ⤇ eq⁽ᵈ⁾ (Gel A (y″ ↦ eq A a₀ y″)) a₀₁ y′.1)) a₀₁₂ y.11) a₀₁₃ a₀₂₃
-    a₁₂₃
->>>>>>> 38d812b5
+          (y′ ⤇ eq⁽ᵈ⁾ (Gel A (y″ ↦ eq A a₀ y″)) a₀₁ y′.1)) a₀₁₂ y.11) a₀₁₃
+    a₀₂₃ a₁₂₃
     : Type
   
    ￫ info[I0000]
