  $ narya -v constants.ny
   ￫ info[I0000]
   ￮ constant CN defined
  
   ￫ info[I0000]
   ￮ constant zero defined
  
   ￫ info[I0000]
   ￮ constant one defined
  
   ￫ info[I0000]
   ￮ constant two defined
  
   ￫ info[I0000]
   ￮ constant three defined
  
   ￫ info[I0000]
   ￮ constant four defined
  
   ￫ info[I0000]
   ￮ constant one_eq defined
  
   ￫ info[I0000]
   ￮ constant cplus defined
  
   ￫ info[I0000]
   ￮ constant cplus_one_one_eq_two defined
  
   ￫ info[I0000]
   ￮ constant ctimes defined
  
   ￫ info[I0000]
   ￮ constant ctimes_two_two_eq_four defined
  
   ￫ info[I0000]
   ￮ constant Σ defined
  
   ￫ info[I0000]
   ￮ constant zero_zero defined
  
   ￫ info[I0000]
   ￮ constant zero_zero_fst_eq_zero defined
  
   ￫ info[I0000]
   ￮ constant zero_zero_snd_eq_zero defined
  
   ￫ info[I0001]
   ￮ axiom A assumed
  
   ￫ info[I0001]
   ￮ axiom B assumed
  
   ￫ info[I0001]
   ￮ axiom a assumed
  
   ￫ info[I0001]
   ￮ axiom b assumed
  
   ￫ info[I0000]
   ￮ constant ab defined
  
   ￫ info[I0000]
   ￮ constant ab_fst_eq_a defined
  
   ￫ info[I0000]
   ￮ constant ab_snd_eq_b defined
  
   ￫ info[I0000]
   ￮ constant ab_fst_eq_a' defined
  
   ￫ info[I0000]
   ￮ constant ab_snd_eq_b' defined
  
   ￫ info[I0000]
   ￮ constant zero_zero' defined
  
   ￫ info[I0000]
   ￮ constant zero_zero_eq_zero_zero' defined
  
   ￫ info[I0000]
   ￮ constant Stream defined
  
   ￫ info[I0000]
   ￮ constant zeros defined
  
   ￫ info[I0000]
   ￮ constant zeros_first_term_eq_zero defined
  
   ￫ info[I0000]
   ￮ constant zeros_second_term_eq_zero defined
  
   ￫ info[I0000]
   ￮ constant zeros_third_term_eq_zero defined
  
   ￫ info[I0000]
   ￮ constant zeros_fourth_term_eq_zero defined
  
   ￫ info[I0000]
   ￮ constant nats defined
  
   ￫ info[I0000]
   ￮ constant nats_zero_third_term_eq_two defined
  
   ￫ info[I0000]
   ￮ constant nats_zero_fifth_term_eq_four defined
  
   ￫ info[I0000]
   ￮ constant ∞eta defined
  
   ￫ info[I0000]
   ￮ constant ∞eta_bisim defined
  
   ￫ info[I0000]
   ￮ constant ℕ defined
  
   ￫ info[I0000]
   ￮ constant Nat defined
  
   ￫ info[I0000]
   ￮ constant plus defined
  
   ￫ info[I0000]
   ￮ constant times defined
  
   ￫ info[I0000]
   ￮ constant List defined
  
   ￫ info[I0000]
   ￮ constant append defined
  
   ￫ info[I0000]
   ￮ constant append_eq_sample defined
  
   ￫ info[I0000]
   ￮ constant Vec defined
  
   ￫ info[I0000]
   ￮ constant lplus defined
  
   ￫ info[I0000]
   ￮ constant vappend defined
  
   ￫ info[I0000]
   ￮ constant vappend_eq_sample defined
  
   ￫ info[I0000]
   ￮ constant exp defined
  
   ￫ info[I0000]
   ￮ constant exp_eq_sample defined
  
   ￫ info[I0000]
   ￮ constant exp2 defined
  
   ￫ info[I0000]
   ￮ constant exp_eq_sample' defined
  
   ￫ info[I0000]
   ￮ constant ∅ defined
  
   ￫ info[I0000]
   ￮ constant abort1 defined
  
   ￫ info[I0000]
   ￮ constant abort2 defined
  
   ￫ info[I0001]
   ￮ axiom f assumed
  
   ￫ info[I0000]
   ￮ constant reflf defined
  
   ￫ info[I0000]
   ￮ constant reflf_eq_reflf defined
  
   ￫ info[I0000]
   ￮ constant refl_abort_f defined
  
   ￫ info[I0000]
   ￮ constant refl_nat_f defined
  
   ￫ info[I0000]
   ￮ constant refl_nat_f_eq_reflf defined
  
   ￫ info[I0000]
   ￮ constant refl_abort_f_cube defined
  
   ￫ info[I0000]
   ￮ constant refl_nat_f_cube defined
  
   ￫ info[I0000]
   ￮ constant evaluated_eq_sample defined
  
   ￫ info[I0000]
   ￮ constant foo defined
  
   ￫ info[I0000]
   ￮ constant bar defined
  
   ￫ info[I0000]
   ￮ constant bar_eq_sample defined
  
   ￫ info[I0000]
   ￮ constant bar_eq_sample' defined
  
   ￫ info[I0000]
   ￮ constant prec defined
  
   ￫ info[I0000]
   ￮ constant idnat defined
  
   ￫ info[I0000]
   ￮ constant apprec defined
  
   ￫ info[I0000]
   ￮ constant ⊤ defined
  
   ￫ info[I0000]
   ￮ constant code defined
  
   ￫ info[I0000]
   ￮ constant rcode defined
  
   ￫ info[I0000]
   ￮ constant encode defined
  
   ￫ info[I0000]
   ￮ constant decode defined
  
   ￫ info[I0000]
   ￮ constant encode_decode defined
  
   ￫ info[I0000]
   ￮ constant decode_encode defined
  
   ￫ info[I0000]
   ￮ constant mtchbd0 defined
  
   ￫ info[I0000]
   ￮ constant mtchbd0' defined
  
   ￫ info[I0000]
   ￮ constant mtchbd0'' defined
  
   ￫ info[I0000]
   ￮ constant mtchtup defined
  
   ￫ info[I0000]
   ￮ constant mtchtup2 defined
  
   ￫ info[I0000]
   ￮ constant Covec defined
  
   ￫ info[I0000]
   ￮ constant nil defined
  
   ￫ info[I0000]
   ￮ constant onetwo defined
  
   ￫ info[I0000]
   ￮ constant covec_eq_sample defined
  
   ￫ info[I0000]
   ￮ constant covec_eq_sample' defined
  
   ￫ info[I0000]
   ￮ constant covec_eq_sample'' defined
  
   ￫ info[I0000]
   ￮ constant coconcat defined
  
  $ narya constants.ny -e "def one_eq_zero : Id CN one zero := refl one" 
   ￫ error[E0401]
   ￭ command-line exec string
   1 | def one_eq_zero : Id CN one zero := refl one
     ^ term synthesized type
<<<<<<< HEAD
         {A₀ : Type} {A₁ : Type} (A₂ : refl Type A₀ A₁) {H₀ : A₀ → A₀} {H₁ : A₁ → A₁}
         (H₂ : {H₀′ : A₀} {H₁′ : A₁} (H₂′ : A₂ H₀′ H₁′) →⁽ᵉ⁾ A₂ (H₀ H₀′) (H₁ H₁′))
=======
         {A₀ : Type} {A₁ : Type} (A₂ : Type⁽ᵉ⁾ A₀ A₁) {H₀ : A₀ → A₀} {H₁ : A₁ → A₁}
         (H₂ : {H₀′ : A₀} {H₁′ : A₁} (H₂′ : A₂ H₀′ H₁′) ⇒ A₂ (H₀ H₀′) (H₁ H₁′))
>>>>>>> eb7f25c6
         {H₀′ : A₀} {H₁′ : A₁} (H₂′ : A₂ H₀′ H₁′)
         →⁽ᵉ⁾ A₂ (H₀ H₀′) (H₁ H₁′)
       but is being checked against type
<<<<<<< HEAD
         {A₀ : Type} {A₁ : Type} (A₂ : refl Type A₀ A₁) {H₀ : A₀ → A₀} {H₁ : A₁ → A₁}
         (H₂ : {H₀′ : A₀} {H₁′ : A₁} (H₂′ : A₂ H₀′ H₁′) →⁽ᵉ⁾ A₂ (H₀ H₀′) (H₁ H₁′))
=======
         {A₀ : Type} {A₁ : Type} (A₂ : Type⁽ᵉ⁾ A₀ A₁) {H₀ : A₀ → A₀} {H₁ : A₁ → A₁}
         (H₂ : {H₀′ : A₀} {H₁′ : A₁} (H₂′ : A₂ H₀′ H₁′) ⇒ A₂ (H₀ H₀′) (H₁ H₁′))
>>>>>>> eb7f25c6
         {H₀′ : A₀} {H₁′ : A₁} (H₂′ : A₂ H₀′ H₁′)
         →⁽ᵉ⁾ A₂ (H₀ H₀′) H₁′
       unequal head variables:
         _H
       does not equal
         _H
  
  [1]
  $ narya constants.ny -e "def cplus_one_two_eq_two : Id CN (cplus one two) two := refl two"
   ￫ error[E0401]
   ￭ command-line exec string
   1 | def cplus_one_two_eq_two : Id CN (cplus one two) two := refl two
     ^ term synthesized type
<<<<<<< HEAD
         {A₀ : Type} {A₁ : Type} (A₂ : refl Type A₀ A₁) {H₀ : A₀ → A₀} {H₁ : A₁ → A₁}
         (H₂ : {H₀′ : A₀} {H₁′ : A₁} (H₂′ : A₂ H₀′ H₁′) →⁽ᵉ⁾ A₂ (H₀ H₀′) (H₁ H₁′))
=======
         {A₀ : Type} {A₁ : Type} (A₂ : Type⁽ᵉ⁾ A₀ A₁) {H₀ : A₀ → A₀} {H₁ : A₁ → A₁}
         (H₂ : {H₀′ : A₀} {H₁′ : A₁} (H₂′ : A₂ H₀′ H₁′) ⇒ A₂ (H₀ H₀′) (H₁ H₁′))
>>>>>>> eb7f25c6
         {H₀′ : A₀} {H₁′ : A₁} (H₂′ : A₂ H₀′ H₁′)
         →⁽ᵉ⁾ A₂ (H₀ (H₀ H₀′)) (H₁ (H₁ H₁′))
       but is being checked against type
<<<<<<< HEAD
         {A₀ : Type} {A₁ : Type} (A₂ : refl Type A₀ A₁) {H₀ : A₀ → A₀} {H₁ : A₁ → A₁}
         (H₂ : {H₀′ : A₀} {H₁′ : A₁} (H₂′ : A₂ H₀′ H₁′) →⁽ᵉ⁾ A₂ (H₀ H₀′) (H₁ H₁′))
=======
         {A₀ : Type} {A₁ : Type} (A₂ : Type⁽ᵉ⁾ A₀ A₁) {H₀ : A₀ → A₀} {H₁ : A₁ → A₁}
         (H₂ : {H₀′ : A₀} {H₁′ : A₁} (H₂′ : A₂ H₀′ H₁′) ⇒ A₂ (H₀ H₀′) (H₁ H₁′))
>>>>>>> eb7f25c6
         {H₀′ : A₀} {H₁′ : A₁} (H₂′ : A₂ H₀′ H₁′)
         →⁽ᵉ⁾ A₂ (H₀ (H₀ (H₀ H₀′))) (H₁ (H₁ H₁′))
       unequal head variables:
         _H
       does not equal
         _H
  
  [1]
  $ narya constants.ny -e "def ∞eta_bisim' : Id (Stream A → Stream A) (s ↦ s) (s ↦ ∞eta s) ≔ refl (s ↦ ∞eta s)"
   ￫ error[E0400]
   ￭ command-line exec string
   1 | def ∞eta_bisim' : Id (Stream A → Stream A) (s ↦ s) (s ↦ ∞eta s) ≔ refl (s ↦ ∞eta s)
     ^ non-synthesizing term in synthesizing position (argument of degeneracy)
  
  [1]
  $ narya constants.ny -e "def refl_nat_eq_sample : Id (ℕ → Id ((x:A)→B x) f f) (refl_nat_f) (refl_nat_f_cube) ≔ refl refl_nat_f"
   ￫ error[E0401]
   ￭ command-line exec string
   1 | def refl_nat_eq_sample : Id (ℕ → Id ((x:A)→B x) f f) (refl_nat_f) (refl_nat_f_cube) ≔ refl refl_nat_f
     ^ term synthesized type
         {H₀ : ℕ} {H₁ : ℕ} (H₂ : refl ℕ H₀ H₁)
<<<<<<< HEAD
         →⁽ᵉ⁾ {x₀₀ : A} {x₀₁ : A} {x₀₂ : refl A x₀₀ x₀₁} {x₁₀ : A} {x₁₁ : A}
              {x₁₂ : refl A x₁₀ x₁₁} {x₂₀ : refl A x₀₀ x₁₀} {x₂₁ : refl A x₀₁ x₁₁}
              (x₂₂ : A⁽ᵉᵉ⁾ x₀₂ x₁₂ x₂₀ x₂₁)
              →⁽ᵉᵉ⁾ B⁽ᵉᵉ⁾ x₂₂ (refl f x₀₂) (refl f x₁₂) (refl_nat_f H₀ x₂₀)
                      (refl_nat_f H₁ x₂₁)
       but is being checked against type
         {H₀ : ℕ} {H₁ : ℕ} (H₂ : refl ℕ H₀ H₁)
         →⁽ᵉ⁾ {x₀₀ : A} {x₀₁ : A} {x₀₂ : refl A x₀₀ x₀₁} {x₁₀ : A} {x₁₁ : A}
              {x₁₂ : refl A x₁₀ x₁₁} {x₂₀ : refl A x₀₀ x₁₀} {x₂₁ : refl A x₀₁ x₁₁}
              (x₂₂ : A⁽ᵉᵉ⁾ x₀₂ x₁₂ x₂₀ x₂₁)
              →⁽ᵉᵉ⁾ B⁽ᵉᵉ⁾ x₂₂ (refl f x₀₂) (refl f x₁₂) (refl_nat_f H₀ x₂₀)
                      (refl_nat_f_cube H₁ x₂₁)
=======
         ⇒ Π⁽ᵉᵉ⁾ A⁽ᵉᵉ⁾ {x ↦ B x} {x ↦ B x} {x ⤇ refl B x.2} {x ↦ B x} {x ↦ B x}
             {x ⤇ refl B x.2} {x ⤇ refl B x.2} {x ⤇ refl B x.2} (x ⤇ B⁽ᵉᵉ⁾ x.22) (ap f)
             (ap f) (x ⤇ refl_nat_f H₀ x.2) (x ⤇ refl_nat_f H₁ x.2)
       but is being checked against type
         {H₀ : ℕ} {H₁ : ℕ} (H₂ : refl ℕ H₀ H₁)
         ⇒ Π⁽ᵉᵉ⁾ A⁽ᵉᵉ⁾ {x ↦ B x} {x ↦ B x} {x ⤇ refl B x.2} {x ↦ B x} {x ↦ B x}
             {x ⤇ refl B x.2} {x ⤇ refl B x.2} {x ⤇ refl B x.2} (x ⤇ B⁽ᵉᵉ⁾ x.22) (ap f)
             (ap f) (x ⤇ refl_nat_f H₀ x.2) (x ⤇ refl_nat_f_cube H₁ x.2)
>>>>>>> eb7f25c6
       unequal head constants:
         refl_nat_f
       does not equal
         refl_nat_f_cube
  
  [1]<|MERGE_RESOLUTION|>--- conflicted
+++ resolved
@@ -274,23 +274,13 @@
    ￭ command-line exec string
    1 | def one_eq_zero : Id CN one zero := refl one
      ^ term synthesized type
-<<<<<<< HEAD
-         {A₀ : Type} {A₁ : Type} (A₂ : refl Type A₀ A₁) {H₀ : A₀ → A₀} {H₁ : A₁ → A₁}
+         {A₀ : Type} {A₁ : Type} (A₂ : Type⁽ᵉ⁾ A₀ A₁) {H₀ : A₀ → A₀} {H₁ : A₁ → A₁}
          (H₂ : {H₀′ : A₀} {H₁′ : A₁} (H₂′ : A₂ H₀′ H₁′) →⁽ᵉ⁾ A₂ (H₀ H₀′) (H₁ H₁′))
-=======
-         {A₀ : Type} {A₁ : Type} (A₂ : Type⁽ᵉ⁾ A₀ A₁) {H₀ : A₀ → A₀} {H₁ : A₁ → A₁}
-         (H₂ : {H₀′ : A₀} {H₁′ : A₁} (H₂′ : A₂ H₀′ H₁′) ⇒ A₂ (H₀ H₀′) (H₁ H₁′))
->>>>>>> eb7f25c6
          {H₀′ : A₀} {H₁′ : A₁} (H₂′ : A₂ H₀′ H₁′)
          →⁽ᵉ⁾ A₂ (H₀ H₀′) (H₁ H₁′)
        but is being checked against type
-<<<<<<< HEAD
-         {A₀ : Type} {A₁ : Type} (A₂ : refl Type A₀ A₁) {H₀ : A₀ → A₀} {H₁ : A₁ → A₁}
+         {A₀ : Type} {A₁ : Type} (A₂ : Type⁽ᵉ⁾ A₀ A₁) {H₀ : A₀ → A₀} {H₁ : A₁ → A₁}
          (H₂ : {H₀′ : A₀} {H₁′ : A₁} (H₂′ : A₂ H₀′ H₁′) →⁽ᵉ⁾ A₂ (H₀ H₀′) (H₁ H₁′))
-=======
-         {A₀ : Type} {A₁ : Type} (A₂ : Type⁽ᵉ⁾ A₀ A₁) {H₀ : A₀ → A₀} {H₁ : A₁ → A₁}
-         (H₂ : {H₀′ : A₀} {H₁′ : A₁} (H₂′ : A₂ H₀′ H₁′) ⇒ A₂ (H₀ H₀′) (H₁ H₁′))
->>>>>>> eb7f25c6
          {H₀′ : A₀} {H₁′ : A₁} (H₂′ : A₂ H₀′ H₁′)
          →⁽ᵉ⁾ A₂ (H₀ H₀′) H₁′
        unequal head variables:
@@ -304,23 +294,13 @@
    ￭ command-line exec string
    1 | def cplus_one_two_eq_two : Id CN (cplus one two) two := refl two
      ^ term synthesized type
-<<<<<<< HEAD
-         {A₀ : Type} {A₁ : Type} (A₂ : refl Type A₀ A₁) {H₀ : A₀ → A₀} {H₁ : A₁ → A₁}
+         {A₀ : Type} {A₁ : Type} (A₂ : Type⁽ᵉ⁾ A₀ A₁) {H₀ : A₀ → A₀} {H₁ : A₁ → A₁}
          (H₂ : {H₀′ : A₀} {H₁′ : A₁} (H₂′ : A₂ H₀′ H₁′) →⁽ᵉ⁾ A₂ (H₀ H₀′) (H₁ H₁′))
-=======
-         {A₀ : Type} {A₁ : Type} (A₂ : Type⁽ᵉ⁾ A₀ A₁) {H₀ : A₀ → A₀} {H₁ : A₁ → A₁}
-         (H₂ : {H₀′ : A₀} {H₁′ : A₁} (H₂′ : A₂ H₀′ H₁′) ⇒ A₂ (H₀ H₀′) (H₁ H₁′))
->>>>>>> eb7f25c6
          {H₀′ : A₀} {H₁′ : A₁} (H₂′ : A₂ H₀′ H₁′)
          →⁽ᵉ⁾ A₂ (H₀ (H₀ H₀′)) (H₁ (H₁ H₁′))
        but is being checked against type
-<<<<<<< HEAD
-         {A₀ : Type} {A₁ : Type} (A₂ : refl Type A₀ A₁) {H₀ : A₀ → A₀} {H₁ : A₁ → A₁}
+         {A₀ : Type} {A₁ : Type} (A₂ : Type⁽ᵉ⁾ A₀ A₁) {H₀ : A₀ → A₀} {H₁ : A₁ → A₁}
          (H₂ : {H₀′ : A₀} {H₁′ : A₁} (H₂′ : A₂ H₀′ H₁′) →⁽ᵉ⁾ A₂ (H₀ H₀′) (H₁ H₁′))
-=======
-         {A₀ : Type} {A₁ : Type} (A₂ : Type⁽ᵉ⁾ A₀ A₁) {H₀ : A₀ → A₀} {H₁ : A₁ → A₁}
-         (H₂ : {H₀′ : A₀} {H₁′ : A₁} (H₂′ : A₂ H₀′ H₁′) ⇒ A₂ (H₀ H₀′) (H₁ H₁′))
->>>>>>> eb7f25c6
          {H₀′ : A₀} {H₁′ : A₁} (H₂′ : A₂ H₀′ H₁′)
          →⁽ᵉ⁾ A₂ (H₀ (H₀ (H₀ H₀′))) (H₁ (H₁ H₁′))
        unequal head variables:
@@ -342,29 +322,18 @@
    1 | def refl_nat_eq_sample : Id (ℕ → Id ((x:A)→B x) f f) (refl_nat_f) (refl_nat_f_cube) ≔ refl refl_nat_f
      ^ term synthesized type
          {H₀ : ℕ} {H₁ : ℕ} (H₂ : refl ℕ H₀ H₁)
-<<<<<<< HEAD
          →⁽ᵉ⁾ {x₀₀ : A} {x₀₁ : A} {x₀₂ : refl A x₀₀ x₀₁} {x₁₀ : A} {x₁₁ : A}
               {x₁₂ : refl A x₁₀ x₁₁} {x₂₀ : refl A x₀₀ x₁₀} {x₂₁ : refl A x₀₁ x₁₁}
               (x₂₂ : A⁽ᵉᵉ⁾ x₀₂ x₁₂ x₂₀ x₂₁)
-              →⁽ᵉᵉ⁾ B⁽ᵉᵉ⁾ x₂₂ (refl f x₀₂) (refl f x₁₂) (refl_nat_f H₀ x₂₀)
+              →⁽ᵉᵉ⁾ B⁽ᵉᵉ⁾ x₂₂ (ap f x₀₂) (ap f x₁₂) (refl_nat_f H₀ x₂₀)
                       (refl_nat_f H₁ x₂₁)
        but is being checked against type
          {H₀ : ℕ} {H₁ : ℕ} (H₂ : refl ℕ H₀ H₁)
          →⁽ᵉ⁾ {x₀₀ : A} {x₀₁ : A} {x₀₂ : refl A x₀₀ x₀₁} {x₁₀ : A} {x₁₁ : A}
               {x₁₂ : refl A x₁₀ x₁₁} {x₂₀ : refl A x₀₀ x₁₀} {x₂₁ : refl A x₀₁ x₁₁}
               (x₂₂ : A⁽ᵉᵉ⁾ x₀₂ x₁₂ x₂₀ x₂₁)
-              →⁽ᵉᵉ⁾ B⁽ᵉᵉ⁾ x₂₂ (refl f x₀₂) (refl f x₁₂) (refl_nat_f H₀ x₂₀)
+              →⁽ᵉᵉ⁾ B⁽ᵉᵉ⁾ x₂₂ (ap f x₀₂) (ap f x₁₂) (refl_nat_f H₀ x₂₀)
                       (refl_nat_f_cube H₁ x₂₁)
-=======
-         ⇒ Π⁽ᵉᵉ⁾ A⁽ᵉᵉ⁾ {x ↦ B x} {x ↦ B x} {x ⤇ refl B x.2} {x ↦ B x} {x ↦ B x}
-             {x ⤇ refl B x.2} {x ⤇ refl B x.2} {x ⤇ refl B x.2} (x ⤇ B⁽ᵉᵉ⁾ x.22) (ap f)
-             (ap f) (x ⤇ refl_nat_f H₀ x.2) (x ⤇ refl_nat_f H₁ x.2)
-       but is being checked against type
-         {H₀ : ℕ} {H₁ : ℕ} (H₂ : refl ℕ H₀ H₁)
-         ⇒ Π⁽ᵉᵉ⁾ A⁽ᵉᵉ⁾ {x ↦ B x} {x ↦ B x} {x ⤇ refl B x.2} {x ↦ B x} {x ↦ B x}
-             {x ⤇ refl B x.2} {x ⤇ refl B x.2} {x ⤇ refl B x.2} (x ⤇ B⁽ᵉᵉ⁾ x.22) (ap f)
-             (ap f) (x ⤇ refl_nat_f H₀ x.2) (x ⤇ refl_nat_f_cube H₁ x.2)
->>>>>>> eb7f25c6
        unequal head constants:
          refl_nat_f
        does not equal
