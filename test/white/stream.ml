open Testutil.Repl

let () =
  run @@ fun () ->
  Types.Stream.install ();
  assume "A" "Type";

  (* We suppose a stream and take some parts of it *)
  assume "s" "Stream A";
  def "s0" "A" "s .head";
  def "s0t" "Stream A" "s .tail";
  def "s1" "A" "s .tail .head";
  def "s2" "A" "s .tail .tail .head";

  (* With a non-corecursive copattern-match, we can define a one-step eta-expansion, and see that streams don't satisfy eta-conversion. *)
  def "s'" "Stream A" "[ .head ↦ s .head | .tail ↦ s .tail ]";
  unequal_at "s" "s'" "Stream A";

  (* Their identity/bridge types are bisimulations.  We can use this to prove propositional one-step eta-conversion. *)
  def "s_is_s'" "Id (Stream A) s s'" "[ .head ↦ refl (s .head) | .tail ↦ refl (s .tail) ]";

  (* Using corec, we can also define an infinitary eta-expansion. *)
  def "s''" "Stream A" "corec A (Stream A) (x ↦ x .head) (x ↦ x .tail) s";
  unequal_at "s" "s''" "Stream A";

  (* We can't prove this with a non-corecursive copattern-match (since it's more than one step) or with "refl corec" (since it can only equate two values of corec).  We need a more general bisimulation, which must be defined by a full coinduction, which in turn requires a new operation defined by a higher-dimensional copattern case tree.  *)
  def "∞eta" "Stream A → Stream A" "s ↦ [ .head ↦ s .head | .tail ↦ ∞eta (s .tail) ]";
  unequal_at "s ↦ s" "s ↦ ∞eta s" "Stream A → Stream A";
  def "∞eta_bisim" "(s:Stream A) → Id (Stream A) s (∞eta s)"
    "s ↦ [ .head ↦ refl (s .head) | .tail ↦ ∞eta_bisim (s .tail) ]";

  (* We construct a stream of natural numbers and check its first few elements *)
<<<<<<< HEAD
  let () = Types.Nat.install () in
  let () = Types.Nat.install_ops () in
  let nat, _ = synth !~"ℕ" in
  let rnats = !~"corec" $ !~"ℕ" $ !~"ℕ" $ "x" @-> !!"x" $ "x" @-> (!~"S" $ !!"x") $ !~"O" in
  let nats, _ = synth rnats in
  let zero, _ = synth !~"O" in
  let zero', _ = synth (rnats $. "head") in
  let () = equal_at zero zero' nat in
  let one, _ = synth (!~"S" $ !~"O") in
  let one', _ = synth (rnats $. "tail" $. "head") in
  let () = equal_at one one' nat in
  let two, _ = synth (!~"S" $ (!~"S" $ !~"O")) in
  let two', _ = synth (rnats $. "tail" $. "tail" $. "head") in
  let () = equal_at two two' nat in
  let three, _ = synth (!~"S" $ (!~"S" $ (!~"S" $ !~"O"))) in
  let three', _ = synth (rnats $. "tail" $. "tail" $. "tail" $. "head") in
  let () = equal_at three three' nat in
  let () = Types.Sigma.install () in

  (* Now we construct the stream of fibonacci numbers and check the first few of its elements *)
  let rfib =
    !~"corec"
    $ !~"ℕ"
    $ (!~"Σ" $ !~"ℕ" $ "" @-> !~"ℕ")
    $ "x" @-> (!!"x" $. "fst")
    $ "x"
      @-> struc [ ("fst", !!"x" $. "snd"); ("snd", !~"plus" $ (!!"x" $. "fst") $ (!!"x" $. "snd")) ]
    $ struc [ ("fst", !~"S" $ !~"O"); ("snd", !~"S" $ !~"O") ] in

  let f1, _ = synth (rfib $. "head") in
  let () = equal_at f1 one nat in
  let f2, _ = synth (rfib $. "tail" $. "head") in
  let () = equal_at f2 one nat in
  let f3, _ = synth (rfib $. "tail" $. "tail" $. "head") in
  let () = equal_at f3 two nat in
  let f4, _ = synth (rfib $. "tail" $. "tail" $. "tail" $. "head") in
  let () = equal_at f4 three nat in
  let five, _ = synth (!~"S" $ (!~"S" $ (!~"S" $ (!~"S" $ (!~"S" $ !~"O"))))) in
  let f5, _ = synth (rfib $. "tail" $. "tail" $. "tail" $. "tail" $. "head") in
  let () = equal_at f5 five nat in

  let eight, _ =
    synth (!~"S" $ (!~"S" $ (!~"S" $ (!~"S" $ (!~"S" $ (!~"S" $ (!~"S" $ (!~"S" $ !~"O"))))))))
  in
=======
  Types.Nat.install ();
  def "nats" "Stream N" "corec N N (x ↦ x) (x ↦ S x) 0";
  equal_at "nats .head" "0" "N";
  equal_at "nats .tail .head" "1" "N";
  equal_at "nats .tail .tail .head" "2" "N";
  equal_at "nats .tail .tail .tail .head" "3" "N";

  (* Now we construct the stream of fibonacci numbers and check the first few of its elements *)
  Types.Sigma.install ();
  def "fib" "Stream N"
    "corec N (N × N) (x ↦ x .fst) (x ↦ ( fst ≔ x .snd , snd ≔ x .fst + x .snd )) (fst ≔ 1, snd ≔ 1)";
  equal_at "fib .head" "1" "N";
  equal_at "fib .tail .head" "1" "N";
  equal_at "fib .tail .tail .head" "2" "N";
  equal_at "fib .tail .tail .tail .head" "3" "N";
  equal_at "fib .tail .tail .tail .tail .head" "5" "N";
  equal_at "fib .tail .tail .tail .tail .tail .head" "8" "N";
>>>>>>> 541321ab

  ()<|MERGE_RESOLUTION|>--- conflicted
+++ resolved
@@ -30,69 +30,23 @@
     "s ↦ [ .head ↦ refl (s .head) | .tail ↦ ∞eta_bisim (s .tail) ]";
 
   (* We construct a stream of natural numbers and check its first few elements *)
-<<<<<<< HEAD
-  let () = Types.Nat.install () in
-  let () = Types.Nat.install_ops () in
-  let nat, _ = synth !~"ℕ" in
-  let rnats = !~"corec" $ !~"ℕ" $ !~"ℕ" $ "x" @-> !!"x" $ "x" @-> (!~"S" $ !!"x") $ !~"O" in
-  let nats, _ = synth rnats in
-  let zero, _ = synth !~"O" in
-  let zero', _ = synth (rnats $. "head") in
-  let () = equal_at zero zero' nat in
-  let one, _ = synth (!~"S" $ !~"O") in
-  let one', _ = synth (rnats $. "tail" $. "head") in
-  let () = equal_at one one' nat in
-  let two, _ = synth (!~"S" $ (!~"S" $ !~"O")) in
-  let two', _ = synth (rnats $. "tail" $. "tail" $. "head") in
-  let () = equal_at two two' nat in
-  let three, _ = synth (!~"S" $ (!~"S" $ (!~"S" $ !~"O"))) in
-  let three', _ = synth (rnats $. "tail" $. "tail" $. "tail" $. "head") in
-  let () = equal_at three three' nat in
-  let () = Types.Sigma.install () in
+  Types.Nat.install ();
+  def "nats" "Stream ℕ" "corec ℕ ℕ (x ↦ x) (x ↦ suc. x) 0";
+  equal_at "nats .head" "0" "ℕ";
+  equal_at "nats .tail .head" "1" "ℕ";
+  equal_at "nats .tail .tail .head" "2" "ℕ";
+  equal_at "nats .tail .tail .tail .head" "3" "ℕ";
 
   (* Now we construct the stream of fibonacci numbers and check the first few of its elements *)
-  let rfib =
-    !~"corec"
-    $ !~"ℕ"
-    $ (!~"Σ" $ !~"ℕ" $ "" @-> !~"ℕ")
-    $ "x" @-> (!!"x" $. "fst")
-    $ "x"
-      @-> struc [ ("fst", !!"x" $. "snd"); ("snd", !~"plus" $ (!!"x" $. "fst") $ (!!"x" $. "snd")) ]
-    $ struc [ ("fst", !~"S" $ !~"O"); ("snd", !~"S" $ !~"O") ] in
-
-  let f1, _ = synth (rfib $. "head") in
-  let () = equal_at f1 one nat in
-  let f2, _ = synth (rfib $. "tail" $. "head") in
-  let () = equal_at f2 one nat in
-  let f3, _ = synth (rfib $. "tail" $. "tail" $. "head") in
-  let () = equal_at f3 two nat in
-  let f4, _ = synth (rfib $. "tail" $. "tail" $. "tail" $. "head") in
-  let () = equal_at f4 three nat in
-  let five, _ = synth (!~"S" $ (!~"S" $ (!~"S" $ (!~"S" $ (!~"S" $ !~"O"))))) in
-  let f5, _ = synth (rfib $. "tail" $. "tail" $. "tail" $. "tail" $. "head") in
-  let () = equal_at f5 five nat in
-
-  let eight, _ =
-    synth (!~"S" $ (!~"S" $ (!~"S" $ (!~"S" $ (!~"S" $ (!~"S" $ (!~"S" $ (!~"S" $ !~"O"))))))))
-  in
-=======
-  Types.Nat.install ();
-  def "nats" "Stream N" "corec N N (x ↦ x) (x ↦ S x) 0";
-  equal_at "nats .head" "0" "N";
-  equal_at "nats .tail .head" "1" "N";
-  equal_at "nats .tail .tail .head" "2" "N";
-  equal_at "nats .tail .tail .tail .head" "3" "N";
-
-  (* Now we construct the stream of fibonacci numbers and check the first few of its elements *)
+  Types.Nat.install_ops ();
   Types.Sigma.install ();
-  def "fib" "Stream N"
-    "corec N (N × N) (x ↦ x .fst) (x ↦ ( fst ≔ x .snd , snd ≔ x .fst + x .snd )) (fst ≔ 1, snd ≔ 1)";
-  equal_at "fib .head" "1" "N";
-  equal_at "fib .tail .head" "1" "N";
-  equal_at "fib .tail .tail .head" "2" "N";
-  equal_at "fib .tail .tail .tail .head" "3" "N";
-  equal_at "fib .tail .tail .tail .tail .head" "5" "N";
-  equal_at "fib .tail .tail .tail .tail .tail .head" "8" "N";
->>>>>>> 541321ab
+  def "fib" "Stream ℕ"
+    "corec ℕ (ℕ × ℕ) (x ↦ x .fst) (x ↦ ( fst ≔ x .snd , snd ≔ x .fst + x .snd )) (fst ≔ 1, snd ≔ 1)";
+  equal_at "fib .head" "1" "ℕ";
+  equal_at "fib .tail .head" "1" "ℕ";
+  equal_at "fib .tail .tail .head" "2" "ℕ";
+  equal_at "fib .tail .tail .tail .head" "3" "ℕ";
+  equal_at "fib .tail .tail .tail .tail .head" "5" "ℕ";
+  equal_at "fib .tail .tail .tail .tail .tail .head" "8" "ℕ";
 
   ()