 ￫ error[E0401]
 ￭ user-supplied term
 1 | a
   ^ term synthesized type A but is being checked against type Type

 ￫ error[E0502]
 ￭ user-supplied term
 1 | refl f a
   ^ not enough arguments for a higher-dimensional function application

 ￫ error[E0502]
 ￭ user-supplied term
 1 | refl f a a
   ^ not enough arguments for a higher-dimensional function application

 ￫ error[E0503]
 ￭ user-supplied term
 1 | Id A a
   ^ not enough arguments to instantiate a higher-dimensional type

 ￫ error[E0501]
 ￭ user-supplied term
 1 | x ↦ x
   ^ not enough non-cube variables for higher-dimensional abstraction: need 2 more

 ￫ error[E0501]
 ￭ user-supplied term
 1 | x y ↦ x
   ^ not enough non-cube variables for higher-dimensional abstraction: need 1 more

 ￫ error[E0700]
 ￭ user-supplied term
 1 | x0 x1 x2 x3 ↦ refl f x0 x1 x2
   ^ checking abstraction against non-function type refl A

 ￫ error[E0400]
 ￮ non-synthesizing term in synthesizing position (argument of degeneracy)

 ￫ error[E0600]
 ￮ missing argument for degeneracy refl

 ￫ error[E0601]
 ￭ user-supplied term
 1 | sym f
   ^ argument of sym must be at least 2-dimensional

 ￫ error[E0601]
 ￭ user-supplied term
 1 | sym a2
   ^ argument of sym must be at least 2-dimensional

 ￫ error[E0300]
 ￮ unbound variable: g

 ￫ error[E0504]
 ￭ user-supplied term
 1 | a
   ^ type not fully instantiated in typechecking

 ￫ error[E0504]
 ￭ user-supplied term
 1 | a
   ^ type not fully instantiated in typechecking

 ￫ error[E0200]
 ￭ user-supplied term
 1 | x y {` unterminated block comment‹EOF›
   ^ parse error

 ￫ error[E0200]
 ￭ user-supplied term
 1 | f (x‹EOF›
   ^ parse error

 ￫ error[E0200]
 ￭ user-supplied term
 1 | .fst x
   ^ parse error

 ￫ error[E0203]
 ￭ user-supplied term
 1 | x .fs.t y
   ^ invalid field name: .fs.t

 ￫ error[E0204]
 ￭ user-supplied term
 1 | f (con.str. x)
   ^ invalid constructor name: con.str.

 ￫ error[E0300]
 ￮ unbound variable: 0.1.2

 ￫ error[E0202]
 ￮ invalid local variable name: x.y

 ￫ error[E0202]
 ￮ invalid local variable name: x.y

 ￫ error[E0202]
 ￮ invalid local variable name: x.y

 ￫ error[E0200]
 ￭ user-supplied term
 1 | ↦ x
   ^ parse error

 ￫ error[E0200]
 ￮ parse error

 ￫ error[E0100]
 ￮ unification arguments not yet implemented

<<<<<<< HEAD
 ￫ error[E0207]
 ￮ record field 'fst' appears more than once in struct
=======
 ￫ error[E0904]
 ￮ record field fst appears more than once in tuple
>>>>>>> 541321ab

 ￫ error[E0905]
 ￮ invalid field in tuple

 ￫ error[E0905]
 ￮ invalid field in tuple

 ￫ error[E0200]
 ￮ parse error

 ￫ error[E0200]
 ￮ parse error

 ￫ error[E0902]
<<<<<<< HEAD
 ￭ user-supplied term
 1 | { fst ≔ a }
   ^ record field 'snd' missing in struct

 ￫ error[E0900]
 ￭ user-supplied term
 1 | { fst ≔ a }
   ^ checking struct against non-record type A

 ￫ error[E0900]
 ￭ user-supplied term
 1 | { fst ≔ a }
   ^ checking struct against non-record type ℕ
=======
 ￮ record field snd missing in tuple

 ￫ error[E0900]
 ￮ checking tuple against non-record type A

 ￫ error[E0900]
 ￮ checking tuple against non-record type N
>>>>>>> 541321ab

 ￫ error[E0800]
 ￭ user-supplied term
 1 | s .third
   ^ record type Σ has no field named third

 ￫ error[E1000]
 ￭ user-supplied term
 1 | zero.
   ^ non-datatype Σ has no constructor named zero

 ￫ error[E1000]
 ￭ user-supplied term
 1 | two.
   ^ datatype ℕ has no constructor named two

 ￫ error[E1001]
 ￭ user-supplied term
 1 | zero. a
   ^ too many arguments to constructor zero (1 extra)

 ￫ error[E1001]
 ￭ user-supplied term
 1 | suc.
   ^ not enough arguments to constructor suc (need 1 more)

 ￫ error[E0101]
 ￮ unsupported numeral: 21/5

 ￫ error[E0901]
<<<<<<< HEAD
 ￭ user-supplied term
 1 | { ungel ≔ r2 }
   ^ can't check a struct against a record Gel with a nonidentity degeneracy applied
=======
 ￮ can't check a tuple against a record Gel with a nonidentity degeneracy applied
>>>>>>> 541321ab

 ￫ error[E0506]
 ￭ user-supplied term
 1 | x ↦ x.0
   ^ invalid face: 0-dimensional variable has no face 0
<|MERGE_RESOLUTION|>--- conflicted
+++ resolved
@@ -110,13 +110,8 @@
  ￫ error[E0100]
  ￮ unification arguments not yet implemented
 
-<<<<<<< HEAD
- ￫ error[E0207]
- ￮ record field 'fst' appears more than once in struct
-=======
  ￫ error[E0904]
- ￮ record field fst appears more than once in tuple
->>>>>>> 541321ab
+ ￮ record field 'fst' appears more than once in tuple
 
  ￫ error[E0905]
  ￮ invalid field in tuple
@@ -131,29 +126,19 @@
  ￮ parse error
 
  ￫ error[E0902]
-<<<<<<< HEAD
  ￭ user-supplied term
- 1 | { fst ≔ a }
-   ^ record field 'snd' missing in struct
+ 1 | ( fst ≔ a )
+   ^ record field 'snd' missing in tuple
 
  ￫ error[E0900]
  ￭ user-supplied term
- 1 | { fst ≔ a }
-   ^ checking struct against non-record type A
+ 1 | ( fst ≔ a )
+   ^ checking tuple against non-record type A
 
  ￫ error[E0900]
  ￭ user-supplied term
- 1 | { fst ≔ a }
-   ^ checking struct against non-record type ℕ
-=======
- ￮ record field snd missing in tuple
-
- ￫ error[E0900]
- ￮ checking tuple against non-record type A
-
- ￫ error[E0900]
- ￮ checking tuple against non-record type N
->>>>>>> 541321ab
+ 1 | ( fst ≔ a )
+   ^ checking tuple against non-record type ℕ
 
  ￫ error[E0800]
  ￭ user-supplied term
@@ -184,13 +169,9 @@
  ￮ unsupported numeral: 21/5
 
  ￫ error[E0901]
-<<<<<<< HEAD
  ￭ user-supplied term
- 1 | { ungel ≔ r2 }
-   ^ can't check a struct against a record Gel with a nonidentity degeneracy applied
-=======
- ￮ can't check a tuple against a record Gel with a nonidentity degeneracy applied
->>>>>>> 541321ab
+ 1 | (ungel ≔ r2)
+   ^ can't check a tuple against a record Gel with a nonidentity degeneracy applied
 
  ￫ error[E0506]
  ￭ user-supplied term
