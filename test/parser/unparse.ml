open Testutil.Repl

let () =
  run @@ fun () ->
  assume "A" "Type";
  def "nat" "Type" "(A → A) → (A → A)";
  def "zero" "nat" "f x ↦ x";
  def "one" "nat" "f x ↦ f x";
  print "one";
  def "two" "nat" "f x ↦ f (f x)";
  def "three" "nat" "f x ↦ f (f (f x))";
  def "plus" "nat → nat → nat" "m n f x ↦ (m f) (n f x)";
  print "plus one one";
  print "plus two three";
  def "times" "nat → nat → nat" "m n f x ↦ m (n f) x";
  print "times one one";
  print "times two three";
  print "nat";
  print "(X:Type) → X → X";
  print "(X:Type)(_: X) → X";
  print "(x:A)(y:A) → A → (z:A) → A";
  def "unat" "Type" "(X:Type) → (X→X) → X→X";
  def "uzero" "unat" "_ _ x ↦ x";
  def "uone" "unat" "_ f x ↦ f x";
  def "utwo" "unat" "_ f x ↦ f (f x)";
  def "uthree" "unat" "_ f x ↦ f (f (f x))";
  print "uzero";
  print "uone";
  def "exp" "unat → unat → unat" "m n Y f x ↦ n (Y→Y) (m Y) f x";
  print "exp";
  print "exp utwo uthree";
  Types.Nat.install ();
  Types.Nat.install_ops ();
  Types.Sigma.install ();
<<<<<<< HEAD
  print "{fst := 0; snd := 0} : ℕ >< ℕ";
  print "{fst := x |-> x; snd := 2} : (ℕ -> ℕ) >< ℕ";
  assume "s" "(ℕ → ℕ) × ℕ";
=======
  (* TODO: Can we specify that comma tuples should be unparsed with parentheses around them even when not necessary? *)
  print "{fst := 0; snd := 0} : N >< N";
  print "(0,0,0) : N × N × N";
  print "((0,0),0) : (N × N) × N";
  print "{fst := x |-> x; snd := 2} : (N -> N) >< N";
  assume "s" "(N → N) × N";
>>>>>>> 5aced0f4
  print "s .fst 3";
  Types.Lst.install ();
  print "nil. : List ℕ";
  print "cons. 2 nil. : List ℕ";
  print "cons. 4 (cons. 2 nil.) : List ℕ";
  print "refl (0:ℕ)";
  assume "b" "A";
  print "refl b";
  print "(a ↦ refl a) : (a:A) → Id A a a";
  print "refl (refl b)";
  print "refl (refl (refl b))";
  (* Requires fixing the degeneracy-of-constant bug. *)
  (*
  assume "a00" "A";
  assume "a01" "A";
  assume "a10" "A";
  assume "a11" "A";
  assume "a02" "Id A a00 a01";
  assume "a20" "Id A a00 a10";
  assume "a12" "Id A a10 a11";
  assume "a21" "Id A a01 a11";
  assume "a22" "Id ((x y ↦ Id A x y) : A → A → Type) a00 a01 a02 a10 a11 a12 a20 a21"
*)
  (* Let-bindings always reduce away, disappearing after readback. *)
  print "let x := b in b";
  (* Binary operators *)
  assume "m" "ℕ";
  assume "n" "ℕ";
  print "m+n";
  print "m+n*n";
  print "m*(m+n*n)";
  print "m + suc. n";
  print "(m+n)*(m+n)";
  ()<|MERGE_RESOLUTION|>--- conflicted
+++ resolved
@@ -32,18 +32,11 @@
   Types.Nat.install ();
   Types.Nat.install_ops ();
   Types.Sigma.install ();
-<<<<<<< HEAD
   print "{fst := 0; snd := 0} : ℕ >< ℕ";
+  print "(0,0,0) : ℕ × ℕ × ℕ";
+  print "((0,0),0) : (ℕ × ℕ) × ℕ";
   print "{fst := x |-> x; snd := 2} : (ℕ -> ℕ) >< ℕ";
   assume "s" "(ℕ → ℕ) × ℕ";
-=======
-  (* TODO: Can we specify that comma tuples should be unparsed with parentheses around them even when not necessary? *)
-  print "{fst := 0; snd := 0} : N >< N";
-  print "(0,0,0) : N × N × N";
-  print "((0,0),0) : (N × N) × N";
-  print "{fst := x |-> x; snd := 2} : (N -> N) >< N";
-  assume "s" "(N → N) × N";
->>>>>>> 5aced0f4
   print "s .fst 3";
   Types.Lst.install ();
   print "nil. : List ℕ";
