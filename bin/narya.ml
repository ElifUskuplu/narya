--- conflicted
+++ resolved
@@ -114,16 +114,9 @@
               | _ -> ())
         @@ fun () ->
           match Command.parse_single str with
-<<<<<<< HEAD
-          | _, Some cmd when (Execute.Flags.read ()).execute ->
-              Execute.execute_command cmd;
-              let n = Eternity.unsolved () in
-              if n > 0 then Reporter.emit (Open_holes n)
-=======
           | _, Some cmd ->
               Execute.execute_command cmd;
               Eternity.notify_holes ()
->>>>>>> 70a4daef
           | _ -> () );
         LTerm_history.add history (Zed_string.of_utf8 (String.trim str));
         repl terminal history None)
@@ -165,7 +158,6 @@
     done;
     let cmd = Buffer.contents buf in
     let holes = ref Emp in
-    let parens = ref false in
     ( Global.HolePos.run ~init:{ holes = Emp; offset = 0 } @@ fun () ->
       Display.modify (fun s -> { s with holes = `With_number });
       Reporter.try_with
@@ -173,28 +165,10 @@
         ~emit:(fun d ->
           match d.message with
           | Hole _ -> holes := Snoc (!holes, d.message)
-          | Needs_parentheses -> parens := true
           | _ -> Reporter.display ~use_ansi:true ~output:stdout d)
         ~fatal:(fun d -> Reporter.display ~use_ansi:true ~output:stdout d)
         (fun () ->
           try
-<<<<<<< HEAD
-            let _reformat = do_command (Command.parse_single cmd) in
-            Format.printf "\x0C[goals]\x0C\n%!";
-            Mbwd.miter
-              (fun [ h ] ->
-                Reporter.Code.default_text h Format.std_formatter;
-                Format.printf "\n\n%!")
-              [ !holes ];
-            Format.printf "\x0C[data]\x0C\n%!";
-            let st = Global.HolePos.get () in
-            Mbwd.miter
-              (fun [ (h, s, e) ] -> Format.printf "%d %d %d\n" h (s - st.offset) (e - st.offset))
-              [ st.holes ];
-            Format.printf "\x0C[reformat]\x0C\n%!";
-            (* reformat (); *)
-            if !parens then Format.printf "parens\n%!" else Format.printf "noparens\n%!"
-=======
             match Command.parse_single cmd with
             | _, None -> ()
             | prews, Some cmd ->
@@ -216,7 +190,6 @@
                 let pcmd, wcmd = Parser.Command.pp_command cmd in
                 ToChannel.pretty 1.0 (Display.columns ()) stdout
                   (pp_ws `None prews ^^ pcmd ^^ pp_ws `None wcmd)
->>>>>>> 70a4daef
           with Sys.Break -> Reporter.fatal Break) );
     interact_pg ()
   with End_of_file -> ()
