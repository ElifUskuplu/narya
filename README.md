# Narya

Narya is eventually intended to be a proof assistant implementing Multi-Modal, Multi-Parametric, Higher Observational Type Theory.  However, a formal type theory combining all those adjectives has not yet been specified.  At the moment, Narya implements a normalization-by-evaluation algorithm and typechecker for an observational-style theory with binary Id/Bridge types, with Gel types for internal parametricity as an option.  The alternative option of transport and univalence is not yet implemented, nor are any other modalities included.

Narya is very much a work in progress.  Expect breaking changes, including even in fundamental aspects of the syntax.  But on the other side of the coin, feedback on anything and everything is welcome.


## Compilation

Narya requires OCaml version 5.1.0 and the libraries [Zarith](https://antoinemine.github.io/Zarith/doc/latest/index.html), [Fmlib_parse](https://hbr.github.io/fmlib/odoc/fmlib_parse/index.html), [Bwd](https://github.com/redprl/ocaml-bwd), [Algaeff](https://redprl.org/algaeff/algaeff/Algaeff/index.html), [Asai](https://redprl.org/asai/asai/), and [Yuujinchou](https://redprl.org/yuujinchou/yuujinchou/).  Currently it requires a pre-release version of fmlib.

```
opam switch create 5.1.0
opam install zarith bwd algaeff asai yuujinchou

git clone git@github.com:hbr/fmlib.git
cd fmlib
git checkout parse
dune build
dune install

cd ../narya
dune build
dune runtest
dune exec bin/narya.exe
```

To pass arguments to the executable when run with `dune exec`, put them after a `--`.  For instance, `dune exec bin/narya.exe -- test.ny -i` loads the file `test.ny` and then enters interactive mode.


## Parsing

The parser supports arbitrary mixfix operations with associativities and precedences, although at present these have to be defined (like everything else) using the OCaml interface.  We prefer to say "tightness" instead of "precedence", to make it clear that higher numbers bind more tightly.  Tightnesses are *dyadic rational numbers*, including ω and −ω that are reserved for internal use.  Notations can be either left-closed or left-open, and either right-closed or right-open, and tightness and associativity are only relevant on the open side(s).  An infix notation is one that is open on both sides; a prefix notation is closed on the left and open on the right; a postfix notation is open on the left and closed on the right; and a "closed" or "outfix" notation is closed on both sides.  The built-in notations are:

- `( M )` – Parentheses for grouping (a closed notation).
- `Type` – The unique universe (currently we have type-in-type).
- `M N` – Function application (left-associative).
- `x ↦ M` – Lambda-abstraction.  The unicode ↦ can be replaced by ASCII `|->`.
- `x y z ↦ M` – Iterated lambda-abstraction.
- `x ⤇ M` – Higher-dimensional lambda-abstraction (see below).
- `(x : M) → N` – Pi-type.  The unicode → can be replaced by ASCII `->`.
- `(x : M) (y z : N) (w : P) → Q` – Multivariable Pi-type.
- `M → N` – Non-dependent function-type (right-associative).
- `M .fld` – Field access of a record (left-associative).
- `( fld1 ≔ M, fld2 ≔ N )` – Anonymous record (structure).  The unicode ≔ can be replaced by ASCII `:=`.  Checks, doesn't synthesize.
- `( M, N )` – Record with unlabeled fields.  Labeled and unlabeled fields can also be mixed.
- `constr. M N` – Constructor of a datatype, applied to arguments (but not parameters).  Checks, doesn't synthesize.  The postfix period is admittedly unusual; the intent is to emphasize the duality between constructors of a datatype and destructors (fields) of a codatatype/record.
- `M : N` – Type ascription.  Necessary if you want to apply an abstraction to an argument (i.e. manually write a beta-redex) or similarly apply a field to a structure, since the typechecker is bidirectional.
- `let x ≔ M in N` – Local binding.  Computationally equivalent to `(x ↦ N) M`, but also binds `x` to `M` while typechecking `N`, which is stronger in the presence of dependent types.  As before, ≔ can be replaced by `:=`, and `let x ≔ (M : A) in N` (commonly needed since `M` must synthesize) can be abbreviated `let x : A ≔ M in N`.
- `[ x | constr1. a b ↦ M | constr2. c d ↦ N ]` – Match against datatype constructors.  Only valid in a top-level case tree when `x` is a variable (see below).  This syntax is tentative and might change if I get negative feedback from users; the intent is to clearly dualize the constructor `{ … ; … }` for records/codata to a destructor `[ … | … ]` for data.
- `[ constr1. a b ↦ M | constr2. c d ↦ N ]` – Abstract over a variable and immediately match against it, i.e. pattern-matching lambda.  Essentially a notational variant of `x ↦ [ x | constr1. a b ↦ M | constr2. c d ↦ N ]` without needing to choose a dummy name for the variable.  The initial `|` after the empty variable location can also be included.
- `[ .fld1 ↦ M | .fld2 ↦ N ]` – Copattern match against a codatatype.
- `Id M X Y` – Homogeneous identity/bridge type.  In fact this is equivalent to `refl M X Y`, and `Id` is just a synonym for `refl`.
- `refl M` – Reflexivity term.
- `sym M` – Symmetry of a two-dimensional square.
- `M ^{ s }` – General degeneracy (combination of higher reflexivities and symmetries).

Function application and field access can be thought of as left-associative infix operations with zero infix symbols and tightness +ω (although they are implemented specially internally).  In particular, a nonassociative prefix notation of tightness +ω, say `@`, will bind tighter than application, so that `@ f x` parses as `(@ f) x`.  There are no such notations currently, but future possibilities include explicification of implicit functions and universe lifting.

Abstraction, ascription, and let-bindings have tightness −ω, so they bind more loosely than anything except each other.  Type ascription is non-associative, so `M : N : P` is a parse error.  Abstraction and let-binding are right-associative, so that `x ↦ y ↦ M` parses correctly (though it can also be abbreviated as `x y ↦ M`).  In particular, this means that `x ↦ M : A` parses as `x ↦ (M : A)`, and similarly `let x ≔ M in N : A` parses as `let x ≔ M in (N : A)`.  Pi-types and function-types have tightness 0, and are right-associative.

The coexistence of type ascription and NuPRL/Agda-style dependent function-types leads to a potential ambiguity: `(x : A) → B` could be a dependent function type, but it could also be a *non-dependent* function type whose domain `x` is ascribed to type `A`.  Narya resolves this in favor of the dependent function type, which is nearly always what is intended; if you really mean the other you can write it as `((x : A)) → B` or `((x) : A) → B`.

<<<<<<< HEAD
A line comment starts with a backquote \` and extends to the end of the line.  A block comment starts with {\` and ends with \`}.  Block comments can be nested.
=======
There is also a syntax for comments, although these are not so useful yet when writing only single terms.  A line comment starts with a backquote \` and extends to the end of the line.  A block comment starts with {\` and ends with \`}.  Block comments can be nested.
>>>>>>> 541321ab

As in Agda, mixfix notations can involve arbitrary Unicode characters, most of which must be surrounded by spaces to prevent them from being interpreted as part of an identifier.  However, in Narya this has the following exceptions:

- The characters `( ) [ ] { } → ↦ ⤇ ≔ ⩴ ⩲ …`, which either have built-in meaning or are reserved for future built-in meanings, are always treated as single tokens.  Thus, they do not need to be surrounded by whitespace.  This is the case for parentheses and braces in Agda, but the others are different: in Narya you can write `A→B` without spaces.  The non-ASCII characters in this group all have ASCII-sequence substitutes that are completely interchangeable: `-> |-> |=> := ::= += ...`.
- A nonempty string consisting of the characters `~ ! @ # $ % ^ & * / ? = + \ | , < > : ; -` is always treated as a single token, and does not need to be surrounded by whitespace.  Note that this is most of the non-alphanumeric characters that appear on a standard US keyboard except for parentheses (grouping), curly braces (structures and, later, implicit arguments), backquote (comments), period (fields, constructors, and namespaces), underscore (later, inferred arguments), double quote (later, string literals) and single quote (allowed for primes on variable names).  In particular:
  - Ordinary algebraic operations like `+` and `*` can be defined so that `x+y` and `x*y` are valid.
  - This includes the colon, so you can write `(x:A) → B`, and similarly for the semicolon separating the fields of a structure.  But the user can also use these characters in other operators, such as `::` for list cons.  (Or you can use the Unicode ∷ and require spacing around it.)
  - The ASCII substitutes for the single-token Unicode characters also fall into this category, so you can write for instance `A->B`.
  - The ASCII hyphen `-` is in this category; in addition to its being part of `->` and `|->`, this allows a subtraction operator `x-y` to be written without spaces.  (Note, though, that the current parser does not permit a binary subtraction to coexist with a unary negation using the same character.)  Therefore, unlike in Agda, the hyphen is not allowed in identifiers.

  This rule is intended to be a compromise, allowing the user to define plenty of infix operators that don't require spacing but also arbitrary unicode operators, while keeping the lexer rules simple and unchanging as new operators are defined.  If it turns out to be too unintuitive, it may be changed.

Numerals are strings consisting of digits, possibly containing a period but *not* starting or ending with one.  You must write `0.5` rather than `.5`, since the latter could be mistaken for a field projection.  (Although currently only natural number numerals are implemented.)  Identifiers (variables and constant names) can be any other string of non-whitespace characters that does not start or end with a period or an underscore.  (In particular, identifiers may start with a digit.)  Field names, which must be identifiers, are prefixed a period when accessed, and dually constructor names are postfixed a period when applied.  Internal periods in identifiers denote namespace qualifiers on constants; thus they cannot appear in local variable names, field names, or constructor names, none of which are namespaced.

## Files and commands

A Narya file is a sequence of commands.  Conventionally each command begins on a new line, but this is not necessary for parsing.  Indentation is not significant.  So far, the available commands are:

1. `def NAME : TYPE ≔ TERM` – Define a global constant called `NAME` having type `TYPE` and value `TERM`.  Thus `NAME` must be a valid identifier, while `TYPE` must parse and typecheck at type `Type`, and `TERM` must parse and typecheck at type `TYPE`.  In addition, `TERM` can be a case tree (see below).

2. `axiom NAME : TYPE` – Assert a global constant called `NAME` having type `TYPE`, without any definition (an axiom).

3. `echo TERM` – Normalize `TERM` and print its value to standard output.  Note that `TERM` must synthesize a type; if it is a checking term you must ascribe it. 

<<<<<<< HEAD
When the Narya executable is run, it executes all the files given on its command line, in order.  As usual, the special filename `-` refers to standard input.  It then executes any strings supplied on the command line with `-e`.  Finally, if `-i` was given, it enters interactive mode.
=======
- `print TERM` – Synthesize a type for `TERM`, normalize it, and print the result.  If you want to print a non-synthesizing term, ascribe it.

- `equal_at M N T` – Check that the terms `M` and `N` both belong to the type `T` and are equal.
>>>>>>> 541321ab

## Interactive mode

<<<<<<< HEAD
In interactive mode, commands typed by the user are executed as they are entered.  Since many commands span multiple lines, Narya waits for a blank line before parsing and executing the command(s) being entered.  The result of the commands is printed (more verbosely than is usual when loading a file) and then the user can enter more commands.
=======
For an example of how to use these functions, see the files [constants.ml](test/white/constants.ml) and [stream.ml](test/white/stream.ml).  (The other test files use older, less convenient, interfaces and haven't been updated yet to `Repl`.)
>>>>>>> 541321ab

In addition, in interactive mode the user can enter a term instead of a command, and Narya will assume you mean to `echo` it.

## Records, datatypes, and codatatypes

The three basic families of "canonical" types are records, datatypes, and codatatypes.  When a type family is declared, instead of being defined or assumed as an axiom it can be given a definition as one of these three kinds of type.  (Currently, this is only possible with direct OCaml coding, not through the Repl interface.  The programmer is required and trusted to write them by hand in abstract syntax with De Bruijn indices.)

### Record types and tuples

A constant that is a type family can be declared to be a *record type*, by giving a list of its fields with their types.  The fields themselves are *not* constants; they belong to a separate name domain.  (They can be thought of as analogous to "methods" in an object-oriented programming language.)  Then an element of an instance of that family can have its fields projected out with the postfix syntax `M .fld`.  For instance, Σ-types are implemented as a record, which can be accessed in `Repl` by calling `Types.Sigma.install ()`.  The type `Σ A B`, also written `(x : A) × B x`, has two fields `fst : A` and `snd : B fst`.  The unicode × can be replaced by the ASCII `><`, and in the non-dependent case we can write `A × B` or `A >< B`.

Elements of a record type (i.e. records) are constructed as tuples, inside parentheses and with field values separated by commas.  The elements of a tuple can be either unlabeled, as in `(a,b)`, or labeled, as in the equivalent `( fst ≔ a, snd ≔ b)`.  Note that the labels in a tuple omit the initial period in a field name.  In the unlabeled case, the values are assigned to fields in the order they were declared in the record, while in the labeled case they can be given in any order, e.g. `( snd ≔ b, fst ≔ a)` is equivalent to `( fst ≔ a, snd ≔ b)`.  It is also possible to label some values and not others; in this case the unlabeled values are assigned to the fields of the record type that don't have a labeled value, in the order they were declared in the record.  For instance, `(a,b)` can also be written as `( fst ≔ a, b)`, `( a, snd ≔ b)`, or even `( snd ≔ b, a)`.

Tuples are an "outfix" notation that includes the parentheses, rather than an infix meaning of the comma; thus the parentheses are always required.  Tuples are not associative: neither `(a, (b, c))` nor `((a, b), c)` can be written as `(a,b,c)`.  The latter is applicable only to a record type with three fields, whereas the former two apply to a record type with two fields, one of which is itself a record type with two fields.

A record type can have zero fields, yielding a unit type.  Its unique element is thus written `()`.  A record type can also have exactly one field, in which case it is isomorphic to the type of that field.  However, the element of a 1-tuple must be labeled, since an unlabeled 1-tuple `(a)` would look just like `a` inside ordinary parentheses.

Tuples are checking, not synthesizing: the same term `(a,b)` can check at many different record types.  Since the argument of a field projection is synthesizing, this means that a tuple must be ascribed in order to immediately project out a field: `(a,b) .fst` doesn't typecheck, but `((a,b) : A × B) .fst` does.  Note in particular that different record types can share the same field names, so from `x .fst` or `(fst ≔ a, snd ≔ b)` the typechecker can't even guess what record type family we are talking about without knowing the type of `x`, in the first case, or the type being checked at, in the second case.

Record types satisfy eta-conversion, meaning that two elements of the type are equal if all their fields are equal, even if they are not both syntactically tuples.

### Datatypes and pattern-matching

A constant that is a type family can also be declared to be a *datatype*, by giving a list of its constructors with their types.  Like fields, constructors belong to a separate name domain, and they are always written with an ending period.  (This use of a separate syntax can be compared with functional programming languages such as Haskell and OCaml, where datatype constructors also have a separate syntax — beginning with a capital letter is common.)  The type of each constructor must be a function-type whose codomain is an instance of the datatype, and whose domain can involve instances of the datatype itself.  The latter occurrences ought to be strictly positive, but currently there is no check for that.

The arguments of a datatype family are divided into parameters and indices, the difference being that the output of each constructor must be fully general in the parameters.  (This includes the case of so-called "non-uniform parameters" for which the recursive *inputs* need not be fully general.)  Accordingly, when constructors are applied like functions to their arguments, we omit the parameters; instead the typechecker takes the parameters from the type at which the constructor is being checked.  For example, a sum-type `sum A B` contains elements `inl. a` and `inr. b`, where we don't write `A` and `B` as arguments of the constructors since they are parameters.  Note that this means constructors don't synthesize: from `inl. a` the typechecker can't guess what the type `B` should be unless it is ascribed or in a context where the type is known.  (In fact it's even worse than that: because all constructors inhabit the same flat name domain, and different datatypes can have constructors with the same name, the typechecker can't even guess what datatype family `inl. a` should belong to.)

Definitions of datatypes currently available in the library include an empty type, binary sum-types, natural numbers, lists, and length-indexed vectors.  The natural numbers come with predefined right-associative infix notations `+` and `*` of tightness zero and one respectively.  In addition, natural number numerals are parsed automatically into applications of the natural number constructors `zero.` and `suc.`; this also means they can automatically also be typechecked at any other datatype having constructors with those names.

When a new constant is defined as a function containing datatypes in its domain, it can pattern-match on such an argument.  For instance, a function of a variable `x` of type `sum A B` can be defined as `[ x | inl. a ↦ M | inr. b ↦ N ]`, where `a:A` and `b:B` are new variables bound in `M` and `N` respectively.  At present, at least, it is only possible to match on a variable argument of the function, not on an arbitrary term; this allows the output type of the function to be refined in each branch without additional annotations.  It is also only possible to match on one argument at a time; but each branch of the match can proceed to match on a different argument, or on one of the pattern variables (arguments of the constructor).  When matching against a datatype with indices, the indices in the type of the match variable must currently also be distinct free variables (this is even less general than Agda's `--without-K` matching and hence also ensures consistency with univalence).  Finally, a function defined by pattern-matching can also be recursive, calling itself on smaller arguments in each branch.

(Actually, currently there is no termination-checking, so the arguments don't even have to be smaller.  But there is coverage-checking: all the constructors of a datatype must be present in the match.  So you can write infinite loops, but your programs shouldn't get stuck.)

### Codatatypes and copattern-matching

A *codatatype* is superficially similar to a record type: it has a list of fields, each with a type, which are projected out using the same syntax `x .fld`.  The primary differences are:

1. Codatatypes can be (co)recursive: the output type of each field can involve the codatatype itself.
2. Codatatypes do not satisfy eta-conversion (this being undecidable in the recursive case).
3. Elements of codatatypes are defined by copattern-matching rather than with tuples.

Copattern-matching is similar to tupling, but the syntax is different (more like pattern-matching); all the fields must be labeled, including their initial periods; and a constant defined by copattern-matching can be corecursive, referring to itself in the (co)branches.  As an example, the type `Stream A` (where `A` is a parameter) has two fields, `head` of type `A`, and `tail` of type `Stream A`.  The infinite stream `nats n` of all natural numbers starting at `n` can then be defined by copattern-matching as `[ .head ↦ n | .tail ↦ nats (suc. n) ]`.

### Case trees

Tuples can occur anywhere in a term, but pattern-matches and copattern-matches can (currently) only occur at a top level definition of a constant.  However, all three (as well as lambda-abstractions) can be arbitrarily deeply nested in a top-level definition: we can start with a pattern-match, then in one branch (where the output type is a codatatype) proceed to a copattern-match, while another branch proceeds to match on a different argument belonging to another datatype, and so on.  This is called a *case tree*: it is composed of nested abstraction, pattern matches against constructors, and copattern comatches against fields, until it reaches a "leaf" which is an arbitrary term (in the context of the variables introduced so far by the abstractions and pattern matches).  A degenerate version of a case tree is just a leaf, which simply defines the constant to equal some given term.

This means that defining a constant to equal something like "`x y ↦ ( fld1 ≔ M, fld2 ≔ N )`" appears ambiguous as to whether it is just a leaf or whether it is a case tree involving abstractions and a tuple.  The rule to resolve this ambiguity is that *as much as possible of a definition is included in the case tree*.  This is usually what you want.

A constant defined by a case tree does not compute unless the tree can be followed all the way down to a leaf.  In particular, a match or comatch is never exposed as part of a term.  Moreover, this means that when defining a constant to equal a given term, by putting the abstractions into the case tree rather than the term we ensure that it must be applied to all its arguments in order to compute, rather than immediately evaluating to an abstraction.  Again, this is usually what you want.

As noted, case trees can include tuples as well as matches and comatches.  Thus it is also possible to define constructors of records by case trees, in addition to as tuples.  These have the advantage that they synthesize, but the disadvantage that they must be applied explicitly to all the parameters.  For example, Sigma-types also come with a `pair` constructor defined in this way; one can write `pair A B a b` instead of `( fst ≔ a, snd ≔ b )` or `(a,b)`.

Note that case trees are generally considered the internal implementation of pattern-matching definitions, e.g. Agda compiles its definitions internally to case trees.  I believe it is better to expose the case tree to the user explicitly.  In some cases, this can make code more concise, since all the arguments of the function no longer have to be written again in every branch and sub-branch.  But more importantly, the order in which matches are performed, and hence the way in which the function actually computes, is this way obvious to the reader, and can be specified explicitly by the programmer, in particular eliminating the confusion surrounding Agda's `--exact-split` option.  So I have no plans to implement Agda-style pattern matching syntax.

There are other enhancements to matching that could be done, however, such as implementing something closer to Agda's `--without-K` unification-based matching.  It should also be possible to allow matches inside arbitrary terms by lifting them to toplevel and defining a new internal constant.  And it might be possible to implement a version of Coq/ML-style simultaneous matches like `match x, y with ...`, since the order of the variables indicates the order in which they are matched.


## Parametric Observational Type Theory

The identity/bridge type of a pi-type computes to another pi-type.  In Narya this computation is "up to definitional isomorphism", meaning that the following two types are isomorphic:
```
id ((x:A) → B) f g
(x₀ : A) (x₁ : A) (x₂ : id A x₀ x₁) → id B (f x₀) (g x₁)
```
However, in most cases we can pretend that these two types are literally the same, because the typechecker allows lambda-abstractions matching the structure of the second to also typecheck at the first, and likewise elements of the first can be applied to arguments as if they were functions belonging to the second.

There is no unifier yet, so such an abstraction or application must include both endpoints `x₀` and `x₁` explicitly as well as the identity `x₂`.  However, there is a shorthand syntax for such higher-dimensional abstractions: instead of `x₀ x₁ x₂ ↦ M` you can write `x ⤇ M`.  This binds `x` as a "family" or "cube" of variables whose names are suffixed with face names in ternary notation: `x.0` and `x.1` and `x.2`, or in higher dimensions `x.00` through `x.22` and so on.  (The dimension is inferred from the type at which the abstraction is checked.)  Note that this is a *purely syntactic* abbreviation: there is no object "`x`", but rather there are really *three different variables* that just happen to have the names `x.0` and `x.1` and `x.2`.  (There is no potential for collision with user-defined names, since the latter cannot contain internal periods.)

There is no primitive `ap`; instead it is accessed by applying `refl` to a function.  That is, if `f : (x:A) → B`, then `refl f x₀ x₁ x₂` relates `f x₀` to `f x₁` in `B`.  Likewise, identity types can be obtained by applying `refl` to a type: `Id M X Y` is just a convenient abbreviation of `refl M X Y`.

Heterogeneous identity/bridge types are similarly obtained from `refl` of a type family: if `B : A → Type`, then `refl B x₀ x₁ x₂` is a identification/bridge in `Type` between `B x₀` and `B x₁`.  Given elements `y₀ : B x₀` and `y₁ : B x₁`, we can "instantiate" this identification at them to obtain a type of heterogeneous identifications.  This is also written as function application, `refl B x₀ x₁ x₂ y₀ y₁`.

The identity/bridge type of a record type is another record type, which uses the same field names as the original.  For instance, `Id ((x:A) × B) X Y` is a record type with fields `fst` and `snd`, where for `s : Id ((x:A) × B) X Y` we have
```
s .fst  :  Id A (X .fst) (Y .fst)
s .snd  :  refl B (X .fst) (Y .fst) (s .fst) (X .snd) (Y .snd)
```
Since it also satisfies eta-conversion, this record is definitionally isomorphic (but not equal) to another Sigma-type
```
(p : Id A (X .fst) (Y .fst)) × refl B (X .fst) (Y .fst) p (X .snd) (Y .snd)
```
Similarly to the case with function-types, since the fields of `Id ((x:A) × B) X Y` are again named `fst` and `snd`, in most cases one can pretend it is actually equal to the latter Sigma-type, including constructing elements of it with `( fst ≔ P, snd ≔ Q )`.

Codatatypes behave similarly: their identity/bridge types are thus coinductive types of bisimulations.  Such bisimulations can be defined using corecursion, with a copattern-matching case tree.

The identity/bridge type of a datatype is itself another datatype, with constructors of the same name applied to higher-dimensional elements to construct their elements (with the boundary treated like indices).  Case trees are also allowed to match on these higher constructors, binding "cubes" of variables as above.

Internal parametricity is implemented by the constant `Gel`, defined with `Types.Gel.install ()`, whose type is
```
(A : Type) (B : Type) (R : (x:A) (y:B) → Type) → Id Type A B
```
As above, since `Gel A B R` is an identification in the universe, it can be further instantiated at elements `a : A` and `b : B` to obtain a type `Gel A B R a b`.  This type is isomorphic to the original `R a b`.  In fact, `Gel` is declared as a special kind of "one-dimensional record type" (in contrast to the usual zero-dimensional ones) with eta-conversion, with a single field `ungel` of type `R a b`.  Thus the isomorphism is implemented by, on the one hand, accessing this field `M .ungel`, and on the other by building a record `( ungel ≔ M )`.  (The code actually allows for record types of arbitrary dimension, but in practice Gel is the only one expected to be needed.)


## Remarks on implementation

As is common for normalization-by-evaluation, the implementation uses De Bruijn *indices* for syntactic terms and De Bruijn *levels* for semantic values.  A little more unusually, however, the De Bruijn indices are "intrinsically well-scoped".  This means that the type of terms is parametrized by the length of the context (as a type-level natural number, using GADTs), so that the OCaml compiler ensures *statically* that De Bruijn indices never go out of scope.  Other consistency checks are also ensured statically in a similar way, such as the matching of dimensions for certain types and operators, and scoping and associativity for notations.  (The latter is the reason why tightnesses are dyadic rationals: they are represented internally as type-level finite surreal sign-sequences.)

This approach does have the drawback that it requires a fair amount of arithmetic on the natural numbers to ensure well-typedness, which is not only tedious but some of it also ends up happening at run-time.  Since type-level natural numbers are represented in unary, this could be a source of inefficiency in the future.  However, it has so far proven very effective at avoiding bugs!<|MERGE_RESOLUTION|>--- conflicted
+++ resolved
@@ -61,11 +61,7 @@
 
 The coexistence of type ascription and NuPRL/Agda-style dependent function-types leads to a potential ambiguity: `(x : A) → B` could be a dependent function type, but it could also be a *non-dependent* function type whose domain `x` is ascribed to type `A`.  Narya resolves this in favor of the dependent function type, which is nearly always what is intended; if you really mean the other you can write it as `((x : A)) → B` or `((x) : A) → B`.
 
-<<<<<<< HEAD
 A line comment starts with a backquote \` and extends to the end of the line.  A block comment starts with {\` and ends with \`}.  Block comments can be nested.
-=======
-There is also a syntax for comments, although these are not so useful yet when writing only single terms.  A line comment starts with a backquote \` and extends to the end of the line.  A block comment starts with {\` and ends with \`}.  Block comments can be nested.
->>>>>>> 541321ab
 
 As in Agda, mixfix notations can involve arbitrary Unicode characters, most of which must be surrounded by spaces to prevent them from being interpreted as part of an identifier.  However, in Narya this has the following exceptions:
 
@@ -90,21 +86,11 @@
 
 3. `echo TERM` – Normalize `TERM` and print its value to standard output.  Note that `TERM` must synthesize a type; if it is a checking term you must ascribe it. 
 
-<<<<<<< HEAD
 When the Narya executable is run, it executes all the files given on its command line, in order.  As usual, the special filename `-` refers to standard input.  It then executes any strings supplied on the command line with `-e`.  Finally, if `-i` was given, it enters interactive mode.
-=======
-- `print TERM` – Synthesize a type for `TERM`, normalize it, and print the result.  If you want to print a non-synthesizing term, ascribe it.
-
-- `equal_at M N T` – Check that the terms `M` and `N` both belong to the type `T` and are equal.
->>>>>>> 541321ab
 
 ## Interactive mode
 
-<<<<<<< HEAD
 In interactive mode, commands typed by the user are executed as they are entered.  Since many commands span multiple lines, Narya waits for a blank line before parsing and executing the command(s) being entered.  The result of the commands is printed (more verbosely than is usual when loading a file) and then the user can enter more commands.
-=======
-For an example of how to use these functions, see the files [constants.ml](test/white/constants.ml) and [stream.ml](test/white/stream.ml).  (The other test files use older, less convenient, interfaces and haven't been updated yet to `Repl`.)
->>>>>>> 541321ab
 
 In addition, in interactive mode the user can enter a term instead of a command, and Narya will assume you mean to `echo` it.
 
