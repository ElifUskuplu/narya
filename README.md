# Narya: A proof assistant for higher-dimensional type theory

Narya is eventually intended to be a proof assistant implementing Multi-Modal, Multi-Directional, Higher/Parametric/Displayed Observational Type Theory, but a formal type theory combining all those adjectives has not yet been specified.  At the moment, Narya implements a normalization-by-evaluation algorithm and typechecker for an observational-style theory with Id/Bridge types satisfying parametricity, of variable arity and internality.  There is a parser with user-definable mixfix notations, and user-definable record types, inductive datatypes and type families, and coinductive codatatypes, with functions definable by matching and comatching case trees, import and export and separate compilation, the ability to leave holes and solve them later, and a ProofGeneral interaction mode.

Narya is very much a work in progress.  Expect breaking changes, including even in fundamental aspects of the syntax.  (I try to make breaking changes as GitHub pull requests, so if you watch the repository you should at least get notified of them.)  But on the other side of the coin, feedback on anything and everything is welcome.  In particular, please report all crashes, bugs, unexpected errors, and other unexpected, surprising, or unintuitive behavior, either in GitHub issues or by direct email.


## Installation

### From source

There is no distribution yet, so you have to compile Narya yourself.  This requires OCaml version 5.2.1 (or later) and various libraries.  After installing any version of OCaml and its package manager Opam, you can install Narya with its dependencies as follows:

```
opam switch create 5.2.1
opam install dune

cd narya
dune build narya.opam
opam install . --deps-only
dune build @install
dune runtest
dune install
```

This will make the executable `narya` available in a directory such as `~/.opam/5.2.1/bin`, which should be in your `PATH`.  Alternatively, instead of `dune install` you can also run the executable directly from the `narya/` directory with `dune exec narya`.  In this case, to pass flags to the executable, put them after a `--`.  For instance, `dune exec narya -- test.ny -i` loads the file `test.ny` and then enters interactive mode.

### ProofGeneral (Emacs) mode

The recommended mode of use of Narya is with its [ProofGeneral](https://proofgeneral.github.io/) Emacs mode (for further description of this, see below).  Unfortunately, ProofGeneral is not well-designed for users adding new proof assistant modes.  The steps to install Narya's ProofGeneral mode are:

1. Install Emacs and ProofGeneral.  The recommended way to install ProofGeneral is from [MELPA](https://melpa.org/) using Emacs' package manager, as described at the [ProofGeneral page](https://proofgeneral.github.io/).

1. Find the ProofGeneral installation directory, which may be something like `$HOME/.emacs.d/elpa/proof-general-XXXXXXXX-XXXX`.

1. In this directory, create a subdirectory called `narya` and copy (or, better, symlink) the files in the [proofgeneral](proofgeneral/) directory of the Narya repository into that subdirectory.

1. Then edit the file `proof-site.el` in the subdirectory `generic` of the ProofGeneral installation directory and add a line containing `(narya "Narya" "ny" nil (".nyo"))` to the list of proof assistants in the definition of the variable `proof-assistant-table-default`.

1. If there is a byte-compiled Emacs Lisp file `proof-site.elc` in the `generic` directory, either delete it, or re-create it from your edited `proof-site.el` using `M-x byte-compile-file`.

1. Restart Emacs.

You will have to repeat these steps whenever the Narya ProofGeneral mode is updated (unless you symlinked the files instead of copying them), whenever ProofGeneral is updated, and whenever Emacs is updated.  Note also that you can only use ProofGeneral with one proof assistant per Emacs session: if you want to switch between (say) Narya and Coq, you need to restart Emacs or open a new instance of it.  These appear to be fundamental restrictions of ProofGeneral (if you know how to get around them, please let me know); although once Narya and its ProofGeneral mode are more stable we can probably petition to be added to the main ProofGeneral distribution.

### In-browser version

There is also a version of Narya that compiles to JavaScript and runs in a browser, called jsNarya.  Instructions for compiling and running jsNarya locally can be found in [js/README](js/README.md), but a recent version of it can also be accessed directly at <https://mikeshulman.github.io/jsnarya>, not requiring installing or compiling anything locally.  However, jsNarya is currently limited to the interactive mode with one startup file (see below).


## Top level interface

### Command-line flags

The Narya executable accepts at least the following command-line flags.

#### Execution behavior

- `-interactive` or `-i`: Enter interactive mode (see below)
- `-exec STRING` or `-e STRING`: Execute a string argument (see below)
- `-source-only`: Load all files from source, ignoring any compiled versions

#### Formatting output

- `-verbose` or `-v`: Show verbose messages
- `-unicode` and `-ascii`: Display and reformat code using Unicode (default) or ASCII
<<<<<<< HEAD
- `-noncompact` and `-compact`: Select reformatting mode
- `-reformat`: Display reformatted code on stdout after parsing
- `-show-function-boundaries`: Display boundaries of functions, when implicit
- `-hide-function-boundaries`: Hide boundaries of functions, when implicit
- `-show-type-boundaries`: Display boundaries of functions, when implicit
- `-hide-type-boundaries`: Hide boundaries of functions, when implicit
=======
- `-no-reformat`: Do not automatically reformat source files (see below)
>>>>>>> cc5f79c1

#### Controlling parametricity

These options are discussed further below.

- `-arity N`: Set the arity of parametricity to N (1 ≤ N ≤ 9)
- `-direction X`: Set the symbol and names for reflexivity
- `-internal` and `-external`: Set whether parametricity is internal (default) or external
- `-discreteness`: Enable strictly parametrically discrete types
- `-dtt`: Poor man's dTT mode (`-arity 1 -direction d -external`)

### Execution

When the Narya executable is run, it loads all the files given on its command line and any strings supplied on the command line with `-e`.  As usual, the special filename `-` refers to standard input.  Files and strings are loaded in the order they are given on the command line; all files must have the extension `.ny`.  Lastly, if `-i` was given anywhere on the command line, Narya enters interactive mode.

In interactive mode, commands typed by the user are executed as they are entered.  Since many commands span multiple lines, Narya waits for a blank line before parsing and executing the command(s) being entered.  Make sure to enter a blank line before starting a new command; interactive commands must be entered and executed one at a time.  The result of the command is printed (more verbosely than is usual when loading a file) and then the user can enter more commands.  Type Control+D to exit interactive mode, or enter the command `quit`.  In addition, in interactive mode you can enter a term instead of a command, and Narya will assume you mean to `echo` it (see below).


### Commands

In a file, conventionally each command begins on a new line, but this is not technically necessary since each command begins with a keyword that has no other meaning.  (Similarly, a command-line `-e` string may contain multiple commands as long as whitespace separates them.)  Indentation is not significant, but there is a built-in code reformatter (see below) that is on by default, enforcing a uniform indentation style.  The available commands in a file or `-e` string are the following.

1. `def NAME [PARAMS] [: TYPE] ≔ TERM [and ...]`

   Define a global constant called `NAME` having type `TYPE` and value `TERM`.  Thus `NAME` must be a valid identifier (see below) with no current definition in scope, while `TYPE` must parse and typecheck as a type, and `TERM` must parse and typecheck at type `TYPE`.  If `TYPE` is omitted, then `TERM` must synthesize a type (see below).  In addition, if `TYPE` is specified, then `TERM` can also be a case tree or canonical type declaration (see below).  The optional `PARAMS` is a list of parameters of the form `(x : PTY)`, or more generally `(x y z : PTY)`, with the effect that the actual type of the constant `NAME` is the Π-type of `TYPE` (or the synthesized type of `TERM`) over these parameters, and its value is the λ-abstraction of `TERM` over them.  That is, `def foo (x:A) : B ≔ M` is equivalent to `def foo : A → B ≔ x ↦ M`.  Finally, a family of constants can be defined mutually by using the `and` keyword to introduce the second and later ones (see below).

1. `axiom NAME [PARAMS] : TYPE`

   Assert a global constant called `NAME` having type `TYPE`, without any definition (an axiom).  Parameters and names are treated as for `def`.

1. `echo TERM`

   Normalize `TERM` and print its value and its type to standard output.  Note that `TERM` must synthesize a type (see below); if it is a checking term you must ascribe it.  In interactive mode, if you enter a term instead of a command, Narya assumes you mean to `echo` that term.

1. `synth TERM`

   Like `echo`, but does not normalize the term, only computes its type.

1. `notation [TIGHTNESS] NAME : […] PATTERN […] ≔ HEAD ARGUMENTS`

   Declare a new mixfix notation.  Every notation must have a `NAME`, which is an identifier like the name of a constant, and a `TIGHTNESS` unless it is outfix (see below).  The `PATTERN` of a notation is discussed below.  The value of a notation consists of a `HEAD`, which is either a previously defined constant or a datatype constructor (see below), followed by the `ARGUMENTS` that must consist of exactly the variables appearing in the pattern, once each, in some order.

1.
   ```
   import "FILE"
   import "FILE" | MOD
   ```
   Add the extension `.ny` to the double-quoted string `FILE` and import the file at that location (either absolute or relative to the location of the current file), with the optional modifier `MOD` applied to its namespace (see below).  The disk file *must* have the `.ny` extension, whereas the string given to `import` must *not* have it; this is because in the future the string given to `import` will be a more general "library identifier" in the [bantorra](https://redprl.org/bantorra/bantorra/index.html) framework.
   ```
   import NAME
   import NAME | MOD
   ```
   Import the namespace rooted at `NAME` into the current top-level namespace, with the optional modifier `MOD` applied to it first.

   ```
   export "FILE"
   export "FILE" | MOD
   export NAME
   export NAME | MOD
   ```
   Same as above, but also export the new names to other files that import this one.

1. `section NAME ≔`
   
   Begin a section named `NAME`, which must be a valid identifier.  All ordinary commands are valid inside a section (including other section commands).
   
1. `end`

   End the section that was most recently opened and not yet closed.  All the constants that were in the export namespace of that section (i.e. those defined with `def` and `axiom` or imported from elsewhere with `export`) are prefixed by the name of that section and merged into the previous namespace.  (See namespaces, below.)

1. `quit`

   Terminate execution of the current compilation unit.  Whenever this command is found, loading of the current file or command-line string ceases, just as if the file or string had ended right there.  Execution then continues as usual with any file that imported the current one, with the next file or string on the command line, or with interactive mode if that was requested.  The command `quit` in interactive mode exits the program (you can also exit interactive mode by typing Control+D).

In interactive mode, the following additional commands are also available.  (However, they are mostly intended for use in the ProofGeneral backend, see below.)

1.
   ```
   show hole HOLE
   show holes
   ```

   Display the context and type of a specific open hole number `HOLE`, or of all the open holes (see below).

1. `solve HOLE ≔ TERM`

   Fill hole number `HOLE` with the term `TERM` (see below).

1. `undo N`

   Undo the last `N` commands that modify the global state, rewinding to a previous situation.  This includes all commands except `echo`, `synth`, `show`, and `solve`: those commands are skipped over when undoing.  (Of course `solve` does modify the global state, but it is not undoable because it doesn't affect the "processed position" in ProofGeneral.)  The command `undo` itself is also not "undoable" and there is no "redo": after a command is undone, it is lost permanently from Narya's memory (although you can press Up-arrow or Meta+P to find it in the interactive history and re-execute it).  Following an `undo` with another `undo` will just undo additional commands: `undo 1` followed by `undo 1` is the same as `undo 2`.

1. `display SETTING`

<<<<<<< HEAD
   Set one of the display settings (that are also set by command-line flags).  Possible display settings are
   
   ```
   display style ≔ compact
   display style ≔ noncompact
   display chars ≔ unicode
   display chars ≔ ascii
   display function boundaries ≔ on
   display function boundaries ≔ off
   display type boundaries ≔ on
   display type boundaries ≔ off
   ```
=======
   Set one of the display settings (that are also set by command-line flags), which can currently be either `unicode` or `ascii`.
>>>>>>> cc5f79c1


### ProofGeneral mode

[ProofGeneral](https://proofgeneral.github.io/) is a generic Emacs interface for proof assistants, perhaps best known for its use with Coq.  Narya comes with a basic ProofGeneral mode.  Narya does not yet have a true interactive *proof* mode, which ProofGeneral is designed for, but it is still useful for progressive processing of commands in a file.  In addition, the Narya ProofGeneral mode is enhanced with commands for creating, inspecting, and filling holes, similar to Agda's Emacs mode.

Once Narya's ProofGeneral mode is installed as described above, it should start automatically when you open a file with the `.ny` extension.  When ProofGeneral mode is active, there is some initial segment of the buffer (which starts out empty) that has been processed (sent to Narya) and is highlighted with a background color (usually blue).  The unprocessed part of the buffer can be freely edited, and as you complete new commands you can process them as well one by one.  You can also undo or "retract" processed commands, removing them from the processed region.  If you edit any part of the processed region (except for editing inside an existing comment, or filling a hole with `C-c C-SPC` as described below), it will automatically be retracted up to the point where you are editing.

In addition to the main window displaying your source file, there will be two other windows in split-screen labeled "goals" and "response".  The "response" window displays Narya's informational and error messages.  The "goals" window displays the contexts and types of holes whenever relevant.

The most useful ProofGeneral key commands for Narya are the following.  (As usual in Emacs, `C-a` means hold down the Control key and press `a`, then release both.  Similarly, `C-M-a` means hold down both Control and Meta (usually the same as "Alt") and press `a`, then release them all.)

- `C-c C-n` : Process the next unprocessed command.  Since Narya has no command-terminating string, the "next command" is interpreted as continuing until the following command keyword or until the end of the buffer.
- `C-c C-u` : Retract the last processed command.
- `C-c RET` : Move the processed/unprocessed boundary to (approximately) the current cursor location, processing or retracting as necessary.
- `C-c C-b` : Process the entire buffer.
- `C-c C-r` : Retract the entire buffer.
- `C-c C-.` : Move the cursor to the end of the processed region.
- `C-M-a` : Move the cursor to the beginning of the command it is inside.
- `C-M-e` : Move the cursor to the end of the command it is inside.
- `C-c C-v` : Read a "state-preserving" command from the minibuffer and execute it, displaying its output in the result buffer.  Currently the only state-preserving commands are `echo`, `synth`, `show`, and `display`.
- `C-c C-c` : Interrupt Narya if a command is taking too long.  Narya attempts to recover, but its state may be unreliable afterwards.
- `M-;` : Insert a comment, remove a comment, or comment out a region.  This is a standard Emacs command, but is customized to use line comments on code lines and block comments elsewhere.

As noted above, Narya's ProofGeneral mode is enhanced to deal with open holes (see below).  Whenever a hole is created by processing a command, the location of the hole is highlighted in `narya-hole-face` (which you can customize).  These highlights are removed when hole-creating commands are retracted.  Narya's ProofGeneral mode also defines the following additional key commands.

- `C-c ;` : Read a term from the minibuffer and normalize it (like `C-c C-v` with `echo`).
- `C-c :` : Read a term from the minibuffer and synthesize its type (like `C-c C-v` with `synth`).
- `C-c C-?` : Show the contexts and types of all open holes (like `C-c C-v` with `show holes`).
- `C-c C-t` : Show the context and type of the hole under point (like `C-c C-v` with `show hole`, except that you don't need to know the hole number).
- `C-c C-j` : Move the cursor to the position of the next open hole.  This is the analogue of Agda's `C-c C-f`.
- `C-c C-k` : Move the cursor to the position of the previous open hole.  This is the analogue of Agda's `C-c C-b`, which unfortunately has the very different meaning in ProofGeneral of "process the entire buffer".
- `C-c C-SPC` : Fill the hole under point with a specified term, without retracting any code.


### Entering Unicode characters

When editing Narya files in Emacs, you will probably also want an input-mode for entering Unicode characters.  Narya does not have its own such mode.  I use the one that ships with Agda, customized by adding the following to `agda-input-user-translations`:
```
("r|" "↦")
("|->" "↦")
("|=>" "⤇")
("R|" "⤇")
("..." "…")
```
With this customization added, the Unicode characters that have primitive meanings to Narya can all be entered with short commands:

- For →, type `\r` or `\to`
- For ↦, type `\r|` or `\|->`
- For ⤇, type `\R|` or `\|=>`
- For ≔, type `\:=`
- For …, type `\...`

### Code formatter

Narya comes with an "opinionated code formatter" like [gofmt](https://go.dev/blog/gofmt), [ocamlformat](https://github.com/ocaml-ppx/ocamlformat), or [prettier](https://prettier.io/docs/why-prettier).  In fact, the formatter is built into Narya, using the same parser and pretty-printer as the typechecker; so they should never get out of sync as the language changes.

There are currently two ways to use the formatter.  Firstly, every time you run Narya on a source file, it automatically reformats that file.  (It only reformats files supplied explictly on the command line, not other files loaded by these.)  If this resulted in any changes, it copies the original file to a backup file with a `.bak.N` extension; this is a temporary feature to ensure you can recover your code in case of bugs in the reformatter, and will probably go away once there is enough evidence that the reformatter is trustworthy.  (Please report any bugs in the reformatter, especially serious ones that change the meaning of the code, make it non-reparseable, lose comments, etc.!  Also, reformatting is supposed to be idempotent: if reformatting code twice without editing it in the middle makes any changes the second time, that is also a bug.)

Secondly, every time you process a command in ProofGeneral, that command is automatically reformatted.  If you retract the command, it remains reformatted.  To undo the reformatting, you can use Emacs' undo operation (`C-/`); this will also retract the command, if it is still in the processed region.

Processing an entire file in ProofGeneral does not have *exactly* the same reformatting effect as running Narya on it from the command line.  They should reformat individual commands in the same way, but the command-line reformatter also ensures that distinct commands are separated by single blank lines (suitably interpreted in the presence of comments).  ProofGeneral can't do this, as it doesn't even pass blank lines and comments between commands to the Narya subprocess.  However, most people already separate their commands by single blank lines, so this difference is not usually a serious issue.

It is not currently possible to reformat code without simultaneously typechecking it.  The presence of user-definable mixfix notations that can also be imported from other files means that any reformatter must be at least partially context-aware.  It would probably be possible to implement a reformatter that resolves user-defined notations without typechecking definitions, but this is not a high priority.

Currently there is only one configuration option for the code formatter: whether to print Unicode characters such as → or their ASCII equivalents such as `->`.  This can be set on the command line with the flags `-unicode` and `-ascii`, and in ProofGeneral with the state-preserving `display` command.  In accord with the goal of opinionated code formatters -- to eliminate time wasted by arguing about formatting, including formatter options -- I do not plan to add more configuration options; although I'll listen if you have a case to make for one.  Suggestions for improvements and changes to the standard formatting style are also welcome, although I can't promise to adopt them.

It is possible to turn off the code formatter.  The Emacs customization variables `narya-reformat-commands` and `narya-reformat-holes` (see below) will turn off reformatting in ProofGeneral, and the command-line option `-no-format` will turn off reformatting of input files.  However, if you don't like the way Narya reformats your code, I would appreciate it if you give me feedback about this rather than (or, at least, in addition to) turning it off entirely.


### jsNarya

As mentioned above, jsNarya is a JavaScript version of Narya that runs in a browser.  Its functionality is limited to the equivalent of `narya -e "STARTUP" -i`: you can specify a single startup "file" by copying and pasting it into a text box, and then you drop into interactive mode.  Also there is no real Unicode input-mode, although there is a palette of buttons that can be used to enter a number of common Unicode characters.  These limitations are not intrinsic; we just have not yet found or implemented an appropriate frontend for anything more complicated.

jsNarya does accept customization of the arity, direction name, and internality of parametricity, plus discreteness, as discussed below.  This can be done with input elements on the page before starting the interactive mode, or with appropriately-named URL parameters.  For instance, supplying the URL query string `?arity=1&direction=d&external` yields "Poor man's dTT" (see below), and this special case admits the shortcut `?dtt`.  The startup code can also be specified in the URL with the `?startup=` parameter.


## Built-in types

### The universe

Currently there is only one universe `Type` that contains all types, including itself, making the type theory inconsistent.  In the future it is planned to incorporate universe levels using [mugen](https://github.com/redPRL/mugen).


### Functions and function-types

Apart from the universe, the only predefined type is a dependent function-type, written `(x:A) → B x` as in NuPRL and Agda.  As usual, if `B` does not depend on `x` one can simplify this to `A → B`, and iterated function-types can be combined, including combining multiple variables with the same type, as in `(x y : A) (z : B x y) → C x y z`.  Also as usual, this notation is right-associative, so `A → B → C` means `A → (B → C)`.  The unicode → appearing here is interchangeable with the ASCII `->`.

Again as usual, functions are applied by juxtaposition; if `f : (x:A) → B x` and `a : A` then `f a : B a`.  And this is left-associative, so if `f : A → B → C` then `f a b : C`.

Functions are introduced by abstraction, which in Narya is written (somewhat unusually) as `x ↦ M`, or `x y z ↦ M` to abstract multiple variables at once.  The unicode ↦ is interchangeable with the ASCII `|->`.

The variable in a function-type or an abstraction can be replaced by an underscore `_`, indicating that that variable is not used and thus needs no name.  For types this is equivalent to a non-dependent function-type: `(_ : A) → B` means the same as `A → B`.  For abstractions, `_ ↦ M` defines a constant function, whose value doesn't depend on its input.

In addition, there is a built-in constant called `Π` that represents dependent function-types.  The type of `Π` is `(X : Type) → (X → Type) → Type`, and `Π A B` reduces to `(x : A) → B x`.  In other words, it behaves as if defined by
```
def Π (A : Type) (B : A → Type) : Type ≔ (x : A) → B x
```
This is mainly useful for writing and printing higher-dimensional function-types (see below).


## Names and notations

### Mixfix notations

The parser supports arbitrary mixfix operations with associativities and precedences, although we prefer to say "tightness" instead of "precedence", to make it clear that higher numbers bind more tightly.  Tightnesses are *dyadic rational numbers* (i.e. having denominator a power of 2), written in decimal notation.  Tightnesses +ω and −ω also exist, but are reserved for internal use.  Some notations are built in, but the user can also declare new notations with the `notation` command mentioned above.

The `PATTERN` of a notation is a list of interspersed distinct local variable names and double-quoted symbols, such as `x "+" y` for addition or `Γ "⊢" x "⦂" A` for a typing judgment.  Each quoted symbol must be exactly one token (see below); any two variables must be separated by a symbol (but two symbols can follow each other without a variable in between); and there must be at least one symbol.  If the pattern starts with a variable, it may be preceded by an ellipsis `…`, indicating that it is left-associative; and dually if it ends with a variable, it may be followed by an ellipsis, indicating that it is right-associative (but not both).

A notation which starts and ends with a variable is called "infix"; one that starts with a symbol and ends with a variable is called "prefix"; one that starts with a variable and ends with a symbol is called "postfix"; and one that starts and ends with a symbol is called "outfix".  An outfix notation *may not* have a tightness (it always behaves as if it has tightness +ω).  All other notations must have a tightness, which is relevant only on the side(s) where they are "open" (both sides for an infix notation, the right for a prefix one, and the left for a postfix one).

As noted above, the meaning of a notation is defined by a `HEAD`, which is either a defined constant or a datatype constructor (see below), and `ARGUMENTS` that are a permutation of the pattern variables.  When the notation is encountered during parsing, it will be interpreted as a corresponding application of this head to the appropriate permutation of the terms appearing in the notation.  Conversely, this notation is also associated to the constant or constructor and will also be used for *printing* it in output.  A constant can be associated to only one notation for printing it; if additional notations are declared later, they will all remain usable for parsing, but only the most recently declared one will be used for printing.  A constructor can be associated to one printing notation for each number of arguments it could be applied to, since the same constructor name could be used at different datatypes with different numbers of arguments (see below).

We have already mentioned the right-associative function-type notation `A → B`; this has tightness 0.  Function abstraction `x ↦ M` is also right-associative, so you can write `x ↦ y ↦ M` (which can also be abbreviated as `x y ↦ M`), and has tightness −ω.  Application `M N` is implemented specially since an ordinary notation cannot have two variables next to each other without a symbol in between, but it behaves as though it is left-associative with tightness +ω.  (In particular, a nonassociative prefix notation of tightness +ω, say `@`, will bind tighter than application, so that `@ f x` parses as `(@ f) x`.  However, there are no such notations yet.)

In addition, parentheses `( M )` are defined as an outfix notation, hence with effective tightness +ω.  This emphasizes that the "internal" locations of any notation (those with notation symbols on both sides) behave as if surrounded by parentheses; in particular, notations of any tightness, even −ω, can appear therein without further parenthesization.  Tightness and associativity only control what other notations can appear in the "external" locations that are delimited by a notation symbol on one side only.


### Comments and strings

There are two kinds of comments.  A line comment starts with a backquote `` ` `` and extends to the end of the line.  A block comment starts with `` {` `` and ends with `` `} ``.  Block comments can be nested and can contain line comments, but cannot start inside a line comment.

String literals are surrounded by double-quotes, as in `"hello, world"`.  At present the only use of string literals is in the `notation` command for defining user notations.


### Tokens

A Narya source file is expected to be UTF-8 encoded and can contain arbitrary Unicode.  As usual, the code is first *lexed* by separating it into "tokens", and then the sequence of tokens is *parsed* into an abstract syntax tree of notations.  Both identifiers (variable and constant names) and the symbols in a mixfix notation are tokens.  Whitespace (including comments) always creates a token boundary.  And since notation symbols can be made of the same characters that might be in an identifier, whitespace is sometimes necessary to separate identifiers from symbols.  For instance, if `⋆` is defined as a binary operator, we cannot write `x⋆y` (or even `1⋆1`) since that would be lexed as a single token.

However, in Narya there are the following exceptions to this, where whitespace is not needed to separate tokens:

- The characters `( ) [ ] { } ? → ↦ ⤇ ≔ ⩴ ⩲ …`, which either have built-in meaning or are reserved for future built-in meanings, are always treated as single tokens.  Thus, they do not need to be surrounded by whitespace.  This is the case for parentheses and braces in most languages, but in Narya you can also write, e.g., `A→B` without spaces.  The non-ASCII characters in this group all have ASCII-sequence substitutes that are completely interchangeable: `-> |-> |=> := ::= += ...`.  Additional characters may be added to this list in the future.
- A nonempty string consisting of the characters `~ ! @ # $ % & * / = + \ | , < > : ; -` is always treated as a single token, and does not need to be surrounded by whitespace.  Moreover, such tokens may only be notation symbols, not identifiers.  Note that this is most of the non-alphanumeric characters that appear on a standard US keyboard except for those that already have another meaning (parentheses, backquote, double quote, curly braces) or are allowed in identifiers (period, underscore, and single quote).  In particular:
  - Ordinary algebraic operations like `+` and `*` can be defined so that `x+y` and `x*y` are valid.
  - This includes the colon, so you can write `(x:A) → B`, and similarly for the comma `,` in a tuple and the bar `|` in a match or comatch (see below).  But the user can also use these characters in other operators.
  - The ASCII substitutes for the single-token Unicode characters also fall into this category, so you can write for instance `A->B`.
  - The ASCII hyphen `-` is in this category; in addition to its being part of `->` and `|->`, this allows a subtraction operator `x-y` to be written without spaces.  (Note, though, that the current parser does not permit a binary subtraction to coexist with a unary negation using the same character.)  Therefore, unlike in Agda, the hyphen is not allowed in identifiers.

  This rule is intended to be a compromise, allowing the user to define plenty of infix operators that don't require spacing but also arbitrary unicode operators, while keeping the lexer rules simple and unchanging as new operators are defined.  However, feedback is welcome!

- A nonempty string such as `⁽¹ᵉ³⁾` consisting of Unicode superscript letter, digit, and hyphen characters, `ᵃᵇᶜᵈᵉᶠᵍʰⁱʲᵏˡᵐⁿᵒᵖ𐞥ʳˢᵗᵘᵛʷˣʸᶻ⁰¹²³⁴⁵⁶⁷⁸⁹⁻`, in between Unicode superscript parentheses, `⁽` and `⁾`, is treated as a single token and applied as a "superscript" operator to whatever immediately precedes it.  This is used for generic degeneracies (see below).  It binds more tightly than anything (tightness of "ω+1"), including function application, so that `f⁽ᵉ⁾ x` means `(f⁽ᵉ⁾) x` and `f x⁽ᵉ⁾` means `f (x⁽ᵉ⁾)`.  In addition, a caret `^` followed by a nonempty string of the corresponding ASCII characters `abcdefghijklmnopqrstuvwxyz0123456789-` (no internal spaces!) in between ordinary parentheses `(` and `)` has exactly the same meaning with the same tightness: `f^(e) x` means the same as `f⁽ᵉ⁾ x`.  (Unicode subscript characters are not treated specially; thus they may appear freely in identifiers or symbols, as may unicode superscripts not involving any parentheses.)


### Identifiers

Identifiers (variables and constant names) can be any string of non-whitespace characters, other than those mentioned above as special, that does not start or end with a period or an underscore, and is not a reserved word.  Currently the reserved words are
```
let rec in def and axiom echo notation import export solve show quit undo match return sig data codata
```
In particular, identifiers may start with a digit, or even consist entirely of digits (thereby shadowing a numeral notation, see below).  Internal periods in identifiers denote namespace qualifiers on constants; thus they cannot appear in local variable names.


## Imports and scoping

### File imports

The command `import FILE` executes another Narya file and adds (some of) its definitions and notations to the current namespace.  The commands in the imported file cannot access any definitions from other files, including the current one, except those that it imports itself.  Importing is not transitive: if `a.ny` imports `b.ny`, and `b.ny` imports `c.ny`, then the definitions from `c.ny` do not appear in the namespace of `a.ny` unless it also imports `c.ny` explicitly.

More precisely, there are two namespaces at any time: the "import" namespace, which determines the names that are available to use in the current file, and the "export" namespace, which determines the names that will be made available to other files that import this one.  The command `import` only affects the import namespace, but the variant using the word `export` instead affects both.

By contrast, when in interactive mode or executing a command-line `-e` string, all definitions from all files and strings that were explicitly specified previously on the command line are available, even if not exported.  This does not carry over transitively to files imported by them.  Standard input (indicated by `-` on the command line) is treated as an ordinary file; thus it must import any other files it wants to use, but its definitions are automatically available in `-e` strings and interactive mode.

No file will be executed more than once during a single run, even if it is imported by multiple other files.  Thus, if both `b.ny` and `c.ny` import `d.ny`, and `a.ny` imports both `b.ny` and `c.ny`, any effectual commands like `echo` in `d.ny` will only happen once, there will only be one copy of the definitions from `d.ny` in the namespace of `a.ny`, and the definitions from `b.ny` and `c.ny` are compatible.  Circular imports are not allowed (and are checked for).  The order of execution is as specified on the command-line, with depth-first traversal of import statements as they are encountered.  Thus, for instance, if the command-line is `narya one.ny two.ny` but `one.ny` imports `two.ny`, then `two.ny` will be executed during `one.ny` whenever that import statement is encountered, and then skipped when we get to it on the command-line since it was already executed.


### Import modifiers

Narya uses [Yuujinchou](https://redprl.org/yuujinchou/yuujinchou/) for hierarchical namespacing, with periods to separate namespaces.  Thus a name like `nat.plus` lies in the `nat` namespace.  It can be defined in the following two equivalent ways:
```
def nat.plus ≔ BODY

section nat ≔
  def plus ≔ BODY
end
```
According to Yuujinchou, namespaces are untyped, implicit, and patchable: you can add anything you want to the `nat` namespace, anywhere, simply by defining it with a name that starts with `nat.`

By default, an `import` command merges the namespace of the imported file with the current namespace.  However, it is also possible to apply Yuujinchou *modifiers* to the imported namespace before it is merged with the command form `import FILE | MOD`.  (The symbol `|` is intended to suggest a Unix pipe that sends the definitions of `FILE` through the modifiers before importing them.)  The valid modifiers are exactly those of [Yuujinchou](https://redprl.org/yuujinchou/yuujinchou/Yuujinchou/Language/index.html#modifier-builders):

- `all`: Keep everything, checking that there is something to keep.
- `id`: Keep everything, without checking that there is anything to keep.
- `none`: Drop everything, checking that there was something to drop.
- `only NAME`: Keep only the namespace rooted at `NAME`, without renaming anything.  Thus `only nat` will keep `nat.plus` and `nat.times`, under those names, but discard `int.plus`.
- `except NAME`: Keep everything except the namespace rooted at `NAME`, without renaming anything.  Thus `except nat` will discard `nat.plus` and `nat.times` but keep `int.plus` and `real.plus`.
- `in NAME MOD`: Apply the modifier `MOD` to the namespace rooted at `NAME`, leaving everything else alone.  Thus `in nat only plus` will keep `nat.plus.assoc` and `nat.plus.comm` and `int.times` but discard `nat.times.assoc`.
- `renaming NAME1 NAME2`: Rename the namespace rooted at `NAME1` to instead be rooted at `NAME2`, checking that `NAME1` is nonempty, and silently dropping anything already present under `NAME2`.
- `seq (MOD1, MOD2, …)`: Perform the modifiers `MOD1`, `MOD2`, and so on in order.  In particular, `seq ()` is equivalent to `id`.
- `union (MOD1, MOD2, …)`: Apply all the modifiers `MOD1`, `MOD2` to the original namespace in parallel and take the union of the results.  In particular, `union ()` is like `none` but doesn't check that there is anything to drop.

The `NAME`s in all these commands are ordinary identifiers, with one additional option: a bare period `.` represents the root namespace.  Thus `renaming nat .` will rename `nat.plus` to just `plus` and `nat.times` to just `times`, discarding everything that doesn't start with `nat`.  On the other hand, `renaming . foo` will add `foo` to the beginning of everything.  In particular, therefore, `import "arith" | renaming . arith` is the standard sort of "qualified import" that will import definitions like `nat.plus` from a file like `"arith.ny"` but renamed to `arith.nat.plus`.

Currently, you can and must specify explicitly the qualifying namespace prefix; it has no automatic relationship to the imported filename or path.  More generally, the full syntax for Yuujinchou modifiers is rather verbose, so we may introduce abbreviated versions of some common operations.  Feedback is welcome about what those should be.


### Importing namespaces

The first argument of the `import` command can also be a namespace, with the effect that the contents of that namespace are merged with the root, possibly with a modifier applied.  Thus, for instance, after the following:

```
axiom a.one : ℕ ≔ 1
axiom a.two : ℕ ≔ 2
import a | renaming one uno
```
the names `a.one` and `uno` will refer to `1` while the names `a.two` and `two` will refer to `2`.

Imported names also remain available in their original locations; there is no way to remove a name from the scope once it is added.  In addition, names imported this way are not *exported* from the current file when it it loaded by another file.  That is, if the above example is in a file `"foo.ny"`, then if some other file says `import "foo"` then it will only be able to access the original names `a.one` and `a.two`, not the new ones `uno` and `two`.  But, of course, they are exported if the variant called `export` is used instead.


### Importing notations

Importing of notations defined by another file is implemented as a special case of importing names.  Specifically, when a new notation is declared with a `NAME`, it is associated to that name in the current namespace prefixed by `notations`.  Thus, for instance, `notation 1 plus : x "+" y ≔ plus x y` associates this notation to the name `notations.plus`.  Then, whenever another file is imported, any notations that are present in the `notations` namespace after the modifiers are applied become available in the current file.  Since by default the complete namespace of an imported file is merged with the current one, this means that by default all notations defined in that file also become available.

The `notations` namespace is not otherwise special: you can put constants in it too, but this is not recommended.  The names of constants and of notations inhabit the same domain: you cannot have a constant and a notation with the same name, although since newly created notations always have names that start with `notations` this is not usually a problem.  It is possible for notations to end up with names that don't start with `notation` through import modifiers, but in that case they are not available to the parser.

For example, you can avoid making any imported notations available by using the modifier `except notations`, or you can import only the notations and no definitions with `only notations`.  Or you can import only a few particular notations with a modifier like `in notations union (only plus; only times)`.  In particular, if you import an entire file qualified such as `import "arith" | renaming . arith`, then a notation such as `notations.plus` in `"arith.ny"` will be renamed to `arith.notations.plus`, which is not in the `notations` namespace and thus will not be available to the parser.  To import all the constants qualified but make all the notations available, write `import "arith" | seq (renaming . arith; renaming arith.notations notations)`.  (This is probably a good candidate to have an abbreviated version.)

The `notations` namespace can also contain sub-namespaces: if you write `notation 1 nat.plus` then it will go in the namespace as `notations.nat.plus`.  Then by importing with `in notations only nat` you can get all the notations in that namespace such as `notations.nat.plus` and `notations.nat.times`, but no other notations from the imported file.  Thus, notation namespaces act somewhat like Coq's [notation scopes](https://coq.inria.fr/doc/V8.18.0/refman/user-extensions/syntax-extensions.html#notation-scopes), although they can only be opened globally and not locally to part of a term.


### Compilation

Whenever a file `FILE.ny` is successfully executed, Narya writes a "compiled" version of that file in the same directory called `FILE.nyo`.  Then in future runs of Narya, whenever `FILE.ny` is to be executed, if

1. `-source-only` was not specified,
2. `FILE.ny` was not specified explicitly on the command-line (so that it must have been imported by another file),
3. `FILE.nyo` exists in the same directory,
4. the same type theory flags (`-arity`, `-direction`, `-internal`/`-external`, and `-discreteness`) are in effect now as when `FILE.nyo` was compiled,
5. `FILE.ny` has not been modified more recently than `FILE.nyo`, and
6. none of the files imported by `FILE.ny` are newer than it or their compiled versions,

then `FILE.nyo` is loaded directly instead of re-executing `FILE.ny`, skipping the typechecking step.  This can be much faster.  If any of these conditions fail, then `FILE.ny` is executed from source as usual, and a new compiled version `FILE.nyo` is saved, overwriting the previous one.

Effectual commands like `echo` are *not* re-executed when a file is loaded from its compiled version (they are not even stored in the compiled version).  Since this may be surprising, Narya issues a warning when loading a compiled version of a file that originally contained `echo` commands.  Since files explicitly specified on the command-line are never loaded from a compiled version, the best way to avoid this warning is to avoid `echo` statements in "library" files that are intended to be imported by other files.  Of course, you can also use `-source-only` to prevent all loading from compiled files.


## Typechecking details

### Bidirectionality

Narya's typechecker is bidirectional.  This means that some terms *synthesize* a type, and hence can be used even in a place where the "expected" type of a term is not known, whereas other terms *check* against a type, and hence can only be used where there is an "expected" type for them to check against.  Of the terms we have mentioned so far:

- Function application `M N` synthesizes, by first requiring `M` to synthesize a function-type `(x:A) → B`, then checking `N` against the input type `A`, and finally synthesizing the corresponding output `B[N/x]`.

- Function abstraction `x ↦ M` checks against a function-type `(x:A) → B` by checking `M` against `B` in a context extended by a variable `x:A`.  In particular, this means that the same abstraction term can mean different things depending on what type it is checked against.  For instance, `x ↦ x` checks against *any* endo-function type `A → A`.  (Speaking semantically, however, we do not regard this as "one term having multiple types"; rather we consider that the typechecker is elaborating the ambiguous notation `x ↦ x` using contextual information to produce a distinct identity term in each endo-function type.)

- Type-forming operators such as `Type` and `(x:A) → B` synthesize, after requiring their inputs to synthesize.  This might be modified later after universe levels are introduced.

- Variables and constants synthesize their declared types.


### Ascription

If you want to use a checking term in a synthesizing position, you have to *ascribe* it to a particular type by writing `M : A` (or `M:A` by the lexer rules discussed above, assuming `M` doesn't end, or `A` start, with a special ASCII character notation).  This *checks* `M` against the supplied type `A`, and then itself *synthesizes* that type.  For example, you cannot directly apply an abstraction to an argument to create a redex as in `(x ↦ M) N`, since the abstraction only checks whereas a function being applied must synthesize, but you can if you ascribe it as in `((x ↦ M) : A → B) N`.  In general, ascription tends only to be needed when explicitly writing a redex or something similar.

The ascription notation has tightness −ω, and is non-associative, so that `M : N : P` is a parse error.  However, the right-associativity of `↦` and the fact that they share the same tightness means that `x ↦ M : A` is parsed as `x ↦ (M : A)`, hence the placement of parentheses in the above example redex.

*Side note:* The coexistence of type ascription and NuPRL/Agda-style dependent function-types leads to a potential ambiguity: `(x : A) → B` could be a dependent function type, but it could also be a *non-dependent* function type whose domain `x` is ascribed to type `A` (which would therefore have to be a type universe).  Narya resolves this in favor of the dependent function type, which is nearly always what is intended.  If you really mean the other you can write it as `((x : A)) → B` or `((x) : A) → B`; but I can't imagine why you would need to do this, since the only possible ambiguity is when `x` is a variable (or a list of variables), and variables and constants (and application spines of such) always synthesize their type anyway and thus don't need to be ascribed.


### Let-binding

Writing `let x ≔ M in N` binds the local variable `x` to the value `M` while typechecking and evaluating `N`.  The unicode ≔ is interchangeable with the ASCII `:=`.  Computationally, `let x ≔ M in N` is equivalent to `(x ↦ N) M`, but it also binds `x` to the value `M` while typechecking `N`, which in a dependent type theory is stronger.

The term `M` is required to synthesize.  Thus `let x ≔ M : A in N` is a common idiom, and can be written alternatively as `let x : A ≔ M in N`.  The body `N` can either check or synthesize, and the let-binding as a whole inherits this from it: if `N` synthesizes a type then the let-binding synthesizes the same type, while if `N` checks then the let-binding checks against a type that is passed on to `N` to check against.  The let-binding notation is right-associative with tightness −ω.

An ordinary let-binding is not recursive: the variable `x` cannot appear in the term `M`.  This is intentional and enables a common idiom where `x` shadows a previously existing variable of the same name in `N`, while the *previous* variable of that name can appear in `M`, thereby creating the illusion that the value of that variable has been "changed".  For instance, `let x ≔ x + 1 in` has the appearance of incrementing the value of `x`.

However, it is possible to define a recursive let-binding by writing `let rec` instead of `let`.  (Note that `let` and `rec` are two keywords separated by a space.)  In this case, the variable `x` *can* appear in `M`, and of course shadows any previously defined variable of the same name in `M` as well as in `N`.  In a recursive let-binding the type of `M` must be given explicitly (as with a top-level `def` which can also be recursive): the only valid syntax is `let rec x : A ≔ M in N`.  (Recursive let-bindings are also treated "generatively", like let-bindings that include matches or comatches; see below.)


### Eta-conversion and case trees

Functions satisfy undirected η-conversion (in addition to the obvious directed β-reduction).  That is, while neither of `x ↦ f x` or `f` *simplifies* to the other, they are considered equal for the purposes of typechecking (they are "convertible").  The way this works is that the equality-checking algorithm is type-sensitive, and when comparing two terms at a function type it first applies them to a fresh variable, and `(x ↦ f x) y` then reduces to `f y`.

In addition, constants defined as functions do not reduce until they are applied to all of their arguments, including both arguments declared as parameters (before the colon) and those not so declared.  For instance, if we define addition of Church numerals as
```
def cplus (A:Type) (m n : (A → A) → (A → A)) : (A → A) → (A → A) ≔
  f x ↦ m f (n f x)
```
then `cplus A (f x ↦ f x) (f x ↦ f x)` (i.e. "1 + 1") doesn't reduce to `(f x ↦ f (f x))` because it is not fully applied, whereas `cplus A (f x ↦ f x) (f x ↦ f x) f x` does reduce to `f (f x)`.  However, `cplus A (f x ↦ f x) (f x ↦ f x)` is still *convertible* with `(f x ↦ f (f x))` because equality-checking does η-conversion.  If you want to display the body of a constant defined as a function, you must manually η-expand it, which means it has to be ascribed as well:
```
echo (A f x ↦ cplus A (f x ↦ f x) (f x ↦ f x) f x)
  : (A:Type) → (A → A) → (A → A)
  
A f x ↦ f (f x)
  : (A : Type) → (A → A) → A → A
```
If there is significant demand for displaying function bodies, we may add an option to ask for η-expansion.

More generally, the definition of a constant is not just a term, but something called a *case tree*, which can contain internal nodes of different sorts and ends in ordinary terms at its leaves.  Evaluation of such a constant, applied to arguments, does not reduce to anything unless the arguments are sufficient and sufficiently informative for the evaluation to reach a leaf.  In fact *every* defined constant in Narya is actually defined to equal a case tree, even if it consists only of a single leaf.

So far, the only kinds of case tree node we have seen are abstractions and let-bindings.  The requirement for abstractions in a case tree to reduce is just that the function receives enough arguments to β-reduce all the abstractions, and let-bindings in a case tree reduce if their body does.  Thus, in particular, an abstraction directly inside a let-binding, such as that over `y` above, must also receive an argument before the definition reduces.  Other kinds of case tree nodes, with their own reduction rules, include tuples, matches, and comatches, discussed below.

Since abstractions and let-bindings can also occur at arbitrary positions in a term, there is some potential ambiguity in a definition containing these: are they part of the case tree, or part of a unique body term?  The rule to resolve this is that the case tree includes *as much as possible*.  Once another kind of term is encountered that cannot be a case tree node, then that term and all its sub-terms (including any abstractions or let-bindings) are part of the leaf.  Thus, for instance, in
```
def foo : A → B → C ≔ 
  x ↦ 
  let y ≔ M in
  y ↦
  f (z ↦ N)
```
the abstractions over `x` and `y` are part of the case tree, as is the let-binding, but the abstraction `z ↦ N` is not.  Thus, `foo` and `foo a` will not reduce, but `foo a b` will reduce.  This behavior is usually what you want, but if you really want to define a constant that reduces to an abstraction before it receives an argument you can wrap it in a no-op redex:
```
def id (A:Type) : A → A
  ≔ ((f ↦ f) : (A → A) → (A → A)) (x ↦ x)
```
Since a function application cannot be part of a case tree, it goes into the body term, including the abstraction over `f`; thus `id A` will reduce to `x ↦ x`.  Unfortunately the identity function has to be ascribed, as always whenever you write an explicit redex.  A slightly less verbose way to achieve this is to let-bind the abstraction to a variable and then return the variable, since let-bindings are fully evaluated before being assigned to a variable:
```
def id (A:Type) : A → A
  ≔ let id' : A → A ≔ (x ↦ x) in id'
```
However, the type `A → A` still has to be written again, since a let-binding must synthesize.  If there is significant demand for it, we may implement a less kludgy way to force transitioning from case tree nodes to a leaf.


## Interactive proof

### Holes

The basic ingredient of interactive proof is a *hole*.  A hole is indicated by the character `?`, which is always its own token.  A hole does not synthesize, but checks against any type whatsoever.  A command containing one or more holes will succeed as long as all the terms in it typecheck without knowing anything about the contents of the holes, i.e. treating the holes as axioms generalized over their contexts, i.e. if it would be well-typed for *any* value of the hole having its given type.  If there are equality constraints on the possible fillers of the hole, then the command will fail; a hole is not equal to anything except itself (this may be improved in the future).

When a command containing holes finishes succesfully (in verbose or interactive mode), messages are emitted showing the type and context of every hole in it.  In ProofGeneral mode, these types and contexts are displayed in the "goals" window.  You can then continue to issue/process other commands afterwards, and each hole will continue to be treated like an axiom.  When a term containing a hole is printed, the hole displays as `?N{…}` where `N` is the sequential number of the hole.  (Note that even if no holes appear explicitly when you print a term, it might still depend implicitly on the values of holes if it involves constants whose definition contain holes.)  Unlike the printing of most terms, `?N{…}` for a hole is *not* a re-parseable notation.  Moreover, if the hole has a nonempty context, then occurrences of that hole in other terms may have other terms substituted for the variables in its context and these substitutions *are not indicated* by the notation `?N{…}` (this is what the notation `{…}` is intended to suggest).  This may be improved in future, but it is ameliorated somewhat by the treatment of holes in case trees.

Specifically, a hole `?` left in a place where a case tree would be valid to continue is a *case tree hole*, and is treated a bit differently than an ordinary hole.  The obvious difference is that a case tree hole can be solved (see below) by a case tree rather than an ordinary term.  But in addition, evaluation of a function does not reduce when it reaches a case tree hole, and thus a case tree hole will never appear when printing terms: instead the function in which it appears as part of the definition.  This may be a little surprising, but it has the advantage of being a re-parseable notation, and also explicitly indicating all the arguments of the function (which would constitute the substitution applied to a term hole, and hence not currently printed).

When Narya reaches the end of a file (or command-line `-e` string) in which any holes were created and not solved, it issues an error.  In the future this might become configurable, but it aligns with the behavior of most other proof assistants that each file must be complete before it can be loaded into another file.  Of course, this doesn't happen in interactive mode.  For this reason, a warning message is emitted after every command as long as there are open holes remaining.


### Solving holes

Generally the purpose of leaving a hole is to see its displayed type and context, making it easier to *fill* the hole by a term.  The most straightforward way to fill a hole is to edit the source code to replace the `?` by a term (perhaps containing other holes) and reload the file.  In interactive mode, if you just entered a command containing a hole, you can `undo 1` to cancel the original command containing the hole, press Up-arrow or Meta+P to recover it in the history, edit it to replace the `?`, and re-execute it.  And in ProofGeneral mode, you can use `C-c C-u` or `C-c RET` to retract the hole-creating command (along with any commands after it) and edit it (or just start editing it and it will auto-retract), and then re-process it with `C-c C-n`.

It is also possible to fill a hole *without* retracting the command or any other commands after it.  In ProofGeneral mode, if you position the cursor over a hole (perhaps using `C-c C-j` and `C-c C-k` to move between holes) and type `C-c C-SPC`, ProofGeneral will prompt you for a term with which to solve the hole.  If this term does successfully solve the hole, it will be inserted to replace the `?` in the buffer, without retracting the original command or anything after it.  This enables you to process a bunch of commands containing holes, some of which might be slow to run, and then progressively work on filling the holes in any desired order without having to retract and re-process anything.  Of course, the term that you fill a hole with contain other holes.

The term solving a hole is parsed and typechecked *in the context where the hole was created*.  Thus it can refer by name to variables that were in the context at that point (like `X` above) and constants that were defined at that point, and use notations that were in effect at that point, but not constants or notations that were defined later.

You can also solve a hole directly in interactive mode with the command `solve`, identifying a particular hole by its number as in `solve 0 ≔ X`.  (This is also the command issued by ProofGeneral under the hood when you use `C-c C-SPC`.)  But identifying a hole by number is too brittle to use in a file, so this command is only allowed in interactive mode.

Solving a hole cannot be "undone" by Narya; it happens "outside the timestream", effectively altering a previously executed command rather than executing a new one, and does not affect the sequence of commands available to be undone.  This should be intuitive in ProofGeneral, where solving a hole does not change the processed region or insert any commands in the buffer, and a subsequent "undo" (`C-c C-u`) acts on the most recently processed command *in the buffer* whether or not that was the command containing the solved hole.

Along the same lines, undoing commands in ProofGeneral does not affect the replacement of holes by the terms that solve them.  Thus, if you process a command containing a hole, solve the hole, and then undo the command, the term with which you solved the hole remains in the buffer in place of the original `?`.  Therefore, if you then re-process the command, the solving term will be used where there used to be a hole, without creating a hole at all.  For purposes of later commands, this *should* be entirely equivalent to continuing on with a filled hole, but it is not *literally* identical in Narya's internals, so bugs may exist; if you find one, please report it.

On the other hand, solving a hole changes the text of the Emacs buffer, and therefore it *can* be un-done with *Emacs's* `undo` command (generally bound to `C-/`, `C-_`, and `C-x u`), removing the inserted term and replacing the original `?`.  Since the "solve" command cannot be undone by Narya, if you undo it in Emacs there is no consistent thing that Narya can do with the command containing that hole.  Thus, in this case the Narya ProofGeneral mode automatically also retracts the processed region past the command containing the hole.

By default, when filling a hole interactively with ProofGeneral, the term you enter is automatically reformatted.  In particular, line breaks and indenting spaces are inserted in (what Narya thinks are) appropriate places (and removed from what it thinks are inappropriate places), and ASCII operators such as `->` and `|->` are replaced by their Unicode equivalents such as → and ↦.  Unfortunately, at present the solving term is reformatted entirely on its own without reference to the command in which it appears, so after it is inserted the overall command may still be badly formatted, especially if you inserted a case tree structure such as `match`.  Currently the only solution to this is to retract the command after solving the hole and then re-process it to reformat it.

As with reformatting of commands and source files, reformatting of hole-solving terms is affected by the command-line flags `-unicode` and `-ascii` (print operators as → or `->`, respectively).  You can also turn off solve-reformatting entirely by setting the Emacs customization variable `narya-reformat-holes` to `nil`.  However, if you don't like the way Narya reformats your terms, I would appreciate it if you give me feedback about it rather than (or, at least, in addition to) turning it off.

If you have forgotten the context and type of a hole that were displayed when it was created, you can re-display them in interactive mode with the command `show hole HOLE` which displays the context and type of a specific open hole by number, or `show holes` which displays the context and type of all the currently open holes.  In ProofGeneral mode the key command `C-c C-?` issues `show holes`, while `C-c C-t` issues `show hole` with the hole number inferred automatically from the cursor position (which must be over an open hole).  You can move between the existing holes with `C-c C-j` (next hole) and `C-c C-k` (previous hole).


## Record types and tuples

We now describe the various other classes of types that can be defined by the user, starting with the simplest, record types.

### Defining record types

A record type is defined by a number of *fields*, each with a declared type.  A constant of type `Type` can be defined to be a record type in a `def` statement by using the keyword `sig` and listing the fields with their types in parentheses, separated by commas.  For instance, we could bundle a type with an operation on it:
```
def Magma : Type ≔ sig (
  t : Type,
  op : t → t → t,
)
```
The trailing comma after the last field is optional.  (By the lexing rules above, no space is required around the commas, unless they follow a type that is expressed using a notation that ends with another special ASCII character.)  Note that later fields can depend on the values of previous fields, by name.  The names of fields must be valid local variable names, i.e. identifiers not containing periods.

Although this command may look like it is defining `Magma` to equal a pre-existing type denoted `sig (t:Type, op:t→t→t)`, in fact it declares `Magma` to be a *new* type that didn't previously exist and doesn't reduce to anything else.  In particular, therefore, declaring another identical-looking type:
```
def Magma' : Type ≔ sig (
  t : Type,
  op : t → t → t,
)
```
will yield a different result: `Magma` and `Magma'` are not convertible (although they will be isomorphic).

Like any definition, record types can have parameters.  For example, Σ-types are just a record type that can be defined by the user, if you wish:
```
def Σ (A : Type) (B : A → Type) : Type ≔ sig (
  fst : A,
  snd : B fst,
)
```
However, we consider it better style in general to use specialized record types rather than generic Σ-types, as it provides better error-checking and documentation of the meaning of the fields.  It is also probably more efficient to use one record type with a lot of fields than an iterated Σ-type.  In the future we plan to implement metaprogramming-like capabilities for proving theorems about arbitrary record types, so that using them in preference to generic Σ-types does not entail a loss of expressivity.

Currently user notations cannot bind variables, so it is not possible to define a binding notation such as `(x : A) × B x` for Σ-types.  But if we define a non-dependent product type, we can give it an infix notation:
```
def prod (A B : Type) : Type ≔ sig (
  fst : A,
  snd : B,
)

notation 2 prod : A "×" B ≔ prod A B
```

The fact that parameters can equivalently be abstracted over in the type and the term applies also to record type declarations.  That is, the above definition of Σ-types is entirely equivalent to
```
def Σ : (A:Type) → (A → Type) → Type ≔ A B ↦ sig (
  fst : A,
  snd : B fst,
)
```

A record type can have only one field:
```
def wrapped_nat : Type ≔ sig ( unwrap : ℕ )
```
or even zero fields:
```
def ⊤ : Type ≔ sig ()
```


### Tuples

To define an element of a record type we use a *tuple*, which consists of components separated by commas inside parentheses.  The most explicit kind of tuple labels each component by name, for instance:
```
def nat.magma : Magma ≔ (
  t ≔ ℕ,
  op ≔ plus,
)
```
Again, the trailing comma is optional, the Unicode ≔ can be replaced by ASCII `:=`, and neither of them normally requires surrounding space.  In this explicit version, the order of the fields doesn't matter: the above is equivalent to
```
def nat.magma : Magma ≔ (
  op ≔ plus,
  t ≔ ℕ,
)
```
Note that whatever order they are written in a tuple, the fields will always be *typechecked* in the order specified in the *record type declaration*.  This is necessary because the types of later fields can depend on the values of earlier ones.

The names of the fields in a tuple can also be replaced by underscores or omitted entirely, and in this case the fields are taken from the type definition *in the order given there*.  If some fields are named and others are not, the unnamed fields are matched up with the fields in the type that aren't named explicitly in the tuple, again in order.  Thus, we can also write the above tuple as any of the following:
```
(ℕ, plus)
(_ ≔ ℕ, _ ≔ plus)
(ℕ, op ≔ plus)
(t ≔ ℕ, plus)
(op ≔ plus, ℕ)
(plus, t ≔ ℕ)
```
but not, of course, `(plus, ℕ)` since that would try to interpret `plus` as the value of the field `t`.  Unlabeled tuples are convenient for small examples, including familiar cases such as `(0,0) : ℝ × ℝ`, but for records with large numbers of fields they are discouraged as being hard to understand and brittle.  (But some mathematicians do like to write, for instance, `(G,m,e,i,a,l,r,v) : Group`, and that is allowed.)

As this discussion suggests, tuples *check*, and do not synthesize.  In particular, this means that, as for function abstractions, the same tuple can mean different things when checked at different types.  An unlabeled tuple `(a,b)` can check at *any* record type with two fields for which `a` checks at the type of the first field and `b` at the type of the second (possibly depending on the value of `a`).  A labeled tuple such as `(fst ≔ a, snd ≔ b)` can likewise check at any such record type for which the names of the two fields are `fst` and `snd`.  *Field names are not scoped or namespaced*: they belong to a flat global name domain, distinct from that of constants and variables.

Like record types, tuples can have zero fields:
```
def ⋆ : ⊤ ≔ ()
```
They can also have only one field, although the naïve notation `(M)` isn't allowed for this case since it would clash with ordinary parenthesized terms.  To write a 1-tuple you can label the field, perhaps with an underscore, or you can add a trailing comma:
```
def wrapped_zero : wrapped_nat ≔ (unwrap ≔ zero.)
def wrapped_zero : wrapped_nat ≔ (_ ≔ zero.)
def wrapped_zero : wrapped_nat ≔ (zero. ,)
```

Syntactically, tuples are an outfix notation that includes the parentheses, rather than an infix meaning of the comma; thus the parentheses are always required.  Tuples are not associative: neither `(a, (b, c))` nor `((a, b), c)` can be written as `(a,b,c)`.  The latter belongs to a record type with three fields, whereas the former two belong to a record type with two fields, one of which is itself a record type with two fields.  (This aligns with the behavior of functional programming languages such as Haskell and OCaml.)


### Accessing fields

If `M` belongs to a record type that has a field named `fld`, then `M .fld` extracts the value of this field.  In particular, if `M` is a tuple, then this reduces to the corresponding component.  Note the space in `M .fld`, which distinguishes it from a single identifier named `M.fld` in the namespace `M`.

A field projection `M .fld` requires `M` to synthesize a record type, and then synthesizes the value of the field `fld` in that record type (with any earlier fields that it depends on replaced by the corresponding fields of `M`).  Thus, if you want to write a "record redex" that creates a tuple and then immediately projects out one of its fields, you need to ascribe the tuple: `((a, b) : Σ A B) .fst`.

Like unlabeled tuples that default to the order in which fields were declared in the record type, fields can also be projected out by index: `M .0` means the zeroth field declared in the record type, `M .1` means the first field, and so on.  It's important to note that this is in reference to the order in which fields were declared in the record *type*, not in any tuple, even if labels were used in the tuple to give the components in a different order.  For instance, `((snd ≔ b, fst ≔ a) : Σ A B) .0` equals `a`.  As with tuples, positional field access is convenient for small examples (especially when using positional tuples as well), but confusing and brittle when there are many fields.


### Parsing field projections

Field projections behave like a symbol-free left-associative infix operator of tightness +ω, and can therefore be interspersed with ordinary applications to form an "elimination spine": `f a .fld b` means `((f a) .fld) b`, in which we successively "eliminate" `f` by applying it to an argument (the elimination rule of a function type), project out a field (the elimination rule of a record type), and then apply it to another argument.  Indeed, it can sometimes be helpful to think of an element of a record type as a "function" and of `M .fld` as "applying" it to the field name as an "argument".

It must be emphasized that *field projections bind with the same tightness as function application*, similarly associating to the left.  This applies even if the argument preceeding the field ends with a special character so that a space is not required, e.g. `f (g a).fld b` means `((f (g a)) .fld) b`.  If you mean to project the field from `g a`, you must write `f ((g a).fld) b`, or better `f (g a .fld) b`.  This convention differs from field projections in many functional languages such as OCaml and Haskell (although it matches the behavior of Agda), but we believe it is the correct choice in a language where function application is denoted by juxtaposition.  For example, in a language like Java where function calls are parenthesized, one frequently finds an idiom like
```
object.methodOne(x, y, z)
  .methodTwo(a, b)
  .methodThree(c, d, e)
  .methodFour()
```
to call a sequence of methods on each other's outputs.  In Narya and Agda, you can write the same thing even more simply without the parentheses:
```
object .methodOne x y z
  .methodTwo a b
  .methodThree c d e
  .methodFour
```
But in a language with application by juxtaposition but where field projection binds tighter than function application, such as OCaml and Haskell, you have to write lots of silly parentheses:
```
(((object.methodOne x y z)
  .methodTwo a b)
  .methodThree c d e)
  .methodFour
```


### Eta-conversion and reduction

Records satisfy η-conversion: two elements of a record type whose components are field-wise convertible are themselves convertible.  For instance, if `M : Σ A B`, then `M` is convertible with `(M .fst, M .snd)`, although neither reduces to the other.  In particular, if a record type has zero fields, then it has a unique element `()` up to convertibility; and if it has only one field, it is definitionally isomorphic to the type of that field.

In addition, tuples are allowed as nodes in a case tree.  Thus, a constant that is defined to directly equal a tuple, or an abstracted tuple, or a tuple inside a let-binding, does not *reduce* to that tuple directly: it only reduces when a field is projected.  (Now we see why case trees are *trees*, as with tuple nodes they can in fact ramify into multiple branches.)  For instance, if we have
```
def pair (a:A) (b:B a) : Σ A B ≔ (a,b)
```
then `pair a b` doesn't reduce to `(a,b)`.  But `pair a b .fst` does reduce to `a` and `pair a b .snd` does reduce to `b`, which in turn means (by η-conversion) that `pair a b` is *convertible* with `(a,b)`.  Similarly, abstractions *inside* a tuple are also still part of the case tree, and block reduction until applied to all their arguments: if we have
```
def unpairfn (f : A → B × C) : (A → B) × (A → C) ≔ (x ↦ (f x).fst, x ↦ (f x).snd)
```
then `unpairfn f .fst` does not reduce until applied to a further argument.  As with abstractions, you can force such reduction by wrapping the term in an identity function.


### Eta-expansion and opacity

Often the behavior described above is convenient, e.g. when printing a term belonging to a large record type with many fields, such as `ℤ : Ring` or `Grp : Cat`, you don't want to see the explicit definitions of all the fields.  However, there are times when you do want to see the definitions of the fields, and for this purpose you can change the "opacity" of a record type.

Opacity is an *attribute* of a record type.  Attributes are an experimental feature, particularly their syntax, and may change radically in the future.  At present, only record types can have attributes, and the only attributes are those relating to opacity.  The current syntax for defining a record type with an attribute is `sig #(ATTR) ( … )`.  Currently attributes can only be set when a record type is defined; in the future it may be possible to alter them after the fact.  Opacity attributes do *not* affect convertibility of terms; η-conversion is always valid internally.  Opacity attributes only affect how terms are *displayed* to the user.  (If you want a record-like type without η-conversion, use a non-recursive codatatype; see below.)

To explain the opacity attributes, suppose that with the definitions above, we also have
```
axiom x : A × ⊤
def y : A × ⊤ ≔ (a, ⋆)
def z : A × ⊤ ≔ (a, ())
```
We now list the opacity attributes, along with how altering the opacity of `prod` (but not `⊤`) would change the printing behavior of the above terms.

- `opaque`: This is the default setting, as described above: no η-expansion happens, so only terms that are syntactically tuples outside of a case tree are printed as tuples.  If `prod` is opaque, then:
  - `x` is printed as `x`
  - `y` is printed as `y`
  - `z` is printed as `z`
- `transparent`, a.k.a. `transparent labeled`: When a record type is transparent, *all* terms belonging to that record type are η-expanded before being printed.  By default, η-expanded tuples are printed with labels; the alternate attribute name `transparent labeled` emphasizes this.  If `prod` is transparent labeled, then:
  - `x` is printed as `(fst ≔ x .fst, snd ≔ x .snd)`
  - `y` is printed as `(fst ≔ a, snd ≔ ⋆)`
  - `z` is printed as `(fst ≔ a, snd ≔ z .snd)`.  Note that `z .snd` is not η-expanded to `()` because it belongs to the record type `⊤` which we are assuming is still opaque.
- `transparent positional`: Like `transparent labeled`, but η-expanded tuples are printed positionally rather than with labeled terms.  If `prod` is transparent positional, then:
  - `x` is printed as `(x .fst, x .snd)`
  - `y` is printed as `(a, ⋆)`
  - `z` is printed as `(a, z .snd)`
- `translucent`, a.k.a. `translucent labeled`: When a record type is translucent, terms belonging to that record type are η-expanded before being printed if and only if they are a tuple in a case tree.  Note that this does not guarantee that all or any of their fields will evaluate completely; any field whose case tree branch is stuck will be printed as a projection, as in the transparent case.  If `prod` is translucent labeled, then:
  - `x` is printed as `x`
  - `y` is printed as `(fst ≔ a, snd ≔ ⋆)`
  - `z` is printed as `(fst ≔ a, snd ≔ z .snd)`.
- `translucent positional`: Like `translucent labeled`, but η-expanded tuples are printed positionally rather than with labeled terms.  If `prod` is translucent positional, then:
  - `x` is printed as `x`
  - `y` is printed as `(a, ⋆)`
  - `z` is printed as `(a, z .snd)`

For a record type with zero fields, η-expansion prints all of its elements as `()`, with no difference between labeled and positional.  And for a record type with one field, positional η-expansion prints its elements as `(_ ≔ a)`.  There is currently no way to cause the projections in an η-expansion to be printed with positional notation such as `(x .0, x .1)`.


## Inductive datatypes and matching

### Defining datatypes

An inductive datatype is defined by a number of *constructors*, each with a declared type that must be an iterated function-type whose eventual codomain is the datatype itself.  A constant of type `Type` can be defined to be a datatype in a `def` statement by using the keyword `data` and listing the constructors with their types in square brackets, separated by bars.  For instance, we can define the booleans:
```
def Bool : Type ≔ data [
| true. : Bool
| false. : Bool
]
```
The `|` before the first constructor is optional, and no spaces are required around the brackets and bar (unless, as usual, the bar is adjacent to a notation involving other special ASCII symbols).

Note that each constructor ends with a period.  This is intentionally dual to the fact that record fields (and codata methods, see below) *begin* with a period, and reminds us that constructors, like fields and records, are not namespaced but belong to a separate flat name domain.  (OCaml programmers should think of polymorphic variants, not regular variants, although there is no subtyping yet.)  The use of separate syntax distinguishing constructors from variables and functions is also familiar from functional programming, although the specific use of a dot suffix is unusual (capitalization is more common).

Also as with record types, this is not defining `Bool` to equal a pre-existing thing, but declaring it to be a new type that didn't previously exist and doesn't reduce to anything else.

Datatypes can have parameters:
```
def Sum (A B : Type) : Type ≔ data [
| inl. : A → Sum A B
| inr. : B → Sum A B
]
```
As with records, this is equivalent to
```
def Sum : Type → Type → Type ≔ A B ↦ data [
| inl. : A → Sum A B
| inr. : B → Sum A B
]
```
When there are parameters, the output type must be the datatype applied to those same parameters.

The arguments of each constructor can also be written as parameters before its colon:
```
def Sum (A B : Type) : Type ≔ data [
| inl. (a : A) : Sum A B
| inr. (b : B) : Sum A B
]
```
When all the arguments (if any) are written this way, the output type can be omitted since we know what it must be (the datatype being defined):
```
def Sum (A B : Type) : Type ≔ data [
| inl. (a : A)
| inr. (b : B)
]
```
Of course, we can introduce a notation for this type after it is defined:
```
notation 1 Sum : A "⊔" B ≔ Sum A B
```
But it is not currently possible to use a notation during the definition.

Datatypes can be recursive, meaning the inputs of a constructor can involve the datatype itself.  For instance, we have the natural numbers:
```
def ℕ : Type ≔ data [
| zero.
| suc. (_ : ℕ)
]
```
and the type of lists:
```
def List (A:Type) : Type ≔ data [
| nil.
| cons. (x : A) (xs: List A)
]
```
For consistency, such occurrences should be strictly positive, but this is not yet checked.  The parameters of a recursive datatype can be "non-uniform", meaning that occurrences of the datatype in the inputs of a constructor (as opposed to the output) can be applied to different parameters.

A datatype can have zero constructors, yielding an empty type:
```
def ⊥ : Type ≔ data [ ]
```

Finally, a datatype can also have *indices*, which are arguments of its type that are not abstracted over (either as parameters, or with ↦ after the ≔) before issuing the `data` keyword.  In this case, all the constructors must include an explicit output type that specifies the values of the indices for that constructor (and also includes all the parameters explicitly, although these cannot differ between constructors).  For instance, we have vectors (length-indexed lists):
```
def Vec (A:Type) : ℕ → Type ≔ data [
| nil. : Vec A zero.
| cons. : (n:ℕ) → A → Vec A n → Vec A (suc. n)
]
```
As always for parameters of `def`, this is equivalent to 
```
def Vec : Type → ℕ → Type ≔ A ↦ data [
| nil. : Vec A zero.
| cons. : (n:ℕ) → A → Vec A n → Vec A (suc. n)
]
```
In particular, in the latter case `A` is still a parameter in the datatype sense, even though it does not appear to the left of the typing colon for `Vec`, because it is abstracted over before the `data` keyword.

The other classic example of a datatype with an index is the "Jdentity" type, in either Martin-Löf style:
```
def Jd (A:Type) : A → A → Type ≔ data [
| rfl. (a:A) : Jd A a a
]
```
or Paulin-Möhring style:
```
def Jd (A:Type) (a:A) : A → Type ≔ data [
| rfl. : Jd A a a
]
```


### Applying constructors

A constructor, meaning an identifier ending with a period but containing no internal periods, can be applied to some number of arguments like a function, and then typechecked at a datatype that contains such a constructor.  For instance, `zero.` and `suc. zero.` and `suc. (suc. zero.)` all typecheck at `ℕ`.

Constructors check rather than synthesizing.  As usual with checking terms, one constructor application can check at many different datatypes.  As a simple and common example, `nil.` typechecks at `List A` for *any* type `A`.  This makes it clear that, unlike an ordinary function application, a constructor application cannot synthesize, as there is no way to guess from `nil.` what the type `A` should be.  Moreover, unlike in some other languages, the parameter `A` is not even an "implicit argument" of the constructor; the only way to make `nil.` synthesize is to ascribe it as `nil. : List A`.  Similarly, `inl. a` typechecks at `A ⊔ B` for any type `B`.

Constructors must always be applied to all of their arguments.  For instance, one cannot write `cons. x : List A → List A`.  You have to η-expand it: `(xs ↦ cons. x xs) : List A → List A`.  This might be improved in future.


### Numeral notations

Natural number literals such as `0`, `7`, and `23` are expanded at parse time into applications of the constructors `suc.` and `zero.`.  There is no built-in datatype with these constructors, but of course the user can define `ℕ` as above, in which case for instance `3 : ℕ` is equivalent to `suc. (suc. (suc. zero.))`.  But numerals will also typecheck at any other datatype having constructors of the same name.

### Matching

When a new constant is defined as a function with arguments that belong to datatypes, it can match on such an argument (called the *discriminee*).  For instance, the function that swaps the elements of a binary sum can be written as
```
def Sum.swap (A B : Type) (x : A ⊔ B) : B ⊔ A ≔ match x [
| inl. a ↦ inr. a
| inr. b ↦ inl. b
]
```
The `|` before the first branch is optional.  Each branch is determined by one of the constructors of the datatype applied to distinct new "pattern variables" that are then bound in the body of that branch.  The body can then proceed to match again on these variables or on other variables.  For instance, we have associativity of sums:
```
def Sum.assoc (A B C : Type) (x : (A ⊔ B) ⊔ C) : A ⊔ (B ⊔ C) ≔ match x [
| inl. y ↦ match y [
  | inl. a ↦ inl. a
  | inr. b ↦ inr. (inl. b)
  ]
| inr. c ↦ inr. (inr. c)
]
```
By omitting the keyword `match` and the variable name, it is possible to abstract over a variable and simultaneously match against it (pattern-matching lambda abstraction).  Thus, `Sum.swap` can equivalently be defined as
```
def Sum.swap (A B : Type) : A ⊔ B → B ⊔ A ≔ [
| inl. a ↦ inr. a
| inr. b ↦ inl. b 
]
```
A match (of this simple sort) is a checking term.  It requires the term being matched against to synthesize, while the bodies of each branch are checking (we will discuss below how the type they are checked against is determined).


### Matching and case trees

Matches are case tree nodes, which only reduce if the term being matched against is a constructor form so that one of the branches can be selected.  Thus, for instance, `Sum.swap x` does not reduce unless `x` is a constructor, and similarly for `Sum.assoc (inl. x)`.  This more or less aligns with the behavior of functions defined by pattern-matching in Agda, whereas Coq has to mimic it with `simpl nomatch` annotations.

However, unlike the other types and constructs we have discussed so far, matches and datatypes do not satisfy any kind of η-conversion.  Thus, two functions defined by matching are not equal to each other even if their definitions are identical.  For instance, if we define
```
def neg1 : Bool → Bool ≔ [ true. ↦ false. | false. ↦ true. ]
def neg2 : Bool → Bool ≔ [ true. ↦ false. | false. ↦ true. ]
```
then `neg1` and `neg2` are not convertible.  By η-expansion, when trying to convert them we do automatically introduce a new variable `x` and try to compare `neg1 x` with `neg2 x`, but neither of these terms reduce since `x` is not a constructor.  In particular, datatypes do not satisfy any kind of η-conversion themselves.


### Recursion

A function defined by matching can also be recursive, calling itself in each branch.  For instance, we have addition of natural numbers (in one of the possible ways):
```
def ℕ.plus (m n : ℕ) : ℕ ≔ match m [
| zero. ↦ n
| suc. m ↦ suc. (ℕ.plus m n)
]

notation 4 ℕ.plus : x "+" y ≔ ℕ.plus x y
```
To ensure termination and consistency, the recursive calls should be on structurally smaller arguments.  But currently there is no checking for this, so it is possible to write infinite loops.  In fact this is possible even without matching:
```
def oops : ⊥ ≔ oops
```
(In this connection, recall that `echo` fully normalizes its argument before printing it, so `echo oops` will loop forever.  By contrast, this does not usually happen with infinite loops guarded by a `match`, because matches are case tree nodes, so their branch bodies are not normalized unless their argument is a constructor that selects a particular branch.)

While there is no termination-checking there is coverage-checking.  Thus, all the constructors of a datatype must be present in the match.  So while you can write infinite loops, your programs shouldn't get stuck.


### Multiple matches and deep matches

It is possible to condense a sequence of nested matches into a single one.  For example, the above definition of `Sum.assoc` can be condensed into a single "deep match":
```
def Sum.assoc (A B C : Type) (x : (A ⊔ B) ⊔ C) : A ⊔ (B ⊔ C) ≔ match x [
| inl. (inl. a) ↦ inl. a
| inl. (inr. b) ↦ inr. (inl. b)
| inr. c        ↦ inr. (inr. c)
]
```
Similarly, a naive definition of the Boolean conjunction would be:
```
def andb (x y : Bool) : Bool ≔ match x [
| true.  ↦ match y [
  | true.  ↦ true.
  | false. ↦ false.
  ]
| false. ↦ false.
]
```
but this can be condensed to a "multiple match":
```
def andb (x y : Bool) : Bool ≔ match x, y [
| true.  , true.  ↦ true.
| true.  , false. ↦ false.
| false. , _      ↦ false.
]
```
Here the `_` indicates that that value can be anything.  It can also be replaced by a variable, which is then bound to the value being matched.

Multiple and deep matches can be combined.  In general, for a multiple match on a comma-separated list of a positive number of discriminees, the left-hand side of each branch must be a comma-separated list of the same number of *patterns*.  Each pattern is either a variable, an underscore, or a constructor applied to some number of other patterns.  Plain variable patterns are equivalent to let-bindings: `match x [ y ↦ M ]` is the same as `let y ≔ x in M`.  Multiple and deep matches are (with one exception, discussed below) a *purely syntactic* abbreviation: the condensed forms are expanded automatically to the nested match forms before even being typechecked.

Multiple and deep patterns can also be used in pattern-matching abstractions.  In the case of a multiple match, the number of variables abstracted over is determined by the number of patterns in the branches.  Thus, for instance, `andb` can also be defined by:
```
def andb : Bool → Bool → Bool ≔ [
| true.  , true.  ↦ true.
| true.  , false. ↦ false.
| false. , _      ↦ false.
]
```

All the pattern variables of each branch must be distinct: they cannot shadow each other.  Allowing them to shadow each other would be a recipe for confusion, because replacing a match by its expanded version alters the order in which variables appear.  For instance, the nested match
```
def prod' (A B : Type) : Type ≔ data [ pair. (_:A) (_:B) ]

def proj31 (A B C : Type) (u : prod' (prod' A B) C) : A ≔ match u [
| pair. (pair. x y) z ↦ x
]
```
would expand to
```
def proj31 (A B C : Type) (u : prod' (prod' A B) C) : A ≔ match u [
| pair. H z ↦ match H [
  | (pair. x y) ↦ x
  ]
]
```
in which `z` is bound first instead of last.  (The intermediate variable `H` is inserted automatically in the process of expansion, and you will see it in the contexts of holes.)

Matching always proceeds from left to right, so that the matches corresponding to the leftmost discriminee will be on the outside and those corresponding to the rightmost discriminee will be on the inside.  Of course, you can re-order the top-level discriminees as you wish when writing a match (an advantage over Agda's pattern-matching).  However, if a constructor has multiple arguments which are then matched against deeply, these matches also proceed from left to right, and this cannot be changed within a single multi/deep match.  For example:
```
def andb2 (x : prod' Bool Bool) : Bool ≔ match x [
| pair. true. true.   ↦ true.
| pair. true. false.  ↦ false.
| pair. false. true.  ↦ false.
| pair. false. false. ↦ false.
]
```
Here the first argument of `pair.` is matched before the second, producing the following expanded form:
```
def andb2 (x : prod' Bool Bool) : Bool ≔ match x [
| pair. a b ↦ match a [
  | true. ↦ match b [
    | true. ↦ true.
    | false. ↦ false.
    ]
  | false. ↦ match b [
    | true. ↦ false.
    | false. ↦ false.
    ]
  ]
]
```
To match on the second argument first, you would have to use a nested match explicitly:
```
def andb2' (x : prod' Bool Bool) : Bool ≔ match x [
| pair. a b ↦ match b, a [
  | true.  , true.  ↦ true.
  | false. , true.  ↦ false.
  | true.  , false. ↦ false.
  | false. , false. ↦ false.
  ]
]
```

The patterns in a match are not allowed to overlap.  This is in contrast to Agda, which accepts the following definition
```
-- This is Agda, not Narya
max : Nat → Nat → Nat
max zero    n       = n
max m       zero    = m
max (suc m) (suc n) = suc (max m n)
```
The analogous Narya code
```
{` Not valid! `}
def max (x y : ℕ) : ℕ ≔ match x, y [
| zero. , n ↦ n
| m , zero. ↦ m
| suc. m, suc. n ↦ suc. (max m n)
]
```
produces an error message about overlapping cases.  You have to write instead
```
def max (x y : ℕ) : ℕ ≔ match x, y [
| zero. , n ↦ n
| suc. m, zero. ↦ x
| suc. m, suc. n ↦ suc. (max m n)
]
```
so that it can be expanded to the nested match
```
def max (x y : ℕ) : ℕ ≔ match x [
| zero. ↦ y
| suc. m ↦ match y [
  | zero. ↦ x
  | suc. n ↦ suc. (max m n) 
  ]
]
```
In fact, this expansion is also what Agda does internally, even when presented with the first definition above (see the [Agda manual](https://agda.readthedocs.io/en/v2.6.4.3-r1/language/function-definitions.html#case-trees)).  This means that in Agda, not all the clauses in such a definition may hold definitionally, e.g. `max m zero` is not convertible with `m` when `m` is a variable.  For this reason Agda has the `--exact-split` flag that prevents such clauses.  Narya *always* insists on "exact splits", and this is unlikely to change: we regard it as a feature.


### Empty types and refutation cases

As is well-known, it can be tricky to deal with empty types in multiple and deep matches.  A naive extension of the treatment of nonempty types can cause information to disappear, and while sometimes this information can be reconstructed, other times it must be indicated explicitly.  As a first example, consider the following function defined by nested matches:
```
def foldinl (x : (A ⊔ A) ⊔ ⊥ ) : A ≔ match x [
| inl. u ↦ match u [
  | inl. a ↦ a
  | inr. a ↦ a
  ]
| inr. v ↦ match v [ ]
]
```
If we rewrite this as a deep match, each branch of the outer match should be replaced by one branch for *each branch* of the corresponding inner match; but since the inner match on `v` has *zero* branches, this causes the outer branch with pattern `inr. v` to disappear completely:
```
def foldinl (x : (A ⊔ A) ⊔ ⊥ ) : A ≔ match x [
| inl. (inl. a) ↦ a
| inl. (inr. a) ↦ a
]
```
In this example, this is not a problem, because Narya (like other proof assistants) can recognize from the type of `x` *and the fact that there is at least one `inl` branch* that there should also be an `inr` branch — and once there is an `inr` branch, it is straightforward to notice that the argument of `inr` is empty and thus can be matched against without needing any further branches.

This also works for multiple matches:
```
def P : A ⊔ B → Type ≔ [ inl. _ ↦ ⊤ | inr. _ ↦ ⊥ ]

def foo (u : A ⊔ B) (v : P u) : A ≔ match u, v [
| inl. a, _ ↦ a
]
```
Again the presence of an `inl` branch clues Narya in that there should also be an `inr` branch, and then it can notice that in this branch the type of `v` becomes empty.  The order of variables doesn't matter either:
```
def foo' (u : A ⊔ B) (v : P u) : A ≔ match v, u [
| _, inl. a ↦ a
]
```
In general, when cases for one or more constructors are obviously missing from a match, Narya will inspect all the pattern variables and discriminees that would be available in that branch, and if it finds one whose type is empty, it inserts a match against that term.  Here by "empty" we mean that it was literally declared as a datatype with no constructors: there is no unification like in Agda to rule out impossible indices (although see the remarks about canonical types defined by case trees, below).  This is the exception mentioned above in which the expansion of multiple and deep matches requires some typechecking information: namely, whether the type of some variable is an empty datatype.

As a particular case, if any of the discriminees belong directly to an empty datatype, then all the branches can be omitted.  Similarly, an empty pattern-matching lambda abstraction `[ ]` can be a multivariable function, although in this case there are no branches to indicate the number of arguments; instead Narya inspects the possibly-iterated function type it is being checked at, looking through the domains one at a time until it finds an empty one.  Thus the following are both valid:
```
def bar (x : Bool) (y : ⊥) : ⊥ ≔ match x, y [ ]

def bar' : Bool → ⊥ → ⊥ ≔ [ ]
```

However, Narya will not perform *additional* matches in order to expose an inhabitant of an empty datatype (this is probably an undecidable problem in general).  For example, consider the following nested match:
```
def abort2 (u : ⊥ ⊔ ⊥) : A ≔ match u [
| inl. e ↦ match e [ ]
| inr. e ↦ match e [ ]
]
```
Rewriting this naïvely as as nested match would produce one with *zero* branches, but trying to write such a match directly fails:
```
def abort2 (u : ⊥ ⊔ ⊥) : A ≔ match u [ ]

 ￫ error[E1300]
 1 | def abort2 (u : ⊥ ⊔ ⊥) : A ≔ match u [ ]
   ^ missing match clause for constructor inl
```
This is because in the absence of either an `inl` or an `inr` branch, and because the type of `u` is not syntactically empty (semantically it is empty, but it is not declared as a datatype with zero constructors), Narya can't guess that `u` has to be matched against in order to expose variables of type ⊥.

One solution to this, of course, is to write the nested match.  In fact, only one of its branches is needed, as then the other can be inferred:
```
def abort2 (u : ⊥ ⊔ ⊥) : A ≔ match u [
| inl. e ↦ match e [ ]
]
```
Another solution is to use a *refutation case*: if the body of a branch is a single dot `.` then Narya will search all of its pattern variables for one belonging to an empty type:
```
def abort2 (u : ⊥ ⊔ ⊥) : A ≔ match u [
| inl. _ ↦ .
| inr. _ ↦ .
]
```
And, again, only one branch is necessary:
```
def abort2 (u : ⊥ ⊔ ⊥) : A ≔ match u [
| inl. _ ↦ .
]
```


### Variable matches

There are several variations of matching based on how type information flows and is refined.  Probably the most important kind of matching is when the discriminee is a free variable that belongs to a datatype instance whose indices are distinct free variables not occurring in any of the parameters, and the match is in a checking context.  In this case, the output type *and* the types of all other variables in the context are *refined* while checking each branch of the match, by substituting the corresponding constructor applied to its pattern variables, and its corresponding indices, for these free variables.  This is similar to the behavior of Agda when splitting a definition on a variable.

For example, we can prove that natural number addition is associative:
```
def ℕ.plus.assoc (m n p : ℕ) : Id ℕ ((m+n)+p) (m+(n+p)) ≔ match m [
| zero. ↦ refl (n+p)
| suc. m' ↦ suc. (ℕ.plus.assoc m' n p)
]
```
This proof uses observational identity types, which are introduced below.  But the point here is that in the `suc.` branch, the variable `m` is defined to equal `suc. m'`, and this definition is substituted into the goal type `Id ℕ ((m+n)+p) (m+(n+p))`, causing both additions to reduce one step.  You can see this by inserting a hole in this clause:
```
def ℕ.plus.assoc (m n p : ℕ) : Id ℕ ((m+n)+p) (m+(n+p)) ≔ match m [
| zero. ↦ refl (n+p)
| suc. m' ↦ ?
]

     hole ?0 generated:
     
     n : ℕ
     p : ℕ
     m' : ℕ
     m ≔ suc. m' : ℕ
     ----------------------------------------------------------------------
     refl ℕ (suc. ((m' + n) + p)) (suc. (m' + (n + p)))
```
As an example with indices, we can define appending of vectors:
```
def Vec.append (A : Type) (m n : ℕ) (v : Vec A m) (w : Vec A n) : Vec A (ℕ.plus m n) ≔ match v [
| nil. ↦ w
| cons. k a u ↦ cons. (ℕ.plus k n) a (Vec.append A k n u w)
]
```
Here the match against `v` falls into this case of matching because `v` and the index `m` of its type `Vec A m` are both free variables.  Then in the two branches, not only is `v` specialized to the constructor, the variable `m` is also specialized to the index value associated to that constructor, namely `zero.` in the first branch and `suc. k` in the second.  Again, you can see this with a hole:
```
def Vec.append (A : Type) (m n : ℕ) (v : Vec A m) (w : Vec A n) : Vec A (ℕ.plus m n) ≔ match v [
| nil. ↦ w
| cons. k a u ↦ ?
]

     hole ?1 generated:
     
     A : Type
     n : ℕ
     w : Vec A n
     k : ℕ
     m ≔ suc. k : ℕ
     a : A
     u : Vec A k
     v ≔ cons. k a u : Vec A (suc. k)
     ----------------------------------------------------------------------
     Vec A (suc. (k + n))

```
(Note that the body of the second branch typechecks because `ℕ.plus (suc. k) n` reduces to `suc. (ℕ.plus k n)`, which is why we defined addition of natural numbers as we did.  The other addition of natural numbers, by recursion on the second argument, instead aligns with appending of *backwards* vectors.)

The fact that the indices cannot occur in the parameters prevents us, for instance, from proving Axiom K.  Thus it is even less general than Agda's `--without-K` matching, and hence also ensures consistency with univalence.  In the future we may implement a more general unification-based condition like Agda's.


### Non-dependent matches

It is also possible to match against a term that is not a free variable, or whose indices are not distinct free variables or occur in the parameters.  In this case Narya cannot guess how to refine the output type or other variables in the context, so it doesn't.  The term being matched against is not defined to equal anything (that doesn't even make sense); instead the pattern variables in each branch are simply introduced as new free variables unrelated to any previous ones, and the output type remains the same in each branch.  As a simple example, we can prove *ex falso quodlibet* without a helper function:
```
def ⊥ : Type ≔ data [ ]

def efq (A C : Type) (a : A) (na : A → ⊥) : C ≔ match na a [ ]
```
Note that matching against a let-bound variable is equivalent to matching against its value, so it falls under this category.

The fact that this kind of match uses the same syntax as the previous one means that if you intend to do a variable match, as above, but the conditions on the match variable and its indices are not satisfied, then Narya will fall back to trying this kind of match.  You will then probably get an error message due to the fact that the goal type didn't get refined in the branches the way you were expecting it to.  Narya tries to help you find bugs of this sort by emitting a hint when that sort of fallback happens.  If you really did mean to write a non-dependent match, you can silence the hint by writing `match M return _ ↦ _` (see the next sort of match, below).

A variable match can only check, but a non-dependent match can also synthesize.  This requires at least one of the branch bodies to synthesize a type that does not depend on any of its pattern variables; then the other branches are checked against that same type, and it is the type synthesized by the whole match statement.  Writing a match that could have been a variable match but in a synthesizing context will also cause an automatic fallback to non-dependent matching, with a hint emitted.

Like the ordinary `match` command, a pattern-matching abstraction like `def pred : ℕ → ℕ ≔ [ zero. ↦ zero. | suc. n ↦ n ]` always attempts to generate a match against a variable, and falls back to a non-dependent match if this fails (e.g. if the domain does not have fully general indices).


### Explicitly dependent matches

Although Narya can't guess how to refine the output type when matching against a general term, you can tell it how to do so by writing `match M return x ↦ P`.  Here `x ↦ P` (where `P` can involve `x`) is a type family (called the *motive*) depending on a variable `x` belonging to the datatype (the type of `M`).  If this datatype has indices, then variables to be bound to the indices must be included in the abstraction as well, e.g. `match V return i v ↦ P` for matching against a vector; this ensures that the motive of the elimination is fully general over the indexed datatype family.  Thus, this kind of match has roughly the same functionality as Coq's `match M in T i as x return P`.

Each branch of such a match is checked at the type obtained by substituting the corresponding constructor for `x` in the motive `P`.  The entire match synthesizes the result of substituting the discriminee `M` for `x` in the motive `P`.  For example, we could prove associativity of addition more verbosely as follows:
```
def ℕ.plus.assoc (m n p : ℕ) : Id ℕ ((m+n)+p) (m+(n+p))
  ≔ match m return x ↦ Id ℕ ((x+n)+p) (x+(n+p)) [
  | zero. ↦ refl (n+p)
  | suc. m' ↦ suc. (ℕ.plus.assoc m' n p)
  ]
```

As usual, the variables bound in the motive can be written as underscores if they are not used; thus with `match M return _ ↦ P` you can specify a constant motive explicitly.  This is equivalent to ascribing the entire match to type `P`, but it forces the match to be a non-dependent one.  You can also write `match M return _ ↦ _` in a checking context (with the correct number of variables for the indices, if any) to indicate that the output type is intentionally constant, silencing any hints about fallback, without having to specify that output type explicitly.

A match with an explicit motive cannot have more than one discriminee.  It would be rather complicated to work out, and indicate syntactically, the dependence of such a motive on all the discriminees.  Of course, you can write your own nested sequence of matches.  However, deep matching on one discriminee is still available with an explicit motive.  Upon expansion, only the outermost match will retain the explicit motive, the inner matches becoming implicit.

Note that while this kind of match provides a way to explicitly refine the *output* type when matching against a non-variable term, unlike a variable match, it does not do anything to the types of other variables in the context.  If you want their types to also be refined in the branches when doing an explicitly dependent match, you have to use the [convoy pattern](http://adam.chlipala.net/cpdt/html/MoreDep.html) as in Coq.


### Matches in terms and case trees

The other case tree constructs we have discussed, such as abstraction and tuples, can also occur in arbitrary locations in a term.  The same is true for matches, but the behavior of such matches is somewhat subtle.

If `match` were an ordinary kind of term syntax, Narya would have to be able to check whether two `match` expressions are equal.  Matches don't satisfy η-conversion, so such an equality-check would have to descend into the branch bodies, and this would require *normalizing* those bodies.  Now suppose a function were defined recursively using a match outside its case tree; then it would evaluate to a match expression even if its argument is not a constructor, and it would appear itself in one of the branches of that match expression; thus, this would lead to an infinite regress of normalization.  This is probably not an impossible problem to solve (e.g. Coq has fixpoint terms and match terms and manages to check equality), but it would be complicated and does not seem worth the trouble.

Narya's solution is similar to that of Agda: matches outside case trees are *generative*.  (Note that matches inside case trees are also generative in the sense that all constants defined by case trees are generative.)  Each textual occurrence of a match is, in effect, lifted to a top-level definition (actually, a metavariable) which contains the match *inside* its case tree, and therefore doesn't reduce to anything unless the discriminee is a constructor.  In particular, therefore, two such matches, even if they look identical, generate distinct lifted top-level definitions and thus are not definitionally equal (until their discriminees become constructors and they reduce to corresponding branches).  This sort of lifting allows us to say that, technically, `match` is *only* allowed in case trees, and any occurrences outside of case trees are silently elaborated into case trees.

Narya attempts to be "smart" about such lifting in a couple of ways.  Firstly (and perhaps obviously), once a `match` is encountered in a term and lifted to the case tree of a top-level definition, that case tree continues as usual into the branches of the match, including all operations that are valid in case trees such as abstractions, tuples, and other matches, until it reaches a leaf that can't be a case tree node.  Thus, reduction of such a match is blocked not only on its own discriminee, but on those of all directly subsequent matches appearing in its branches.

Secondly, if a `match` appears directly as the value of a `let` binding (or nested only inside other case tree constructs), then the *entire* value of the let-binding is lifted to top-level as a case tree definition, and then bound locally to the `let` variable.  Thus, `let` can be treated like a local version of `def`, defining a function locally by a case tree that doesn't reduce until applied to enough arguments, field projections, and constructors.  Unlike a `def`, however, the *default* behavior of `let` is to interpret its argument as a term rather than a case tree: it only interprets its argument as a case tree if there are case-tree-only constructs like `match` that *would* be included in it under such an interpretation.  Thus, for instance,
```
def point : ℕ × ℕ 
  ≔ let p : ℕ × ℕ ≔ (1,2) in 
    p
     
echo point
```
will print `(1,2)`, in contrast to how `def point : ℕ × ℕ ≔ (1,2)` would be printed simply as `point` since the tuple would be part of the case tree (unless the product type `×` is transparent or translucent).  But, for instance, if we define a function locally to pass to some other functional, that local function can be defined by matching:
```
def sq (f : ℕ → ℕ) : ℕ → ℕ ≔ x ↦ f (f x)

def sqdec1 (x : ℕ) : ℕ ≔
  let dec : ℕ → ℕ ≔ y ↦ match y [ zero. ↦ zero. | suc. n ↦ n ] in
  sq dec x
```
Such local functions are very like Agda's `where` clauses.  They cannot yet be defined with parameter syntax (e.g. "`let dec (y:ℕ) : ℕ ≔`"), but we can use a pattern-matching lambda for a one-variable function:
```
def sqdec2 (x : ℕ) : ℕ ≔
  let dec : ℕ → ℕ ≔ [ zero. ↦ zero. | suc. n ↦ n ] in
  sq dec x
```
Of course, we can also just pass the pattern-matching lambda directly as a term on its own:
```
def sqdec3 ≔ sq [ zero. ↦ zero. | suc. n ↦ n ]
```
However, a let-bound local function can use a `let rec` instead to define a local recursive function, which is not possible with a pattern-matching lambda:
```
def sqdbl (x : ℕ) : ℕ ≔
  let rec dbl : ℕ → ℕ ≔ y ↦ match y [ zero. ↦ zero. | suc. n ↦ suc. (suc. (dbl n)) ] in
  sq dbl x
```
In fact, `let rec` is *always* treated generatively and lifted to top-level like an ordinary `let` that contains a `match`.  Indeed, in the absence of something like a "fixpoint" operator there is no other possibility, as there is no term syntax for it to evaluate to.

Currently, such local case trees are not printed very comprehensibly if they "escape" from their site of definition.  For instance:
```
axiom z : ℕ

echo sqdec2 z
```
prints something like `_let.0.dec{…} (_let.0.dec{…} z)`, where the number is a metavariable counter.  The name `_let.0.dec` is not a valid user-defined identifier since it begins with an underscore, and so this notation is not re-parseable; but it indicates that there is some locally defined function, which was called `dec` where it was defined but is not in scope any more, and is being applied twice to the argument `z`.  The notation `{…}` is like that used for a hole, indicating that this local function might also have an un-notated substitution applied to the context in which it was defined.  As noted above, like any other global constant defined by a case tree, `_let.0.dec` does not evaluate at all unless it reaches a leaf of its case tree; thus `_let.0.dec{…} (_let.0.dec{…} z)` does not reduce further since `z` is not a constructor.  (But `sqdec (suc. z)` will, of course, reduce once to `_let.0.dec{…} z`.)

As noted above, such local case trees are generative: textually identical definitions given in two different places will produce unequal values.
```
def dec1_is_dec2 ≔ 
  let dec : ℕ → ℕ ≔ [ zero. ↦ zero. | suc. n ↦ n ] in
  let dec1 ≔ dec in
  let dec : ℕ → ℕ ≔ [ zero. ↦ zero. | suc. n ↦ n ] in
  let dec2 ≔ dec in
  Jd (ℕ → ℕ) dec1 dec2

def fails : dec1_is_dec2 ≔ rfl.

 ￫ error[E1003]
 1 | def fails : dec1_is_dec2 ≔ rfl.
   ^ index
       _let.1.dec{…}
     of constructor application doesn't match the corresponding index
       _let.2.dec{…}
     of datatype instance
```
Note that both local functions are called `_let.N.dec` based on their name when defined, but their metavariable counters are different, and they are unequal.

A match not occuring inside any `let` value doesn't even have a user-assigned name like `dec`, so it is printed only with a number.  For instance, `echo sqdec3` from above will print something like `sq (H ↦ _match.3{…})`.  Note that the dependence of the match on the variable (which Narya named `H`) is not even indicated (it is hidden in the context substitution `{…}`).  However, the advantage of matches of this sort is that, unlike the value of a let-bound variable, they can check rather than synthesize.

The printing of local case trees will hopefully be improved somewhat in future, but there is a limit to how much improvement is possible.  Moreover, overuse of local case trees can make it difficult to prove theorems about a function: facts one may need about its components cannot easily be separated out into lemmas since the pieces cannot easily be referred to.  Thus, while this sort of code can be convenient for programming, and in simple cases (such as `match e [ ]` to fill any checking context, given any `e:⊥`), it is often better eschewed in favor of additional explicit global helper functions.  For this reason, Narya currently emits a hint whenever it detects a "bare" case-tree-only construct and interprets it in this way.


## Codatatypes and comatching

A *codatatype* is superficially similar to a record type: it has a list of fields (which in this case we sometimes call *methods*), each with a type, which are projected out (or "called") using the same syntax `x .method`.  The primary differences are:

1. Codatatypes can be (co)recursive: the output type of each method can involve the codatatype itself.  (Such occurrences ought to be strictly positive, but currently there is no check for that.  In fact, there is not yet even a check that rules out recursion in record types, but there will be.)
2. Codatatypes do not satisfy η-conversion (this being undecidable in the recursive case).
3. Elements of codatatypes are defined by *comatches*, which are like tuples but can be recursive, use a syntax more akin to matches, and are restricted to case trees.


### Defining codatatypes

Here is a corecursive definition of the codatatype of infinite streams:
```
def Stream (A:Type) : Type ≔ codata [
| x .head : A
| x .tail : Stream A
]
```
That is, we use brackets and bars instead of parentheses and commas.  Moreover, instead of writing field names like variables as in a record type, we write them as method calls *applied to a variable*.  This variable is then bound in the body to belong to the codatatype, and the values of previous fields are be accessed through it.  For instance, a codata version of Σ-types would be written
```
def codata-Σ (A : Type) (B : A → Type) : Type ≔ codata [
| x .fst : A
| x .snd : B (x .fst)
]
```

It is often helpful to think of a codatatype as akin to an *interface* in an object-oriented programming language, in which case the variable `x` is like the `this` or `self` pointer by which an object refers to itself.  Of course an interface in a simply-typed language does not need a self-pointer to specify the *types* of its methods, but in a dependently typed language it does.  In higher-dimensional type theories, the presence of this variable can be used in other ways than simply accessing previously declared methods, such as in the coinductive definition of semi-simplicial types (see below).


### Copattern matching

Elements of coinductive types are introduced by comatches, which are like tuples except for the syntax and the fact that they can be (co)recursive:
```
def Fibonacci (a b : ℕ) : Stream ℕ ≔ [
| .head ↦ a
| .tail ↦ Fibonacci b (ℕ.plus a b)
]
```
In addition, unlike tuples, comatches are a part of case trees but not of ordinary terms.  Thus, they never evaluate to anything until a method is called.  This is essential to ensure termination in the presence of corecursion; otherwise `Fibonacci 1 1` would spin forever computing the entire infinite sequence.  (It is also why codatatypes do not have [η-conversion](http://strictlypositive.org/Ripley.pdf).)  It is often helpful to think of a constant defined by comatching as an ([immutable](https://dev.realworldocaml.org/objects.html)) *object* implementing an interface, with the parameters of that constant being its "private member variables".

(As a bit of syntactic trivia, note that `[]` is ambiguous: it could denote either a pattern-matching lambda on a datatype with no constructors, or a copattern-match into a codatatype with no methods.  Fortunately, since both possibilities are checking rather than synthesizing, and function-types and codatatypes are disjoint, the ambiguity is resolved by bidirectional typechecking.)


## Canonical types defined by case trees

By a *canonical type* we mean a universe, function-type, record type, datatype, or codatatype, of which the first two are built in and the latter three are all user-defined.  So far, all our definitions of new canonical types (record types, datatypes, and codatatypes) may have been abstracted over parameters, but otherwise the keyword `sig` or `data` has occurred immediately after the ≔.

However, in fact a canonical type declaration can appear anywhere in a case tree!  For example, here is another definition of length-indexed lists, which we call "covectors".  Now instead of the length being an index, it is a *parameter* over which we recurse:
```
def Covec (A:Type) (n:ℕ) : Type ≔ match n [
| zero. ↦ sig ()
| suc. n ↦ sig (
  car : A,
  cdr : Covec A n
)]
```
Thus, `Covec A 0` is a unit type, `Covec A 1` is isomorphic to `A` (definitionally! since record types have η-conversion), `Covec A 2` is isomorphic to `A × A`, and so on.

This is very similar to, but subtly different from, the following definition that could be given in Coq or Agda:
```
def Covec' (A:Type) (n:ℕ) : Type ≔ match n [
| zero. ↦ ⊤
| suc. n ↦ A × Covec' A n
]
```
The two are definitionally isomorphic.  The difference is that `Covec' A n` reduces when `n` is a constructor, while `Covec A n` is already a canonical type no matter what `n` is; it's just that when `n` is a constructor we know how it *behaves*.  For instance, `Covec' A 2` reduces to `A × (A × ⊤)`, whereas `Covec A 2` does not reduce but we can still typecheck `(a, (b, ()))` at it.  This sort of "recursively defined canonical type" helps maintain information about the meaning of a type, just like using a custom record type rather than a nested Σ-type; eventually we hope it will be helpful for unification and typeclass inference.

As another example, once we have an identity type `Id` (which could be `Jd`, or an observational identity type) we can define the homotopy-theoretic tower of truncation levels:
```
def trunc_index : Type ≔ data [ minustwo. | suc. (_ : trunc_index) ]

def IsTrunc (n:ℕ) (A:Type) : Type ≔ match n [
| minustwo. ↦ sig ( center : A, contr : (x:A) → Id A center x )
| suc. n ↦ sig ( trunc_id : (x y : A) → IsTrunc n (Id A x y) )
]
```

Definitions of datatypes by recursion can sometimes be used in place of indexed datatypes.  In particular, this can sometimes be a good way of getting around Narya's lack of unification for indices in pattern-matching.  For example, if we define the standard finite types as an indexed datatype:
```
def Fin : ℕ → Type ≔ data [
| zero. : (n : ℕ) → Fin (suc. n)
| suc.  : (n : ℕ) → Fin n → Fin (suc. n)
]
```
then matching against an element of `Fin n` will only refine the goal and context if the index `n` is a free variable.  This means we need technical circumlocutions even to prove that, for instance, `Fin zero.` is empty.  However, we can instead define `Fin` recursively:
```
def Fin : ℕ → Type ≔ [
| zero.  ↦ data [ ]
| suc. n ↦ data [ zero. | suc. (_ : Fin n) ]
]
```
Now `Fin zero.`, while it is canonical and doesn't reduce to anything, can also be proven to be empty by direct matching:
```
def Fin.zero_empty : Fin zero. → ⊥ ≔ [ ]
```
Similarly, we can do a deep match against particular finite types:
```
def count_Bool2 : Fin 4 → Bool × Bool ≔ [
| zero. ↦ (true., true.)
| suc. zero. ↦ (true., false.)
| suc. (suc. zero.) ↦ (false., true.)
| suc. (suc. (suc. zero.)) ↦ (false., false.)
]
```
Here we also see another advantage of the recursive approach: the index `n` is not an argument of the constructors, so the syntax is much simpler.  In the inductive approach we would have to write `suc. 3 (suc. 2 (zero. 1))` for "2" in `Fin 4`, and there are not yet any implicit arguments or unification.

Like `match` and `comatch`, the constructs `sig`, `data`, and `codata` can technically only occur in case trees, so if they appear outside a top-level case tree or `let` binding they are automatically lifted to a top-level case tree.  Also like `match` and `comatch`, they are generative, and when they occur outside a top-level case tree they are not printed comprehensibly.  For example:
```
def foo : ⊤ ≔
  let A : Type ≔ sig () in
  let B : Type ≔ sig () in
  let f : A → B ≔ x ↦ x in
  ()

 ￫ error[E0401]
 4 |   let f : A → B ≔ x ↦ x in
   ^ term synthesized type
       _let.0.A
     but is being checked against type
       _let.1.B
```
Thus, it is probably ill-advised to use such "on-the-fly" definitions of canonical types very much.  However, it may sometimes be convenient to, for example, pass a custom type like `data [ red. | green. | blue. ]` directly as an argument to some other function.  Types defined directly on the fly like this cannot be recursive, so in practice their usefulness is mostly restricted to record types and enumerated types (which could, in theory, also be printed more comprehensibly, and even treated non-generatively).  However, local recursive types can be defined with `let rec`, e.g. `let rec ℕ : Type ≔ data [ zero. | suc. (_:ℕ) ] in ...`.


## Mutual definitions

A block of constants can be defined mutually.  This means that first all of their *types* are checked, in order, so that the types of later constants in the block may refer to earlier constants (but using only their types, not their definitions).  Then their definitions are checked, again in order, so that the definitions of later constants may use the definitions of earlier ones (as well as the types of arbitrary ones).  Because canonical types are just a kind of definition, the same syntax for mutual definitions encompasses mutually recursive functions, mutually inductive types, inductive-inductive types, and even inductive-recursive types and functions.  Furthermore, all these kinds of mutual definitions can be encoded as single definitions using record-types (but the explicit mutual syntax is usually more congenial).

The syntax for a mutual block of definitions looks just like a sequence of ordinary `def` commands, except that the second and later ones use the keyword `and` instead of `def`.  This is similar to the syntax of ML-like programming languages and Coq, and in contrast to Agda's style in which declarations and definitions can be mixed arbitrarily as long as each constant is declared before it is defined.  We prefer to keep the declaration of the type of each constant next to its definition, and make it clear textually which blocks of constants are defined mutually, at the price of allowing the definition of a constant to refer to others whose type is declared later textually in the same block.

An entire mutual block constitutes a single command, since it is impossible to typecheck any part of it individually.  It is nevertheless usual to put a blank line in between the definitions in a mutual block, although note that this cannot be done in interactive mode since a blank line ends the command.

Like any definition, the constants in a mutual block can be defined using the synthesizing form of `def` that omits their type.  However, this is of limited usefulness, since then they cannot be used while typechecking other constants in the block, as their types are not yet known at that point.

We now give a few examples to illustrate the possibilities of mutual definitions, along with their encodings using records.


### Mutual recursion

We can define the Boolean predicates `even` and `odd` on the natural numbers:
```
def even : ℕ → Bool ≔ [
| zero.  ↦ true.
| suc. n ↦ odd n
]

and odd : ℕ → Bool ≔ [
| zero.  ↦ false.
| suc. n ↦ even n
]
```
Thus, for instance, `even 4` reduces to `true.`

Encoded as a single definition, this looks like the following.
```
def even_odd : (ℕ → Bool) × (ℕ → Bool) ≔ (
  [ zero. ↦ true.  | suc. n ↦ even_odd .1 n ],
  [ zero. ↦ false. | suc. n ↦ even_odd .0 n ])
```
Here we have used a binary product type, but in more complicated cases when doing such encoding, it may be helpful to define a custom record-type first in which the bundled family of mutually recursive functions lives.


### Mutual induction

The Type-valued predicates `Even` and `Odd` can be defined similarly:
```
def Even : ℕ → Type ≔ data [
| even_zero. : Even zero.
| even_suc. : (n:ℕ) → Odd n → Even (suc. n)
]

and Odd : ℕ → Type ≔ data [
| odd_suc. : (n:ℕ) → Even n → Odd (suc. n)
]
```
Now `Even 4` doesn't reduce to anything, but it belongs to an indexed inductive type family, and can be inhabited by the term `even_suc. 3 (odd_suc. 2 (even_suc. 1 (odd_suc. 0 even_zero.)))`.

The fact that canonical type declarations can appear as part of case trees means that these can also be encoded as a single definition:
```
def Even_Odd : (ℕ → Type) × (ℕ → Type) ≔ (
  data [
  | even_zero. : Even_Odd .0 zero.
  | even_suc. : (n:ℕ) → Even_Odd .1 n → Even_Odd .0 (suc. n) ],
  data [
  | odd_suc. : (n:ℕ) → Even_Odd .0 n → Even_Odd .1 (suc. n) ])
```

Recall that in Narya a third possibility is a recursive definition of families of canonical types:
```
def Even' : ℕ → Type ≔ [
| zero. ↦ sig ()
| suc. n ↦ sig (even_suc : Odd' n)
]
and Odd' : ℕ → Type ≔ [
| zero. ↦ data []
| suc. n ↦ sig (odd_suc : Even' n)
]
```
In this case, `Even' 4` doesn't reduce to anything, but it is definitionally a singleton, with unique inhabitant `(_ ≔ (_ ≔ (_ ≔ (_ ≔ ()))))`.


### Inductive-inductive families

An inductive-inductive definition consists of several type families defined by mutual induction, of which the types of later ones may depend on the previous ones.  For example, here is a definition of the bare bones of the syntax of type theory (contexts and types) that often appears as an example of induction-induction:
```
def ctx : Type ≔ data [
| empty.
| ext. (Γ : ctx) (A : ty Γ)
]

and ty (Γ : ctx) : Type ≔ data [
| base.
| pi. (A : ty Γ) (B : ty (ext. Γ A))
]
```
Note that the context Γ is a non-uniform parameter of the datatype `ty`.  Here is its encoding as a single definition:
```
def ctx_ty : Σ Type (X ↦ (X → Type)) ≔ (
  ctx ≔ data [
  | empty.
  | ext. (Γ : ctx_ty .0) (A : ctx_ty .1 Γ) ],
  ty ≔ Γ ↦ data [
  | base.
  | pi. (A : ctx_ty .1 Γ) (B : ctx_ty .1 (ext. Γ A)) ])
```


### Inductive-recursive definitions

An inductive-recursive definition consists of one or more type families defined by induction together with one or more functions defined by recursion, in a way that refer to each other.  For instance, here is an inductive-recursive universe that contains the Booleans and is closed under Π-types:
```
def uu : Type ≔ data [
| bool.
| pi. (A : uu) (B : el A → uu)
]

and el : uu → Type ≔ [
| bool. ↦ Bool
| pi. A B ↦ (x : el A) → el (B x)
]
```
Because a case tree can include canonical type declarations in some branches and ordinary (co)recursive definitions in other branches, we can also encode this as a single definition:
```
def uu_el : Σ Type (X ↦ (X → Type)) ≔ (
  uu ≔ data [
  | bool.
  | pi. (A : uu_el .0) (B : uu_el .1 A → uu_el .0) ],
  el ≔ [
  | bool. ↦ Bool
  | pi. A B ↦ (x : uu_el .1 A) → uu_el .1 (B x) ])
```


### Mutually recursive let-bindings

Mutual recursive families of local bindings can also be defined by following `let rec` with `and`.  For instance, as a silly example we can define `even` without making `odd` globally visible:
```
def even (n : ℕ) : Bool ≔
  let rec even : ℕ → Bool ≔ [ zero. ↦ true. | suc. n ↦ odd n ]
  and odd : ℕ → Bool ≔ [ zero. ↦ false. | suc. n ↦ even n]
  in
  even n
```
Note that although the outer global `def` can (like any `def`) refer to itself recursively, the locally-bound `even` shadows the global one, so that `even` in the final line refers to the local one.


### Here be dragons

As can be seen from these examples, Narya's facility for mutual definitions is comparable to Agda's in flexibility and power.  Also like Agda, Narya currently permits even more radical things such as nested datatypes:
```
def Bush (A:Type) : Type ≔ data [
| leaf.
| cons. (_ : A) (_ : Bush (Bush A))
]
```
and poorly understood things such as mutual families of definitions including both inductive and coinductive types and both recursive and corecursive functions.  As noted above, we have not yet implemented positivity, termination, or productivity checkers, so it is easy to create inconsistencies even without these more radical features.  Eventually, we intend the default to be a "safe mode" that restricts mutual definitions to combinations that are known to be consistent and have understood semantics, although this could be turned off by a flag.


## Parametric Observational Type Theory

There are many ways in which a type theory can be "higher-dimensional", by which we include homotopy type theory (specifically, Higher Observational Type Theory), internally parametric type theories, and [displayed type theory](https://arxiv.org/abs/2311.18781).  The internal architecture of Narya is set up to eventually permit the user to mix and match multiple such "directions" of higher-dimensionality, but currently this is not realized.  At the moment, therefore, there is only one built-in direction, although its behavior is somewhat customizable.  We will first describe the current default behavior of this direction, which is *binary internal parametricity*, and then how it can be modified.

### Identity/bridge types of canonical types

Every type `A` has a binary identity/bridge type denoted `Id A x y`, and each term `x:A` has a reflexivity term `refl x : Id A x x`.  (The argument of `refl` must synthesize.)  There is no built-in "transport" for these types (hence "bridge" is really a more appropriate name).  But they are "observational" in the sense that the identity/bridge type of a canonical type is another canonical type of the same sort.

For example, `Id (A → B) f g` is a function-type `(x₀ x₁ : A) (x₂ : Id A x₀ x₁) → Id B (f x₀) (g x₁)`.  In particular, `refl f` is a function of a type `(x₀ x₁ : A) (x₂ : Id A x₀ x₁) → Id B (f x₀) (f x₁)`, witnessing that all functions preserve "equalities" or "relatedness".  Thus the operation traditionally denoted `ap` in homotopy type theory is just `refl` applied to a function (although since the argument of `refl` must synthesize, if the function is an abstraction it must be ascribed).  Similarly, `Id (A × B) u v` is a type of pairs of identities, so if we have `p : Id A (u .fst) (v .fst)` and `q : Id B (u .snd) (v .snd)` we can form `(p,q) : Id (A × B) u v`, and so on for other record types, datatypes, and codatatypes.

However, in Narya `Id (A → B) f g` does not *reduce* to the *ordinary* function-type `(x₀ x₁ : A) (x₂ : Id A x₀ x₁) → Id B (f x₀) (g x₁)`: instead it simply *behaves* like it, in the sense that its elements can be applied like functions and we can define elements of its as abstractions.  This should be compared with how `Covec A 2` doesn't reduce to `A × (A × ⊤)` but behaves like it in terms of what its elements are and what we can do with them.  In particular, `Id (A → B) f g` and `(x₀ x₁ : A) (x₂ : Id A x₀ x₁) → Id B (f x₀) (g x₁)` are definitionally isomorphic, with the functions in both directions being η-expansions `f ↦ (x₀ x₁ x₂ ↦ f x₀ x₁ x₂)`.  For most purposes this behavior is just as good as a reduction, and it retains more information about the type, which, as before, is useful for many purposes.  (In fact, with our current understanding, it appears to be *essential* for Narya's normalization and typechecking algorithms.)

The same is true for other canonical types, e.g. `Id (A × B) u v` does not reduce to `Id A (u .fst) (v .fst) × Id B (u .snd) (v .snd)`, but it is *a* record type, with fields named `fst` and `snd`, that is definitionally isomorphic to it by η-expansions.  Similarly, identity types of codatatypes behave like types of bisimulations: `Id (Stream A) s t` is a codatatype that behaves as if it were defined by
```
codata [
| _ .head : Id A (s .head) (t .head)
| _ .tail : Id (Stream A) (s. tail) (t .tail)
]
```
Individual bisimulations, i.e. elements of `Id (Stream A) s t`, can then be constructed by comatching and corecursion.

In general, the fields, constructors, or methods of the identity/bridge type of a record type, datatype, or codatatype have the *same names* as those of the original type, and their types are the identity/bridge types of those of the original.

In the case of datatypes, the boundary (endpoints) of the identity/bridge type behave like *indices*.  Thus, for instance, `Id ℕ` behaves like an indexed datatype defined by
```
data [
| zero. : Id ℕ zero. zero.
| suc. : (n₀ n₁ : ℕ) (n₂ : Id ℕ n₀ n₁) → Id ℕ (suc. n₀) (suc. n₁)
]
```


### Identity/bridge types of the universe

According to internal parametricity, we morally think of `Id Type A B` as being the type `A → B → Type` of correspondences.  (We avoid the word "relation" since it erroneously suggests proposition-valued.)  However, according to the above principles, we should expect `Id Type A B` to only *behave* like `A → B → Type`, in that we can apply its elements to a pair of arguments in `A` and `B` to get a type, and define its elements by similarly abstracting.

The first is literally true: given `R : Id Type A B` and `a:A`, `b:B` we have `R a b : Type`.  We refer to this as *instantiating* the higher-dimensional type `R`.  In fact, `Id A x y` itself is an instantiation, as we have `Id A : Id Type A A`, which moreover is really just a notational variant of `refl A`.

However, unlike a true function `A → B → Type`, an element of `Id Type A B` cannot be "partially applied": you cannot write `Id A a`.  But of course, you can η-expand it and write `x ↦ Id A a x`.  (If there is demand, we might implement an automatic η-expansion of the former to the latter.)

For the second there is another wrinkle: we can define elements of `Id Type A B` by abstracting, but the body of the abstraction must be a *newly declared canonical type* rather than a pre-existing one.  This also seems to be essential to deal with symmetries (see below) in the normalization and typechecking algorithm.  Moreover, the current implementation allows this body to be a *record type* or *codatatype*, but not a *datatype*, and it does not permit other case tree operations in between such as pattern-matching.

For record types, there is a syntax that reflects this restriction: instead of the expected `x y ↦ sig (⋯)` we write `sig x y ↦ (⋯)`, explicitly binding all the boundary variables as part of the record type syntax.  For example, here is the universal 1-dimensional record type, traditionally called "Gel":
```
def Gel (A B : Type) (R : A → B → Type) : Id Type A B ≔ sig a b ↦ ( ungel : R a b )
```
For codatatypes, we simply use the ordinary syntax, but the "self" variable automatically becomes a cube variable of the appropriate dimension (see below).

We may allow more flexibility in the future, but in practice the current restrictions do not seem very onerous.  For most applications, the above "Gel" record type can simply be defined once and used everywhere, rather than declaring new higher-dimensional types all the time.  Note that because record-types satisfy η-conversion, `Gel A B R a b` is definitionally isomorphic to `R a b`.  Thus, `Id Type A B` contains `A → B → Type` as a "retract up to definitional isomorphism".  This appears to be sufficient for all applications of internal parametricity.  (`Id Type` does not itself satisfy any η-conversion rule.)


### Heterogeneous identity/bridge types

If `B : A → Type`, then `refl B x₀ x₁ x₂ : Id Type (B x₀) (B x₁)`.  Thus, given `y₀ : B x₀` and `y₁ : B x₁`, we can instantiate this identification at them to obtain a type `refl B x₀ x₁ x₂ y₀ y₁`. of *heterogeneous* identifications/bridges relating `y₀` and `y₁` "along" or "over" `x₂`.  Since `Id` is a notational variant of `refl`, this type can also be written suggestively as `Id B x₀ x₁ x₂ y₀ y₁`.

Such heterogeneous identity/bridge types are used in the computation (up to definitional isomorphism) of identity/bridge types of *dependent* function types.  Specifically, `Id ((x:A) → B x) f g` acts like a function-type `(x₀ x₁ : A) (x₂ : Id A x₀ x₁) → refl B x₀ x₁ x₂ (f x₀) (g x₁)`.  They also appear in identity/bridge types of other canonical types, such as when one field of a record type depends on previous ones.  For instance, `Id (Σ A B) u v` behaves like a record type
```
sig (
  fst : Id A (u .fst) (v .fst),
  snd : refl B (u .fst) (v .fst) fst (u .snd) (v .snd),
)
```
More generally, since `Σ : (A : Type) (B : A → Type) → Type`, we have `refl Σ` whose type is isomorphic to
```
(A₀ : Type) (A₁ : Type) (A₂ : Id Type A₀ A₁) (B₀ : A₀ → Type) (B₁ : A₁ → Type)
  (B₂ : refl ((X ↦ X → Type) : Type → Type) A₀ A₁ A₂ B₀ B₁)
  (u₀ : Σ A₀ B₀) (u₁ : Σ A₁ B₁) → Type
```
and `refl Σ A₀ A₁ A₂ B₀ B₁ B₂ u₀ u₁` behaves like a record type
```
sig (
  fst : A₂ (u₀ .fst) (u₁ .fst),
  snd : B₂ (u₀ .fst) (u₁ .fst) fst (u₀ .snd) (u₁ .snd),
)
```
Here we have used the fact that the type of `B₂` is similarly isomorphic to
```
(x₀ : A₀) (x₁ : A₁) (x₂ : A₂ x₀ x₁) (y₀ : B₀ x₀) (y₁ : B₁ x₁) → Type
```
The ascription in the type of `B₂` is necessary since the argument of `refl` must synthesize, which abstractions do not.  This can be annoying to write, so an alternative is to use the built-in constant `Π`:
```
B₂ : refl Π A₀ A₁ A₂ (x₀ ↦ Type) (x₁ ↦ Type) (x₀ x₁ x₂ ↦ refl Type) B₀ B₁
```
In particular, this is what Narya uses when printing higher-dimensional function-types (although it also uses cube variables, see below).


### Higher-dimensional cubes

Iterating `Id` or `refl` multiple times produces higher-dimensional cube types and cubes.  For instance, since `Id A` acts like a function `A → A → Type`, *its* identity type or reflexivity type `Id (Id A)` acts as a function-type
```
(x₀₀ : A) (x₀₁ : A) (x₀₂ : Id A x₀₀ x₀₁)
  → (x₁₀ : A) (x₁₁ : A) (x₁₂ : Id A x₁₀ x₁₁)
  → (x₂₀ : Id A x₀₀ x₁₀) (x₂₁ : Id A x₀₁ x₁₁) → Type
```
We can view this as assigning to any boundary for a 2-dimensional square a type of fillers for that square.  Similarly, `Id (Id (Id A))` yields a type of 3-dumensional cubes, and so on.  Likewise, iterating `refl` on functions acts on these cubes: if `f : A → B`, then
```
refl (refl f) : Id A a₀₀ a₀₁ a₀₂ a₁₀ a₁₁ a₁₂ a₂₀ a₂₁
  → Id B (f a₀₀) (f a₀₁) (refl f a₀₀ a₀₁ a₀₂) (f a₁₀) (f a₁₁) (refl f a₁₀ a₁₁ a₁₂)
          (refl f a₀₀ a₁₀ a₂₀) (refl f a₀₁ a₁₁ a₂₁)
```

More generally, just as any "1-dimensional type" `A₂ : Id Type A₀ A₁` can be instantiated at endpoints `a₀:A₀` and `a₁:A₁` to produce an ordinary (0-dimensional) type `A₂ a₀ a₁ : Type`, any element `A₂₂ : Id (Id Type) A₀₀ A₀₁ A₀₂ A₁₀ A₁₁ A₁₂ A₂₀ A₂₁` can be instantiated at a "heterogeneous square boundary" consisting of
```
a₀₀ : A₀₀
a₀₁ : A₀₁
a₀₂ : A₀₂ a₀₀ a₀₁
a₁₀ : A₁₀
a₁₁ : A₁₁
a₁₂ : A₁₂ a₁₀ a₁₁
a₂₀ : A₂₀ a₀₀ a₁₀
a₂₁ : A₂₁ a₀₁ a₁₁
```
to obtain an ordinary 0-dimensional type `A₂₂ a₀₀ a₀₁ a₀₂ a₁₀ a₁₁ a₁₂ a₂₀ a₂₁` whose elements are "heterogeneous squares".

We mentioned above that a 1-dimensional type cannot be "partially instantiated" such as `Id A a₀`.  A higher-dimensional type *can* be partially instantiated, but not arbitrarily: you must give exactly enough arguments to reduce it to a type of some specific lower dimension.  For a 2-dimensional type such as `A₂₂` above, this means that in addition to its full 0-dimensional instantiations such as `A₂₂ a₀₀ a₀₁ a₀₂ a₁₀ a₁₁ a₁₂ a₂₀ a₂₁`, it has partial 1-dimensional instantiations such as
```
A₂₂ a₀₀ a₀₁ a₀₂ a₁₀ a₁₁ a₁₂ : Id Type (A₂₀ a₀₀ a₁₀) (A₂₁ a₀₁ a₁₁)
```
Note that this has exactly the right type that it can be *further* instantiated by `a₂₀ a₂₁` to produce a 0-dimensional type.  In fact, the fundamental operation is actually a "partial instantiation" that reduces the dimension by one; a "full instantiation" is just a sequence of these.


### Symmetries and degeneracies

There is a symmetry operation `sym` that acts on at-least-two dimensional cubes, swapping or transposing the last two dimensions.  Like `refl`, if the argument of `sym` synthesizes, then the `sym` synthesizes a symmetrized type; but in this case the argument must synthesize a "2-dimensional" type.  (The need to be able to "detect" 2-dimensionality here is roughly what imposes the requirements on our normalization/typechecking algorithm mentioned above.)  In addition, unlike `refl`, an application of `sym` can also check if its argument does, since the type it is checked against can be "unsymmetrized" to obtain the necessary type for its argument to check against.

Combining versions of `refl` and `sym` yields arbitrary higher-dimensional "degeneracies" (from the BCH cube category).  There is also a generic syntax for such degeneracies, for example `M⁽²ᵉ¹⁾` or `M^(2e1)` where the superscript represents the degeneracy, with `e` denoting a degenerate dimension and nonzero digits denoting a permutation.  (The `e` stands for "equality", since our `Id` is eventually intended to be the identity type of Higher Observational Type Theory.)  In the unlikely event you are working with dimensions greater than nine, you can separate multi-digit numbers and letters with a hyphen, e.g. `M⁽¹⁻²⁻³⁻⁴⁻⁵⁻⁶⁻⁷⁻⁸⁻⁹⁻¹⁰⁾` or `M^(0-1-2-3-4-5-6-7-8-9-10)`.  This notation can always synthesize if `M` does, while like `sym` it can also check if the degeneracy is a "pure permutation", consisting only of digits without any `e`s.

Degeneracies can be extended by identities on the left and remain the same operation.  For instance, the two degeneracies taking a 1-dimensional object to a 2-dimensional one are denoted `1e` and `e1`, and of these `1e` can be written as simply `e` and coincides with ordinary `refl` applied to an object that happens to be 1-dimensional.  Similarly, the basic symmetry `sym` of a 3-dimensional object actually acts on the last two dimensions, so it coincides with the superscripted operation `132`.

A mnemonic for the names of permutation operators is that the permutation numbers indicate the motion of arguments.  For instance, if we have a 3-dimensional cube
```
a222 : Id (Id (Id A))
  a000 a001 a002 a010 a011 a012 a020 a021 a022
  a100 a101 a102 a110 a111 a112 a120 a121 a122
  a200 a201 a202 a210 a211 a212 a220 a221
```
then to work out the boundary of a permuted cube such as `a222⁽³¹²⁾`, consider the motion of the "axes" `a001`, `a010`, and `a100`.  The permutation notation `(312)` denotes the permutation sending 1 to 3, sending 2 to 1, and sending 3 to 2.  Therefore, the first axis `a001` moves to the position previously occupied by the third axis `a100`, the second axis `a010` moves to the position previously occupied by the first axis `a001`, and the third axis `a100` moves to the position previously occupied by the second axis `a010`.  This determines the motion of the other boundary faces (although not which of them end up symmetrized):
```
a222⁽³¹²⁾ : A⁽ᵉᵉᵉ⁾
  a000 a010 a020 a100 a110 a120 a200 a210 a220
  a001 a011 a021 a101 a111 a121 a201 a211 a221
  a002 a012 (sym a022) a102 a112 (sym a122) (sym a202) (sym a212)
```

Degeneracy operations are functorial.  For pure symmetries, this means composing permutations.  For instance, the "Yang-Baxter equation" holds, equating `M⁽²¹³⁾⁽¹³²⁾⁽²¹³⁾` with `M⁽¹³²⁾⁽²¹³⁾⁽¹³²⁾`, as both reduce to `M⁽³²¹⁾`.  Reflexivities also compose with permutations in a fairly straightforward way, e.g. `M⁽¹ᵉ⁾⁽²¹⁾` reduces to `M^⁽ᵉ¹⁾`.

The principle that the identity/bridge types of a canonical type are again canonical types of the same sort applies also to symmetries and higher degeneracies of such types, with one exception.  To explain the exception, observe that ordinary canonical types are "intrinsically" 0-dimensional, and therefore any operations on them reduce to a "pure degeneracy" consisting entirely of `e`s, e.g. `M⁽ᵉᵉ⁾⁽²¹⁾` reduces to simply `M⁽ᵉᵉ⁾`.  These pure degeneracies of canonical types are again canonical types of the same form, as discussed for `Id` and `refl` above.  However, an intrinsically higher-dimensional canonical type like `Gel` admits some degeneracies that permute the intrinsic dimension with some of the additional dimensions; the simplest of these is `1e`.  These degeneracies of a higher-dimensional canonical type are *not* any longer canonical; but they are isomorphic to a canonical type by the action of a pure symmetry.

For instance, `Gel A B R` is a 1-dimensional type, belonging to `Id Type A B`.  Thus, we can form the 2-dimensional type `(Gel A B R)⁽ᵉ¹⁾`, and instantiate it using `a₂ : Id A a₀ a₁` and `b₂ : Id B b₀ b₁` and `r₀ : R a₀ b₀` and `r₁ : R a₁ b₁` to get a 0-dimensional type `(Gel A B R)⁽ᵉ¹⁾ a₀ b₀ (r₀,) a₁ b₁ (r₁,) a₂ b₂`.  But this type is not canonical, and in particular not a record type; in particular given `M : (Gel A B R)⁽ᵉ¹⁾ a₀ b₀ (r₀,) a₁ b₁ (r₁,) a₂ b₂` we cannot write `M .ungel`.  However, we have `sym M : (Gel A B R)⁽¹ᵉ⁾ a₀ a₁ a₂ b₀ b₁ b₂ (r₀,) (r₁,)`, which doesn't permute the intrinsic dimension `1` with the degenerate dimension `e` and *is* therefore a record type, and so we can write `sym M .ungel`, which has type `Id R a₀ a₁ a₂ b₀ b₁ b₂ r₀ r₁`.  In addition, since `(Gel A B R)⁽ᵉ¹⁾ a₀ b₀ (r₀,) a₁ b₁ (r₁,) a₂ b₂` is *isomorphic* to this record type, it also satisfies an eta-rule: two of its terms `M` and `N` are definitionally equal as soon as `sym M .ungel` and `sym N .ungel` are.


### Implicit boundaries

Until now we have been writing all the arguments of higher-dimensional types and functions explicitly.  There are times when this is necessary, but it is clear that in many cases it is redundant.  For instance, in `refl f a₀ a₁ a₂`, since the type of `a₂` must be `Id A a₀ a₁`, if we know this type (that is, if `a₂` synthesizes) then `a₀` and `a₁` are uniquely determined.

In general, this is the sort of issue that implicit arguments and higher-order unification are designed to deal with.  Narya does not yet have either of these features in general, but it does have a specialized version that essentially uses bidirectional typechecking to synthesize the redundant parts of boundaries in higher-dimensional function applications and type instantiations.  This feature is currently off by default; it can be turned on with the two commands
```
option function boundaries ≔ implicit
option type boundaries ≔ implicit
```
(and back off again with the similar `≔ explicit` commands).

When *function* boundaries are implicit, a higher-dimensional function application takes only *one* argument, the top-dimensional one; thus instead of `refl f a₀ a₁ a₂` you can (and must) write `refl f a₂`, and instead of `refl (refl f) a₀₀ a₀₁ a₀₂ a₁₀ a₁₁ a₁₂ a₂₀ a₂₁ a₂₂` you can (and must) write `refl f a₂₂`.  It is possible to give the implicit arguments explicitly by surrounding them with curly braces, as in `refl f {a₀} {a₁} a₂`, but if you do this you must give *all* of them explicitly; there are no half measures.  The main reason you might need to do this is if `a₂` is a term that doesn't synthesize, since in that case `refl f a₂` won't be able to infer the boundaries `a₀` and `a₁`.

When *type* boundaries are implicit, a full instantiation of a higher-dimensional type takes only the *highest-dimensional* arguments.  For ordinary 1-dimensional identity types, this changes nothing, since both arguments `a₀` and `a₁` of `Id A a₀ a₁` are 0-dimensional and that is the highest dimension of any argument.  But for squares, instead of `Id (Id A) a₀₀ a₀₁ a₀₂ a₁₀ a₁₁ a₁₂ a₂₀ a₂₁` you can (and must) write `Id (Id A) a₀₂ a₁₂ a₂₀ a₂₁` since these are the four 1-dimensional arguments; the 0-dimensional ones are inferred from their boundaries (which are required to match up correctly where they overlap).  And you can of course give them explicitly with `Id (Id A) {a₀₀} {a₀₁} a₀₂ {a₁₀} {a₁₁} a₁₂ a₂₀ a₂₁`.  In this case there are some half measures: if you give any lower-dimensional argument explicitly you must give all the arguments in that "block" explictly, but you can omit those in other blocks; for instance you can write `Id (Id A) {a₀₀} {a₀₁} a₀₂ a₁₂ a₂₀ a₂₁` or `Id (Id A) a₀₂ {a₁₀} {a₁₁} a₁₂ a₂₀ a₂₁`.

Normally, when boundaries are implicit, Narya also *prints* higher-dimensional function applications and type instantiations with the lower-dimensional boundaries omitted.  However, you can tell it to print these arguments explicitly with the commands
```
display function boundaries ≔ on
display type boundaries ≔ on
```
(and switch back with `≔ off`).  These commands are not available in source files, since they should not be un-done; they can be given in interactive mode, or in ProofGeneral with `C-c C-v`, or you can use the corresponding command-line flags such as `-show-function-boundaries`.  When these options are `on` *and* implicitness for the relevant kinds of boundaries is also on, Narya prints *all* the lower-dimensional arguments explicitly, with curly braces around them.  There are no half measures here, for functions or for types.  In the future, we may implement a way to switch on such display for some constants and/or variables but not others.

In addition, even when printing implicit boundaries is off, Narya attempts to be smart and print those boundaries when it thinks that they would be necessary in order to re-parse the printed term, because the corresponding explicit argument isn't synthesizing.  In this case it can do half measures, the way you can when writing type boundaries: the implicit arguments in each "block" are printed only if the primary argument of that block is nonsynthesizing.


### Cubes of variables

Implicitness of arguments to higher-dimensional *applications* has no bearing on higher-dimensional *abstractions*: the "implicit arguments" still must be named in an abstraction in the usual way, regardless of whether implicitness is on or not.  (This will also be Narya's approach to implicit arguments more generally.)  However, there is a different shorthand syntax for higher-dimensional abstractions: instead of `x₀ x₁ x₂ ↦ M` you can write `x ⤇ M` (or `x |=> M` in ASCII).  This binds `x` as a "family" or "cube" of variables whose names are suffixed with face names in ternary notation: `x.0` and `x.1` and `x.2`, or in higher dimensions `x.00` through `x.22` and so on.  (The dimension is inferred from the type at which the abstraction is checked.)  Note that this is a *purely syntactic* abbreviation: there is no object "`x`", but rather there are really *three different variables* that just happen to have the names `x.0` and `x.1` and `x.2`.  (There is no potential for collision with user-defined names, since ordinary local variable names cannot contain internal periods.  Of course, `x.0` can shadow a global definition of a constant `0` in namespace `x`.)

These "cube variables" also appear automatically when matching against a higher-dimensional version of a datatype.  For instance, we can do an encode-decode proof for the natural numbers by matching directly on `Id ℕ` (using pattern-matching abstractions):
```
def code : ℕ → ℕ → Type ≔
[ zero. ↦ [ zero. ↦ sig ()
          | suc. n ↦ data [] ]
| suc. m ↦ [ zero. ↦ data []
           | suc. n ↦ sig ( uncode : code m n ) ]]

def decode : (m n : ℕ) → code m n → Id ℕ m n ≔
[ zero. ↦ [ zero. ↦ _ ↦ zero.
          | suc. n ↦ [] ]
| suc. m ↦ [ zero. ↦ []
           | suc. n ↦ p ↦ suc. (decode m n (p .0)) ]]

def encode (m n : ℕ) : Id ℕ m n → code m n ≔
[ zero. ↦ ()
| suc. p ↦ (_ ≔ encode p.0 p.1 p.2)]
```
Here in the definition of `encode`, the pattern variable `p` of the `suc.` branch is automatically made into a 1-dimensional cube of variables since we are matching against an element of `Id ℕ`, so in the body we can refer to `p.0`, `p.1`, and `p.2`.  In the future, we may implement a dual syntax for simultaneously *applying* a higher-dimensional function to a whole cube of variables of this sort as well, although of course if implicit application is on you can just write `refl f x.2` and so on.

Similarly, when defining a codatatype lying in a higher universe, the "self" variable automatically becomes a cube variable, so that the boundary of the type is accessible through its faces.  For instance, here is a codatatype version of Gel:
```
def Gel (A B : Type) (R : A → B → Type) : Id Type A B ≔ codata [ x .ungel : R x.0 x.1 ]
```


### Varying the behavior of parametricity

The parametricity described above, which is Narya's default, is *binary* in that the identity/bridge type `Id A x y` takes *two* elements of `A` as arguments.  However, a different "arity" can be specified with the `-arity` command-line flag.  For instance, under `-arity 1` we have bridge types `Id A x`, and under `-arity 3` they look like `Id A x y z`.  Everything else also alters according, e.g. under `-arity 1` the type `Id (A → B) f` is isomorphic to `(x : A) (x' : Id A x) → Id B (f x)`, and a cube variable has pieces numbered with only `0`s and `1`s.

In principle, the arity could be any natural number, but for syntactic reasons Narya currently requires it to be between 1 and 9 inclusive.  The problem with arities greater than 9 is that the syntax `x.10` for cube variables would become ambiguous: does `10` mean "one-zero" or "ten"?  But if you have an application of such a type theory, let us know and we can work out a syntax (although at present we are unaware of any applications of n-ary parametricity for n>2).  The problem with arity 0 is that then `Id A` would belong to `Id Type` and also be instantiatable to an element of `Type`, but since this requires no arguments it's not clear what syntax should indicate whether the instantiation has happened.  We do expect to solve this problem somehow, since 0-ary parametricity does have potential applications (it is related to nominal type theory).

It is also possible to rename or remove the primitives `refl` and `Id` (which, recall, is just another notation for `refl`), as well as change the letter `e` used in generic degeneracies.  The default behavior is equivalent to the command-line argument `-direction e,refl,Id`; in general the argument of `-direction` is a comma-separated list of names, where the first must be a single lowercase letter to be used in generic degeneracies, and the others (if any) are names for the basic degeneracy.  For instance, in unary parametricity we might write `-arity 1 -direction r,red` and think of `red x` as "`x` is reducible".

The name of `sym` cannot be changed or removed, and likewise for the digits used in generic degeneracies to indicate permuted dimensions.

Finally, parametricity can be set to be *internal* (the default) or *external*.  Setting it to external instead means that dimension-changing degeneracies (including `refl`, but not `sym`) can only be applied to *closed terms*.  Since degeneracies also compute fully on closed terms (at least in the "up-to-definitional-isomorphism" sense), we can then more or less think of these operations as meta-operations on syntax rather than intrinsic aspects of the theory.  This is the usual meaning of "external parametricity", although Narya's is of course at least partially internalized.  (Semantically, what Narya calls "external parametricity" is modeled in a diagram of *semi-cubical* types, in contrast to internal parametricity which is modeled in *cubical* types.)

In addition, under external parametricity, *axioms* are not permitted to be used inside of dimension-changing degeneracies either.  The reasoning behind this is that we may want to assume axioms that are inconsistent with parametricity, such as excluded middle, while still making use of external parametricity on other types.  (Note that *internal* parametricity is nonclassical, actively contradicting excluded middle.)  It also maintains the principle that assuming an axiom of type `A` is equivalent to working in a context extended by a variable of type `A`.  However, in the future it may be possible to declare a special kind of "parametric axiom" that does have higher-dimensional versions.

The combination `-arity 1 -direction d -external` is a version of [displayed type theory](https://arxiv.org/abs/2311.18781) (dTT), and as such can be selected with the single option `-dtt`.  The primary differences between `narya -dtt` and the original dTT of the paper are:

1. Narya currently has no modalities, so display can only be applied to closed terms rather than to the more general □-modal ones.
2. Narya has symmetries, which in particular (as noted in the paper) makes `SST⁽ᵈ⁾` (see below) actually usable.
3. As noted above, display in Narya computes only up to isomorphism, and in the case of `Type` only up to retract up to isomorphism.
4. (A syntactic difference only) Generic degeneracies in Narya must be parenthesized, so we write `A⁽ᵈ⁾` instead of `Aᵈ`.


### Higher datatypes and codatatypes

There are many possible kinds of datatypes and codatatypes that make use of higher-dimensional structure.  Narya does not yet implement Higher Inductive Types, in which the output of a constructor can be a higher-dimensional version of the datatype, nor the dual sort of "higher coinductive type" in which the *input* of a method is a higher-dimensional version of the codatatype.  However, it does permit the *displayed coinductive types* of dTT and their generalization to other kinds of parametricity, in which the *output* of a corecursive *method* is a higher-dimensional version of the codatatype.  This permits, for example, the definition of the type of semi-simplicial types from the dTT paper:
```
def SST : Type ≔ codata [
| X .z : Type
| X .s : (X .z) → SST⁽ᵈ⁾ X
]
```

### Parametrically discrete types

Discreteness is an experimental (and probably temporary) feature.  A (strictly parametrically) *discrete* type, in the sense meant here, is one whose higher-dimensional versions are all definitionally subsingletons.  That is, if `b1 : A⁽ᵈ⁾ a` and `b2 : A⁽ᵈ⁾ a`, then `b1` and `b2` are convertible (this is implemented as an η-rule).  Discreteness is currently restricted to arity 1 (including dTT), and can be enabled by the `-discreteness` flag (which is not included in `-dtt`).  When discreteness is enabled, a mutual family of datatypes will be marked as discrete if

1. All elements of the mutual family are datatypes; and
2. The types of all of their parameters, indices, and constructor arguments are either types belonging to the same family or previously defined discrete datatypes.

Of the datatypes mentioned as examples above, the discrete ones are `ℕ`, `Bool`, and `⊥`.  Some other examples of discrete types are integers and binary trees:
```
def ℤ : Type ≔ data [
| zero.
| suc. (_:ℕ)
| negsuc. (_:ℕ)
]

def btree : Type ≔ data [
| leaf.
| node. (_:btree) (_:btree)
]
```
A family of datatypes indexed by discrete types can be discrete, such as inequality of natural numbers:
```
def ℕ.le : (k n : ℕ) → Type := data [
| zero. (n : ℕ) : ℕ.le zero. n
| suc. (k n : ℕ) (_ : ℕ.le k n) : ℕ.le (suc. k) (suc. n)
]
```
So can a mutual family of types:
```
def even : ℕ → Type ≔ data [
| zero. : even zero. 
| suc. (n : ℕ) (_ : odd n) : even (suc. n) 
]

and odd : ℕ → Type ≔ data [
| suc. (n : ℕ) (_ : even n) : odd (suc. n)
]
```

The higher-dimensional versions of a discrete datatype are also still themselves datatypes, so they have constructors and can be matched on.  In fact it should be possible to prove internally *without* `-discreteness` that these types are always propositionally contractible.  In particular, they are inhabited, so discreteness just adds some strictness, making them *definitionally* singletons.  For example, here is the proof that the displayed versions of `ℕ` are inhabited:
```
def ℕ.d (n : ℕ) : ℕ⁽ᵈ⁾ n ≔ match n [
| zero. ↦ zero.
| suc. n ↦ suc. (ℕ.d n)
]
```

Currently, the test for discreteness is performed immediately and only upon completion of the `def` command that defines a family of datatypes.  In particular, if the definition of a datatype contains a hole, it will not be considered discrete, even if the hole is later filled to make the definition one that would have been discrete if given from the get-go.  This could in theory be improved, but I am more likely to feel like putting effort into implementing the "correct" replacement for discrete types, namely modally-guarded parametricity such as full dTT.


## Remarks on implementation

As is common for normalization-by-evaluation, the implementation uses De Bruijn *indices* for syntactic terms and De Bruijn *levels* for semantic values.  A little more unusually, however, the De Bruijn indices are "intrinsically well-scoped".  This means that the type of terms is parametrized by the length of the context (as a type-level natural number, using GADTs), so that the OCaml compiler ensures *statically* that De Bruijn indices never go out of scope.  Other consistency checks are also ensured statically in a similar way, such as the matching of dimensions for certain types and operators, and scoping and associativity for notations.  (The latter is the reason why tightnesses are dyadic rationals: they are represented internally as type-level finite surreal-number sign-sequences, this being a convenient way to inductively define a dense linear order.)

This approach does have the drawback that it requires a fair amount of arithmetic on the natural numbers to ensure well-typedness, which is not only tedious but some of it also ends up happening at run-time.  Since type-level natural numbers are represented in unary, this could be a source of inefficiency in the future.  However, it has so far proven very effective at avoiding bugs!

Another interesting tool used in the implementation is a technique for writing generic traversal functions for data structures.  With heterogeneous type-indexed lists, we can write a single traversal function that can be called with arbitrarily many data structures as input and arbitrarily many as output, thus including in particular `map`, `map2`, `iter` (the 0-output case), `iter2`, and so on.  If this generic traversal is parametrized over a monad, or more generally an applicative functor, then it also includes both left and right folds, possibly combined with maps, and so on.  For a simple data structure like lists this is overkill, of course, but for some of the complicated data structures we use (like n-dimensional cubes that are statically guaranteed to have exactly the right number of elements, accessed by giving a face) it saves a lot of work to be able to implement only one traversal.

The source code is organized in directories as follows:

* [lib/](lib/): Most of the code
  * [lib/util/](lib/util/): Utilities that could in principle be generic libraries
  * [lib/dim/](lib/dim/): Definition of the dimension theory (cube category)
  * [lib/core/](lib/core/): Syntax, normalization, type-checking, etc.
  * [lib/parser/](lib/parser/): Parsing and printing
* [bin/](bin/): The main executable
* [test/](test/): Unit tests
  * [test/testutil/](test/testutil/): Utilities used only for white-box testing
  * [test/white/](test/white/): White-box tests of the core
  * [test/parser/](test/parser/): White-box tests of parsing and printing
  * [test/black/](test/black/): Black-box tests of the executable<|MERGE_RESOLUTION|>--- conflicted
+++ resolved
@@ -64,16 +64,11 @@
 
 - `-verbose` or `-v`: Show verbose messages
 - `-unicode` and `-ascii`: Display and reformat code using Unicode (default) or ASCII
-<<<<<<< HEAD
-- `-noncompact` and `-compact`: Select reformatting mode
-- `-reformat`: Display reformatted code on stdout after parsing
+- `-no-reformat`: Do not automatically reformat source files (see below)
 - `-show-function-boundaries`: Display boundaries of functions, when implicit
 - `-hide-function-boundaries`: Hide boundaries of functions, when implicit
 - `-show-type-boundaries`: Display boundaries of functions, when implicit
 - `-hide-type-boundaries`: Hide boundaries of functions, when implicit
-=======
-- `-no-reformat`: Do not automatically reformat source files (see below)
->>>>>>> cc5f79c1
 
 #### Controlling parametricity
 
@@ -168,12 +163,9 @@
 
 1. `display SETTING`
 
-<<<<<<< HEAD
    Set one of the display settings (that are also set by command-line flags).  Possible display settings are
    
    ```
-   display style ≔ compact
-   display style ≔ noncompact
    display chars ≔ unicode
    display chars ≔ ascii
    display function boundaries ≔ on
@@ -181,9 +173,6 @@
    display type boundaries ≔ on
    display type boundaries ≔ off
    ```
-=======
-   Set one of the display settings (that are also set by command-line flags), which can currently be either `unicode` or `ascii`.
->>>>>>> cc5f79c1
 
 
 ### ProofGeneral mode
